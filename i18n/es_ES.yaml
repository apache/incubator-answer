#The following fields are used for back-end
backend:
  base:
    success:
      other: Completado.
    unknown:
      other: Error desconocido.
    request_format_error:
      other: Formato de la solicitud inválido.
    unauthorized_error:
      other: No autorizado.
    database_error:
      other: Error en el servidor de datos.
    forbidden_error:
      other: Forbidden.
  action:
    report:
      other: Flag
    edit:
      other: Edit
    delete:
      other: Delete
    close:
      other: Close
    reopen:
      other: Reopen
    forbidden_error:
      other: Forbidden.
    pin:
      other: Pin
    hide:
      other: Unlist
    unpin:
      other: Unpin
    show:
      other: List
    invite_someone_to_answer:
      other: Edit
  role:
    name:
      user:
        other: Usuario
      admin:
        other: Administrador
      moderator:
        other: Moderador
    description:
      user:
        other: Predeterminado sin acceso especial.
      admin:
        other: Dispone de acceso total al sitio web y sus ajustes.
      moderator:
        other: Dispone de acceso a todas las publicaciones pero no a los ajustes de administrador.
  privilege:
    level_1:
      description:
        other: Level 1 (less reputation required for private team, group)
    level_2:
      description:
        other: Level 2 (low reputation required for startup community)
    level_3:
      description:
        other: Level 3 (high reputation required for mature community)
    rank_question_add_label:
      other: Ask question
    rank_answer_add_label:
      other: Write answer
    rank_comment_add_label:
      other: Write comment
    rank_report_add_label:
      other: Flag
    rank_comment_vote_up_label:
      other: Upvote comment
    rank_link_url_limit_label:
      other: Post more than 2 links at a time
    rank_question_vote_up_label:
      other: Upvote question
    rank_answer_vote_up_label:
      other: Upvote answer
    rank_question_vote_down_label:
      other: Downvote question
    rank_answer_vote_down_label:
      other: Downvote answer
    rank_invite_someone_to_answer_label:
      other: Invite someone to answer
    rank_tag_add_label:
      other: Create new tag
    rank_tag_edit_label:
      other: Edit tag description (need to review)
    rank_question_edit_label:
      other: Edit other's question (need to review)
    rank_answer_edit_label:
      other: Edit other's answer (need to review)
    rank_question_edit_without_review_label:
      other: Edit other's question without review
    rank_answer_edit_without_review_label:
      other: Edit other's answer without review
    rank_question_audit_label:
      other: Review question edits
    rank_answer_audit_label:
      other: Review answer edits
    rank_tag_audit_label:
      other: Review tag edits
    rank_tag_edit_without_review_label:
      other: Edit tag description without review
    rank_tag_synonym_label:
      other: Manage tag synonyms
  email:
    other: Correo electrónico
  password:
    other: Contraseña
  email_or_password_wrong_error:
    other: Contraseña o correo incorrecto.
  error:
    password:
      space_invalid:
        other: Password cannot contain spaces.
    admin:
      cannot_update_their_password:
        other: No puede modificar su contraseña.
      cannot_modify_self_status:
        other: No puede modificar su contraseña.
      email_or_password_wrong:
        other: Contraseña o correo incorrecto.
    answer:
      not_found:
        other: Respuesta no encontrada.
      cannot_deleted:
        other: Sin permiso para eliminar.
      cannot_update:
        other: Sin permiso para actualizar.
      question_closed_cannot_add:
        other: Questions are closed and cannot be added.
    comment:
      edit_without_permission:
        other: Edición del comentario no permitida.
      not_found:
        other: Comentario no encontrado.
      cannot_edit_after_deadline:
        other: El tiempo del comentario ha sido demasiado largo para modificarlo.
    email:
      duplicate:
        other: Correo electrónico ya en uso.
      need_to_be_verified:
        other: El correo debe ser verificado.
      verify_url_expired:
        other: La URL verificada del correo electrónico ha caducado. Por favor, vuelva a enviar el correo electrónico.
      illegal_email_domain_error:
        other: Email is not allowed from that email domain. Please use another one.
    lang:
      not_found:
        other: Archivo de idioma no encontrado.
    object:
      captcha_verification_failed:
        other: Captcha fallido.
      disallow_follow:
        other: No dispones de permiso para seguir.
      disallow_vote:
        other: No dispones de permiso para votar.
      disallow_vote_your_self:
        other: No puedes votar a tu propia publicación.
      not_found:
        other: Objeto no encontrado.
      verification_failed:
        other: Verificación fallida.
      email_or_password_incorrect:
        other: Contraseña o correo incorrecto.
      old_password_verification_failed:
        other: La verificación de la contraseña antigua falló
      new_password_same_as_previous_setting:
        other: La nueva contraseña es igual a la anterior.
    question:
      already_deleted:
        other: This post has been deleted.
      not_found:
        other: Pregunta no encontrada.
      cannot_deleted:
        other: Sin permiso para eliminar.
      cannot_close:
        other: Sin permiso para cerrar.
      cannot_update:
        other: Sin permiso para actualizar.
    rank:
      fail_to_meet_the_condition:
        other: El rango no cumple la condición.
      vote_fail_to_meet_the_condition:
        other: Thanks for the feedback. You need at least {{.Rank}} reputation to cast a vote.
      no_enough_rank_to_operate:
        other: You need at least {{.Rank}} reputation to do this.
    report:
      handle_failed:
        other: Error en el manejador del reporte.
      not_found:
        other: Informe no encontrado.
    tag:
      already_exist:
        other: Tag already exists.
      not_found:
        other: Etiqueta no encontrada.
      recommend_tag_not_found:
        other: Etiqueta recomendada no existe.
      recommend_tag_enter:
        other: Por favor, introduce al menos una de las etiquetas requeridas.
      not_contain_synonym_tags:
        other: No debe contener etiquetas sinónimas.
      cannot_update:
        other: Sin permiso para actualizar.
      is_used_cannot_delete:
        other: No puede eliminar una etiqueta que está en uso
      cannot_set_synonym_as_itself:
        other: No se puede establecer como sinónimo de una etiqueta la propia etiqueta.
    smtp:
      config_from_name_cannot_be_email:
        other: '¡Su nombre de usuario no puede ser una dirección de correo electrónico!'
    theme:
      not_found:
        other: Tema no encontrado.
    revision:
      review_underway:
        other: No se puede editar actualmente, hay una versión en la cola de revisiones.
      no_permission:
        other: Sin permiso para revisar.
    user:
      external_login_missing_user_id:
        other: The third-party platform does not provide a unique UserID, so you cannot login, please contact the website administrator.
      external_login_unbinding_forbidden:
        other: Please set a login password for your account before you remove this login.
      email_or_password_wrong:
        other:
          other: Contraseña o correo incorrecto.
      not_found:
        other: Usuario no encontrado.
      suspended:
        other: El usuario ha sido suspendido.
      username_invalid:
        other: Nombre de usuario no válido.
      username_duplicate:
        other: El nombre de usuario ya está en uso.
      set_avatar:
        other: Fallo al actualizar el avatar.
      cannot_update_your_role:
        other: No puedes modificar tu propio rol.
      not_allowed_registration:
        other: Actualmente el sitio no acepta registros
      access_denied:
        other: Access denied
      page_access_denied:
        other: You do not have access to this page.
    config:
      read_config_failed:
        other: Lectura de configuración fallida
    database:
      connection_failed:
        other: Conexión a la base de datos fallida
      create_table_failed:
        other: Creación de tabla fallida
    install:
      create_config_failed:
        other: No es posible crear el archivo config.yaml.
    upload:
      unsupported_file_format:
        other: Formato de archivo no soportado.
    site_info:
      config_not_found:
        other: Site config not found.
  reason:
    spam:
      name:
        other: spam
      desc:
        other: This post is an advertisement, or vandalism. It is not useful or relevant to the current topic.
    rude_or_abusive:
      name:
        other: rude or abusive
      desc:
        other: A reasonable person would find this content inappropriate for respectful discourse.
    a_duplicate:
      name:
        other: a duplicate
      desc:
        other: This question has been asked before and already has an answer.
      placeholder:
        other: Enter the existing question link
    not_a_answer:
      name:
        other: not an answer
      desc:
        other: This was posted as an answer, but it does not attempt to answer the question. It should possibly be an edit, a comment, another question, or deleted altogether.
    no_longer_needed:
      name:
        other: no longer needed
      desc:
        other: This comment is outdated, conversational or not relevant to this post.
    something:
      name:
        other: something else
      desc:
        other: This post requires staff attention for another reason not listed above.
      placeholder:
        other: Let us know specifically what you are concerned about
    community_specific:
      name:
        other: a community-specific reason
      desc:
        other: This question doesn’t meet a community guideline.
    not_clarity:
      name:
        other: needs details or clarity
      desc:
        other: This question currently includes multiple questions in one. It should focus on one problem only.
    looks_ok:
      name:
        other: looks ok
      desc:
        other: This post is good as-is and not low quality.
    needs_edit:
      name:
        other: needs edit, and I did it
      desc:
        other: Improve and correct problems with this post yourself.
    needs_close:
      name:
        other: needs close
      desc:
        other: A closed question can’t answer, but still can edit, vote and comment.
    needs_delete:
      name:
        other: needs delete
      desc:
        other: This post will be deleted.
  question:
    close:
      duplicate:
        name:
          other: spam
        desc:
          other: La pregunta ya ha sido preguntada y resuelta previamente.
      guideline:
        name:
          other: razón específica de la comunidad
        desc:
          other: Esta pregunta infringe alguna norma de la comunidad.
      multiple:
        name:
          other: necesita más detalles o aclaraciónes
        desc:
          other: Esta pregunta incluye múltiples preguntas en una. Debería centrarse en un único problema/pregunta.
      other:
        name:
          other: otra razón
        desc:
          other: Esta publicación requiere otra razón no listada arriba.
    operation_type:
      asked:
        other: preguntada
      answered:
        other: respondida
      modified:
        other: modificada
    deleted_title:
      other: Deleted question
  notification:
    action:
      update_question:
        other: pregunta actualizada
      answer_the_question:
        other: pregunta respondidas
      update_answer:
        other: respuesta actualizada
      accept_answer:
        other: respuesta aceptada
      comment_question:
        other: pregunta comentada
      comment_answer:
        other: respuesta comentada
      reply_to_you:
        other: te ha respondido
      mention_you:
        other: te ha mencionado
      your_question_is_closed:
        other: Tu pregunta ha sido cerrada
      your_question_was_deleted:
        other: Tu pregunta ha sido eliminada
      your_answer_was_deleted:
        other: Tu respuesta ha sido eliminada
      your_comment_was_deleted:
        other: Tu comentario ha sido eliminado
      up_voted_question:
        other: upvoted question
      down_voted_question:
        other: downvoted question
      up_voted_answer:
        other: upvoted answer
      down_voted_answer:
        other: downvoted answer
      up_voted_comment:
        other: upvoted comment
      invited_you_to_answer:
        other: invited you to answer
  email_tpl:
    change_email:
      title:
        other: "[{{.SiteName}}] Confirm your new email address"
      body:
        other: "Confirm your new email address for {{.SiteName}}  by clicking on the following link:<br><br>\n\n<a href='{{.ChangeEmailUrl}}' target='_blank'>{{.ChangeEmailUrl}}</a><br><br>\n\nIf you did not request this change, please ignore this email.\n"
    new_answer:
      title:
        other: "[{{.SiteName}}] {{.DisplayName}} answered your question"
      body:
        other: "<strong><a href='{{.AnswerUrl}}'>{{.QuestionTitle}}</a></strong><br><br>\n\n<small>{{.DisplayName}}:</small><br>\n<blockquote>{{.AnswerSummary}}</blockquote><br>\n<a href='{{.AnswerUrl}}'>View it on {{.SiteName}}</a><br><br>\n\n<small>You are receiving this because you authored the thread. <a href='{{.UnsubscribeUrl}}'>Unsubscribe</a></small>"
    invited_you_to_answer:
      title:
        other: "[{{.SiteName}}] {{.DisplayName}} invited you to answer"
      body:
        other: "<strong><a href='{{.InviteUrl}}'>{{.QuestionTitle}}</a></strong><br><br>\n\n<small>{{.DisplayName}}:</small><br>\n<blockquote>I think you may know the answer.</blockquote><br>\n<a href='{{.InviteUrl}}'>View it on {{.SiteName}}</a><br><br>\n\n<small>You are receiving this because you authored the thread. <a href='{{.UnsubscribeUrl}}'>Unsubscribe</a></small>"
    new_comment:
      title:
        other: "[{{.SiteName}}] {{.DisplayName}} commented on your post"
      body:
        other: "<strong><a href='{{.CommentUrl}}'>{{.QuestionTitle}}</a></strong><br><br>\n\n<small>{{.DisplayName}}:</small><br>\n<blockquote>{{.CommentSummary}}</blockquote><br>\n<a href='{{.CommentUrl}}'>View it on {{.SiteName}}</a><br><br>\n\n<small>You are receiving this because you authored the thread. <a href='{{.UnsubscribeUrl}}'>Unsubscribe</a></small>"
    pass_reset:
      title:
        other: "[{{.SiteName }}] Password reset"
      body:
        other: "Somebody asked to reset your password on [{{.SiteName}}].<br><br>\n\nIf it was not you, you can safely ignore this email.<br><br>\n\nClick the following link to choose a new password:<br>\n<a href='{{.PassResetUrl}}' target='_blank'>{{.PassResetUrl}}</a>\n"
    register:
      title:
        other: "[{{.SiteName}}] Confirm your new account"
      body:
        other: "Welcome to {{.SiteName}}<br><br>\n\nClick the following link to confirm and activate your new account:<br>\n<a href='{{.RegisterUrl}}' target='_blank'>{{.RegisterUrl}}</a><br><br>\n\nIf the above link is not clickable, try copying and pasting it into the address bar of your web browser.\n"
    test:
      title:
        other: "[{{.SiteName}}] Test Email"
      body:
        other: "This is a test email."
  action_activity_type:
    upvote:
      other: upvote
    upvoted:
      other: upvoted
    downvote:
      other: downvote
    downvoted:
      other: downvoted
    accept:
      other: accept
    accepted:
      other: accepted
#The following fields are used for interface presentation(Front-end)
ui:
  how_to_format:
    title: Cómo formatear
    desc: >-
      <ul class="mb-0">
       <li><p class="mb-2">Para hacer enlaces</p>
       <pre class="mb-2">
       <code>&lt;https://url.com&gt;<br/><br/>[Title](https://url.com)
       </code>
       </pre>
       </li>
       <li><p class="mb-2">Colocar saltos de línea entre párrafos</p></li>
       <li><p class="mb-2"><em>_cursiva_</em> o **<strong>negrita</strong>**</p></li>
       <li><p class="mb-2">Indentar el código con 4 espacios</p></li>
       <li><p class="mb-2">Citar colocando <code>&gt;</code> al inicio de la línea</p></li>
       <li><p class="mb-2">Escape con backticks <code>`como _esto_`</code></p></li>
       <li><p class="mb-2">Crear barreras de código con backticks <code>`</code></p>
       <pre class="mb-0">
       <code>
       ```<br/>
       código aquí<br/>
       ```
       </code>
       </pre>
       </li>
      </ul>
  pagination:
    prev: Anterior
    next: Siguiente
  page_title:
    question: Pregunta
    questions: Preguntas
    tag: Etiqueta
    tags: Etiquetas
    tag_wiki: tag wiki
    create_tag: Create Tag
    edit_tag: Editar etiqueta
    ask_a_question: Añadir Pregunta
    edit_question: Editar Pregunta
    edit_answer: Editar respuesta
    search: Buscar
    posts_containing: Publicaciones que contienen
    settings: Ajustes
    notifications: Notificaciones
    login: Acceder
    sign_up: Registrarse
    account_recovery: Recuperación de la cuenta
    account_activation: Activación de la cuenta
    confirm_email: Confirmar correo electrónico
    account_suspended: Cuenta suspendida
    admin: Administrador
    change_email: Modificar correo
    install: Instalación de Answer
    upgrade: Actualización de Answer
    maintenance: Mantenimiento del sitio web
    users: Usuarios
    oauth_callback: Processing
    http_404: HTTP Error 404
    http_50X: HTTP Error 500
    http_403: HTTP Error 403
  notifications:
    title: Notificaciones
    inbox: Buzón de entrada
    achievement: Logros
    all_read: Marcar todo como leído
    show_more: Mostrar más
    someone: Someone
    inbox_type:
      all: All
      posts: Posts
      invites: Invites
      votes: Votes
  suspended:
    title: Tu cuenta ha sido suspendida
    until_time: "Tu cuenta ha sido suspendida hasta el {{ time }}."
    forever: Este usuario ha sido suspendido indefinidamente.
    end: Has infringido alguna norma de la comunidad.
    contact_us: Contact us
  editor:
    blockquote:
      text: Cita
    bold:
      text: Negrita
    chart:
      text: Gráfica
      flow_chart: Diagrama de flujo
      sequence_diagram: Diagrama de secuencia
      class_diagram: Diagrama de clase
      state_diagram: Diagrama de estado
      entity_relationship_diagram: Diagrama de relación de entidad
      user_defined_diagram: Diagrama definido por el usuario
      gantt_chart: Diagrama de Gantt
      pie_chart: Grafico de torta
    code:
      text: Código
      add_code: Añadir código
      form:
        fields:
          code:
            label: Código
            msg:
              empty: Código no puede estar vacío.
          language:
            label: Idioma
            placeholder: Detección automática
      btn_cancel: Cancelar
      btn_confirm: Añadir
    formula:
      text: Fórmula
      options:
        inline: Fórmula en línea
        block: Bloque de fórmula
    heading:
      text: Encabezado
      options:
        h1: Encabezado 1
        h2: Encabezado 2
        h3: Encabezado 3
        h4: Encabezado 4
        h5: Encabezado 5
        h6: Encabezado 6
    help:
      text: Ayuda
    hr:
      text: Línea Horizontal
    image:
      text: Imagen
      add_image: Añadir imagen
      tab_image: Subir imagen
      form_image:
        fields:
          file:
            label: Archivo de imagen
            btn: Seleccionar imagen
            msg:
              empty: El título no puede estar vacío.
              only_image: Solo se permiten archivos de imagen.
              max_size: El tamaño del archivo no puede superar 4MB.
          desc:
            label: Descripción
      tab_url: URL de la imagen
      form_url:
        fields:
          url:
            label: URL de la imagen
            msg:
              empty: La URL de la imagen no puede estar vacía.
          name:
            label: Description
      btn_cancel: Cancelar
      btn_confirm: Añadir
      uploading: Subiendo
    indent:
      text: Sangría
    outdent:
      text: Quitar sangría
    italic:
      text: Cursiva
    link:
      text: Enlace
      add_link: Añadir enlace
      form:
        fields:
          url:
            label: URL
            msg:
              empty: La dirección no puede estar vacía.
          name:
            label: Descripción
      btn_cancel: Cancelar
      btn_confirm: Añadir
    ordered_list:
      text: Lista numerada
    unordered_list:
      text: Lista con viñetas
    table:
      text: Tabla
      heading: Encabezado
      cell: Celda
  close_modal:
    title: Estoy cerrando este post como...
    btn_cancel: Cancelar
    btn_submit: Enviar
    remark:
      empty: No puede estar en blanco.
    msg:
      empty: Por favor selecciona una razón.
  report_modal:
    flag_title: Estoy marcando para reportar este post de...
    close_title: Estoy cerrando este post como...
    review_question_title: Revisar pregunta
    review_answer_title: Revisar respuesta
    review_comment_title: Revisar comentario
    btn_cancel: Cancelar
    btn_submit: Enviar
    remark:
      empty: No puede estar en blanco.
    msg:
      empty: Por favor selecciona una razón.
  tag_modal:
    title: Crear nueva etiqueta
    form:
      fields:
        display_name:
          label: Nombre a mostrar
          msg:
            empty: El nombre a mostrar no puede estar vacío.
            range: Nombre a mostrar con un máximo de 35 caracteres.
        slug_name:
          label: URL amigable
          desc: Slug de URL de hasta 35 caracteres.
          msg:
            empty: URL no puede estar vacío.
            range: URL slug hasta 35 caracteres.
            character: La URL amigable contiene caracteres no permitidos.
        desc:
          label: Descripción
    btn_cancel: Cancelar
    btn_submit: Enviar
    btn_post: Post new tag
  tag_info:
    created_at: Creado
    edited_at: Editado
    history: Historial
    synonyms:
      title: Sinónimos
      text: Las siguientes etiquetas serán reasignadas a
      empty: No se encontraron sinónimos.
      btn_add: Añadir un sinónimo
      btn_edit: Editar
      btn_save: Guardar
    synonyms_text: Las siguientes etiquetas serán reasignadas a
    delete:
      title: Eliminar esta etiqueta
      tip_with_posts: >-
        <p>No permitimos <strong>eliminar etiquetas con publicaciones</strong>.</p> <p>Primero elimine esta etiqueta de las publicaciones.</p>
      tip_with_synonyms: >-
        <p>No permitimos <strong>eliminar etiquetas con sinónimos</strong>.</p> <p>Elimine primero los sinónimos de esta etiqueta.</p>
      tip: '¿Estás seguro de que deseas borrarlo?'
      close: Cerrar
  edit_tag:
    title: Editar etiqueta
    default_reason: Editar etiqueta
    form:
      fields:
        revision:
          label: Revisión
        display_name:
          label: Nombre a mostrar
        slug_name:
          label: URL amigable
          info: 'Debe usar el conjunto de caracteres "a-z", "0-9", "+ # - ."'
        desc:
          label: Descripción
        edit_summary:
          label: Editar resumen
          placeholder: >-
            Explique brevemente sus cambios (ortografía corregida, gramática corregida, formato mejorado)
    btn_save_edits: Guardar cambios
    btn_cancel: Cancelar
  dates:
    long_date: MMM D
    long_date_with_year: "MMM D, YYYY"
    long_date_with_time: "MMM D, YYYY [at] HH:mm"
    now: ahora
    x_seconds_ago: "hace {{count}}s"
    x_minutes_ago: "hace {{count}}m"
    x_hours_ago: "hace {{count}}h"
    hour: hora
    day: día
  comment:
    btn_add_comment: Añadir comentario
    reply_to: Responder a
    btn_reply: Responder
    btn_edit: Editar
    btn_delete: Eliminar
    btn_flag: Reportar
    btn_save_edits: Guardar cambios
    btn_cancel: Cancelar
    show_more: Mostrar más comentarios
    tip_question: >-
      Utiliza los comentarios para pedir más información o sugerir mejoras y modificaciones. Evita responder preguntas en los comentarios.
    tip_answer: >-
      Usa comentarios para responder a otros usuarios o notificarles de cambios. Si estás añadiendo nueva información, edita tu publicación en vez de comentar.
    tip_vote: It adds something useful to the post
  edit_answer:
    title: Editar respuesta
    default_reason: Editar respuesta
    form:
      fields:
        revision:
          label: Revisión
        answer:
          label: Respuesta
          feedback:
            characters: El contenido debe tener al menos 6 caracteres.
        edit_summary:
          label: Editar resumen
          placeholder: >-
            Explique brevemente sus cambios (ortografía corregida, gramática corregida, formato mejorado)
    btn_save_edits: Guardar cambios
    btn_cancel: Cancelar
  tags:
    title: Etiquetas
    sort_buttons:
      popular: Popular
      name: Nombre
      newest: más reciente
    button_follow: Seguir
    button_following: Siguiendo
    tag_label: preguntas
    search_placeholder: Filtrar por nombre de etiqueta
    no_desc: La etiqueta no tiene descripción.
    more: Mas
  ask:
    title: Agregar una pregunta
    edit_title: Editar pregunta
    default_reason: Editar pregunta
    similar_questions: Preguntas similares
    form:
      fields:
        revision:
          label: Revisión
        title:
          label: Título
          placeholder: Sé preciso e imagina que le estás preguntando esto a una persona
          msg:
            empty: El título no puede estar vacío.
            range: Título hasta 150 caracteres
        body:
          label: Cuerpo
          msg:
            empty: Cuerpo no puede estar vacío.
        tags:
          label: Etiquetas
          msg:
            empty: Se requiere al menos una etiqueta.
        answer:
          label: Respuesta
          msg:
            empty: La respuesta no puede estar vacía.
        edit_summary:
          label: Editar resumen
          placeholder: >-
            Explique brevemente sus cambios (ortografía corregida, gramática corregida, formato mejorado)
    btn_post_question: Publica tu pregunta
    btn_save_edits: Guardar cambios
    answer_question: Responde a tu propia pregunta
    post_question&answer: Publicar una pregunta y su respuesta
  tag_selector:
    add_btn: Añadir etiqueta
    create_btn: Crear nueva etiqueta
    search_tag: Buscar etiqueta
    hint: "Describe de qué trata tu pregunta, se requiere al menos una etiqueta."
    no_result: Ninguna etiqueta coincide
    tag_required_text: Etiqueta requerida (al menos una)
  header:
    nav:
      question: Preguntas
      tag: Etiquetas
      user: Usuarios
      profile: Perfil
      setting: Ajustes
      logout: Cerrar sesión
      admin: Administrador
      review: Revisar
      bookmark: Bookmarks
      moderation: Moderation
    search:
      placeholder: Buscar
  footer:
    build_on: >-
      Sitio creado con <1> Answer </1>- el software de código abierto sobre el que funcionan las comunidades de P&R.<br />Hecho con amor © {{cc}}.
  upload_img:
    name: Cambiar
    loading: cargando...
  pic_auth_code:
    title: Captcha
    placeholder: Introduce el texto anterior
    msg:
      empty: El Captcha no puede estar vacío.
  inactive:
    first: >-
      ¡Casi estás listo! Te hemos enviado un correo de activación a <bold>{{mail}}</bold>. Por favor, sigue las instrucciones en el correo para activar tu cuenta.
    info: "Si no te ha llegado el correo, comprueba la carpeta de SPAM."
    another: >-
      Te hemos enviado otro correo de activación a <bold>{{mail}}</bold>. Puede tardar algunos minutos en llegar; asegúrate de revisar tu carpeta de SPAM.
    btn_name: Reenviar correo de activación
    change_btn_name: Cambiar correo
    msg:
      empty: No puede estar en blanco.
  login:
    login_to_continue: Inicia sesión para continuar
    info_sign: '¿No tienes cuenta? <1>Regístrate</1>'
    info_login: '¿Ya tienes una cuenta? <1>Inicia sesión</1>'
    agreements: Al registrarte, aceptas la <1>política de privacidad</1> y los <3>términos de servicio</3>.
    forgot_pass: '¿Has olvidado la contraseña?'
    name:
      label: Nombre
      msg:
        empty: El nombre no puede estar vacío.
        range: Nombre hasta 30 caracteres.
        character: 'Must use the character set "a-z", "0-9", " - . _"'
    email:
      label: Correo electrónico
      msg:
        empty: El correo electrónico no puede estar vacío.
    password:
      label: Contraseña
      msg:
        empty: La contraseña no puede estar vacía.
        different: Las contraseñas introducidas en ambos lados no coinciden
  account_forgot:
    page_title: Olvidaste Tu Contraseña
    btn_name: Enviadme un correo electrónico de recuperación
    send_success: >-
      Si existe una cuenta con el correo <strong>{{mail}}</strong>, deberías de recibir un email con instrucciones sobre cómo recuperar tu contraseña próximamente.
    email:
      label: Correo electrónico
      msg:
        empty: El correo electrónico no puede estar vacío.
  change_email:
    btn_cancel: Cancelar
    btn_update: Actualizar dirección de correo
    send_success: >-
      Si existe una cuenta con el correo <strong>{{mail}}</strong>, deberías de recibir un email con instrucciones sobre cómo recuperar tu contraseña próximamente.
    email:
      label: Nuevo correo electrónico
      msg:
        empty: El correo electrónico no puede estar vacío.
<<<<<<< HEAD
  oauth:
    connect: Connect with {{ auth_name }}
    remove: Remove {{ auth_name }}
=======
>>>>>>> 204f5da7
  oauth_bind_email:
    subtitle: Add a recovery email to your account.
    btn_update: Update email address
    email:
      label: Email
      msg:
        empty: Email cannot be empty.
    modal_title: Email already existes.
    modal_content: This email address already registered. Are you sure you want to connect to the existing account?
    modal_cancel: Change email
    modal_confirm: Connect to the existing account
  password_reset:
    page_title: Restablecimiento de Contraseña
    btn_name: Restablecer mi contraseña
    reset_success: >-
      Tu contraseña ha sido actualizada con éxito; vas a ser redirigido a la página de inicio de sesión.
    link_invalid: >-
      Lo sentimos, este enlace de restablecimiento de contraseña ya no es válido. ¿Tal vez tu contraseña ya está restablecida?
    to_login: Continuar a la página de inicio de sesión
    password:
      label: Contraseña
      msg:
        empty: La contraseña no puede estar vacía.
        length: La longitud debe ser de entre 8 y 32 caracteres
        different: Las contraseñas introducidas en ambos lados no coinciden
    password_confirm:
      label: Confirmar nueva contraseña
  settings:
    page_title: Ajustes
    goto_modify: Go to Modify
    nav:
      profile: Perfil
      notification: Notificaciones
      account: Cuenta
      interface: Interfaz
    profile:
      heading: Perfil
      btn_name: Guardar
      display_name:
        label: Nombre a mostrar
        msg: El nombre a mostrar no puede estar vacío.
        msg_range: Mostrar nombre de hasta 30 caracteres.
      username:
        label: Nombre de usuario
        caption: La gente puede mencionarte con "@nombredeusuario".
        msg: El nombre de usuario no puede estar vacío.
        msg_range: Nombre de usuario de hasta 30 caracteres.
        character: 'Debe usar el conjunto de caracteres "a-z", "0-9", " - . _"'
      avatar:
        label: Imagen de perfil
        gravatar: Gravatar
        gravatar_text: You can change image on
        custom: Propia
        btn_refresh: Actualizar
        custom_text: Puedes subir tu propia imagen.
        default: Sistema
        msg: Por favor, sube una imagen
      bio:
        label: Sobre mí
      website:
        label: Sitio Web
        placeholder: "https://example.com"
        msg: Formato del sitio web incorrecto
      location:
        label: Ubicación
        placeholder: "Ciudad, País"
    notification:
      heading: Notificaciones
      email:
        label: Notificaciones por correo electrónico
        radio: "Respuestas a tus preguntas, comentarios y más"
    account:
      heading: Cuenta
      change_email_btn: Cambiar correo electrónico
      change_pass_btn: Cambiar contraseña
      change_email_info: >-
        Te hemos enviado un email a esa dirección. Por favor sigue las instrucciones de confirmación.
      email:
        label: New Email
        msg: New Email cannot be empty.
      pass:
        label: Current Password
        msg: Password cannot be empty.
      password_title: Contraseña
      current_pass:
        label: Contraseña actual
        msg:
          empty: La contraseña actual no puede estar vacía.
          length: El largo necesita estar entre 8 y 32 caracteres.
          different: Las contraseñas no coinciden.
      new_pass:
        label: Nueva Contraseña
      pass_confirm:
        label: Confirmar Nueva Contraseña
    interface:
      heading: Interfaz
      lang:
        label: Idioma de la Interfaz
        text: Idioma de la interfaz de usuario. Cambiará cuando actualices la página.
    my_logins:
      title: My Logins
      label: Log in or sign up on this site using these accounts.
      modal_title: Remove Login
      modal_content: Are you sure you want to remove this login from your account?
      modal_confirm_btn: Remove
      remove_success: Removed successfully
  toast:
    update: actualización correcta
    update_password: Contraseña cambiada con éxito.
    flag_success: Gracias por reportar.
    forbidden_operate_self: No puedes modificar tu propio usuario
    review: Tu revisión será visible luego de ser aprobada.
  related_question:
    title: Preguntas relacionadas
    btn: Añadir pregunta
    answers: respuestas
  invite_to_answer:
    title: People asked
    desc: Invite people who you think might know the answer.
    invite: Invite to answer
    add: Add people
    search: Search people
  question_detail:
    action: Action
    Asked: Preguntada
    asked: preguntada
    update: Modificada
    edit: editada
    Views: Visto
    Follow: Seguir
    Following: Siguiendo
    follow_tip: Follow this question to receive notifications
    answered: respondida
    closed_in: Cerrado el
    show_exist: Mostrar una pregunta existente.
    useful: Useful
    question_useful: It is useful and clear
    question_un_useful: It is unclear or not useful
    answer_useful: It is useful
    answer_un_useful: It is not useful
    answers:
      title: Respuestas
      score: Puntuación
      newest: Más reciente
      btn_accept: Aceptar
      btn_accepted: Aceptada
    write_answer:
      title: Tu respuesta
      btn_name: Publica tu respuesta
      add_another_answer: Añadir otra respuesta
      confirm_title: Continuar a pregunta
      continue: Continuar
      confirm_info: >-
        <p>¿Seguro que quieres añadir otra respuesta?</p><p>Puedes utilizar el enlace de edición para detallar y mejorar tu respuesta existente en su lugar.</p>
      empty: La respuesta no puede estar vacía.
      characters: el contenido debe tener al menos 6 caracteres.
      tips:
        header_1: Thanks for your answer
        li1_1: Please be sure to <strong>answer the question</strong>. Provide details and share your research.
        li1_2: Back up any statements you make with references or personal experience.
        header_2: But <strong>avoid</strong> ...
        li2_1: Asking for help, seeking clarification, or responding to other answers.
    reopen:
      confirm_btn: Reopen
      title: Reabrir esta publicación
      content: '¿Seguro que quieres reabrir esta publicación?'
    pin:
      title: Pin this post
      content: Are you sure you wish to pinned globally? This post will appear at the top of all post lists.
      confirm_btn: Pin
  delete:
    title: Eliminar esta publicación
    question: >-
      No recomendamos <strong>borrar preguntas con respuestas</strong> porque esto priva a los lectores futuros de este conocimiento.
      </p><p>
      El borrado repetido de preguntas respondidas puede resultar en que tu cuenta se bloquee para hacer preguntas. ¿Estás seguro de que deseas borrarlo?
    answer_accepted: >-
      <p>No recomendamos <strong>borrar la respuesta aceptada</strong> porque esto priva a los lectores futuros de este conocimiento.</p>

      El borrado repetido de respuestas aceptadas puede resultar en que tu cuenta se bloquee para responder. ¿Estás seguro de que deseas borrarlo?
    other: '¿Estás seguro de que deseas borrarlo?'
    tip_answer_deleted: Esta respuesta ha sido eliminada
  btns:
    confirm: Confirmar
    cancel: Cancelar
    edit: Edit
    save: Guardar
    delete: Eliminar
    login: Acceder
    signup: Registrarse
    logout: Cerrar sesión
    verify: Verificar
    add_question: Añadir pregunta
    approve: Aprobar
    reject: Rechazar
    skip: Omitir
    discard_draft: Descartar borrador
    pinned: Pinned
    all: All
    question: Question
    answer: Answer
    comment: Comment
  search:
    title: Resultados de la búsqueda
    keywords: Palabras claves
    options: Opciones
    follow: Seguir
    following: Siguiendo
    counts: "{{count}} Resultados"
    more: Más
    sort_btns:
      relevance: Relevancia
      newest: Más reciente
      active: Activas
      score: Puntuación
      more: Mas
    tips:
      title: Consejos de búsqueda avanzada
      tag: "<1>[tag]</1> búsqueda por etiquetas"
      user: "<1>user:username</1> búsqueda por autor"
      answer: "<1>answers:0</1> preguntas sin responder"
      score: "<1>score:3</1> Publicaciones con un puntaje de 3 o más"
      question: "<1>is:question</1> buscar preguntas"
      is_answer: "<1>is:answer</1> buscar respuestas"
    empty: No pudimos encontrar nada. <br /> Prueba a buscar con palabras diferentes o menos específicas.
  share:
    name: Compartir
    copy: Copiar enlace
    via: Compartir vía...
    copied: Copiado
    facebook: Compartir en Facebook
    twitter: Compartir en Twitter
  cannot_vote_for_self: No puedes votar a tu propia publicación
  modal_confirm:
    title: Error...
  account_result:
    success: Tu nueva cuenta ha sido confirmada, serás redirigido a la página de inicio.
    link: Continuar a la página de inicio
    invalid: >-
      Lo sentimos, este link de confirmación de cuenta ya no es válido. ¿Quizás tu cuenta ya está activa?
    confirm_new_email: Tu email ha sido actualizado.
    confirm_new_email_invalid: >-
      Lo siento, este enlace de confirmación ya no es válido. ¿Quizás ya se haya cambiado tu correo electrónico?
  unsubscribe:
    page_title: Desuscribir
    success_title: Desuscrito con éxito
    success_desc: Ha sido eliminado con éxito de esta lista de suscriptores y no recibirá más correos electrónicos nuestros.
    link: Cambiar ajustes
  question:
    following_tags: Etiquetas seguidas
    edit: Editar
    save: Guardar
    follow_tag_tip: Sigue etiquetas para personalizar tu lista de preguntas.
    hot_questions: Preguntas del momento
    all_questions: Todas las preguntas
    x_questions: "{{ count }} Preguntas"
    x_answers: "{{ count }} respuestas"
    questions: Preguntas
    answers: Respuestas
    newest: Más reciente
    active: Activo
    frequent: Frecuente
    score: Puntuación
    unanswered: Sin respuesta
    modified: modificada
    answered: respondida
    asked: preguntada
    closed: cerrada
    follow_a_tag: Seguir una etiqueta
    more: Más
  personal:
    overview: Información general
    answers: Respuestas
    answer: respuesta
    questions: Preguntas
    question: pregunta
    bookmarks: Guardadas
    reputation: Reputación
    comments: Comentarios
    votes: Votos
    newest: Más reciente
    score: Puntuación
    edit_profile: Editar perfil
    visited_x_days: "Visitado {{ count }} días"
    viewed: Visto
    joined: Unido
    last_login: Visto
    about_me: Sobre mí
    about_me_empty: "// ¡Hola Mundo!"
    top_answers: Mejores respuestas
    top_questions: Preguntas Principales
    stats: Estadísticas
    list_empty: No se encontraron publicaciones.<br />¿Quizás le gustaría seleccionar una pestaña diferente?
    accepted: Aceptada
    answered: respondida
    asked: preguntó
    downvoted: downvoted
    mod_short: Modificación
    mod_long: Moderadores
    x_reputation: reputación
    x_votes: votos recibidos
    x_answers: respuestas
    x_questions: preguntas
  install:
    title: Respuesta
    next: Próximo
    done: Hecho
    config_yaml_error: No se puede crear el archivo config.yaml.
    lang:
      label: Elija un idioma
    db_type:
      label: Motor de base de datos
    db_username:
      label: Nombre de usuario
      placeholder: raíz
      msg: El nombre de usuario no puede estar vacío.
    db_password:
      label: Contraseña
      placeholder: raíz
      msg: La contraseña no puede estar vacía.
    db_host:
      label: Anfitrión de la base de datos
      placeholder: "db:3306"
      msg: El host de la base de datos no puede estar vacío.
    db_name:
      label: Nombre de la base de datos
      placeholder: respuesta
      msg: El nombre de la base de datos no puede estar vacío.
    db_file:
      label: Archivo de base de datos
      placeholder: /data/respuesta.db
      msg: El archivo de la base de datos no puede estar vacío.
    config_yaml:
      title: Crear config.yaml
      label: El archivo config.yaml creado.
      desc: >-
        Puede crear el archivo <1>config.yaml</1> manualmente en el directorio <1>/var/www/xxx/</1> y pegar el siguiente texto en él.
      info: Después de haber hecho eso, haga clic en el botón "Siguiente".
    site_information: Información del sitio
    admin_account: Cuenta de administrador
    site_name:
      label: Nombre del sitio
      msg: El nombre del sitio no puede estar vacío.
    site_url:
      label: Sitio URL
      text: La dirección de su sitio.
      msg:
        empty: La URL del sitio no puede estar vacía.
        incorrect: Formato incorrecto de la URL del sitio.
    contact_email:
      label: Email de contacto
      text: Dirección de correo electrónico del contacto clave responsable de este sitio.
      msg:
        empty: El correo electrónico de contacto no puede estar vacío.
        incorrect: Correo electrónico de contacto formato incorrecto.
    admin_name:
      label: Nombre
      msg: El nombre no puede estar vacío.
      character: 'Must use the character set "a-z", "0-9", " - . _"'
    admin_password:
      label: Contraseña
      text: >-
        Necesitará esta contraseña para iniciar sesión. Guárdela en un lugar seguro.
      msg: La contraseña no puede estar vacía.
    admin_email:
      label: Correo electrónico
      text: Necesitará este correo electrónico para iniciar sesión.
      msg:
        empty: El correo electrónico no puede estar vacío.
        incorrect: Correo electrónico con formato incorrecto.
    ready_title: '¡Tu respuesta está lista!'
    ready_desc: >-
      Si alguna vez desea cambiar más configuraciones, visite la <1>sección de administración</1>; encuéntrelo en el menú del sitio.
    good_luck: "¡Diviértete y buena suerte!"
    warn_title: Advertencia
    warn_desc: >-
      El archivo <1>config.yaml</1> ya existe. Si necesita restablecer alguno de los elementos de configuración de este archivo, elimínelo primero.
    install_now: Puede intentar <1>instalar ahora</1>.
    installed: Ya instalado
    installed_desc: >-
      Parece que ya lo has instalado. Para reinstalar, borre primero las tablas de la base de datos anterior.
    db_failed: La conexión a la base de datos falló
    db_failed_desc: >-
      Esto significa que la información de la base de datos en su archivo <1>config.yaml</1> es incorrecta o que no se pudo establecer contacto con el servidor de la base de datos. Esto podría significar que el servidor de la base de datos de su host está inactivo.
  counts:
    views: puntos de vista
    votes: votos
    answers: respuestas
    accepted: Aceptado
  page_error:
    http_error: HTTP Error {{ code }}
    desc_403: You don’t have permission to access this page.
    desc_404: Unfortunately, this page doesn't exist.
    desc_50X: The server encountered an error and could not complete your request.
    back_home: Back to homepage
  page_maintenance:
    desc: "Estamos en mantenimiento, pronto estaremos de vuelta."
  nav_menus:
    dashboard: Panel
    contents: Contenido
    questions: Preguntas
    answers: Respuestas
    users: Usuarios
    flags: Banderas
    settings: Ajustes
    general: General
    interface: Interfaz
    smtp: SMTP
    branding: Marca
    legal: Legal
    write: Escribir
    tos: Términos de servicio
    privacy: Privacidad
    seo: ESTE
    customize: Personalizar
    themes: Temas
    css_html: CSS/HTML
    login: Iniciar sesión
    privileges: Privileges
    plugins: Plugins
    installed_plugins: Installed Plugins
  website_welcome: Welcome to {{site_name}}
<<<<<<< HEAD
  user_center:
    login: Login
    qrcode_login_tip: Please use {{ agentName }} to scan the QR code and log in.
    login_failed_email_tip: Login failed, please allow this app to access your email information before try again.
=======
  plugins:
    login: Login
    qrcode_login_tip: Please use {{ agentName }} to scan the QR code and log in.
    login_failed_email_tip: Login failed, please allow this app to access your email information before try again.
    oauth:
      connect: Connect with {{ auth_name }}
      remove: Remove {{ auth_name }}
>>>>>>> 204f5da7
  admin:
    admin_header:
      title: Administrador
    dashboard:
      title: Panel
      welcome: '¡Bienvenido a Answer Admin!'
      site_statistics: Estadísticas del sitio
      questions: "Preguntas:"
      answers: "Respuestas:"
      comments: "Comentarios:"
      votes: "Votos:"
      active_users: "Usuarios activos:"
      flags: "Banderas:"
      site_health_status: Estado de salud del sitio
      version: "Versión:"
      https: "HTTPS:"
      uploading_files: "Subiendo archivos:"
      smtp: "SMTP:"
      timezone: "Zona horaria:"
      system_info: Información del sistema
      storage_used: "Almacenamiento utilizado:"
      uptime: "Tiempo ejecutándose:"
      answer_links: Enlaces de respuesta
      documents: Documentos
      feedback: Comentario
      support: Soporte
      review: Revisar
      config: Configuración
      update_to: Actualizar para
      latest: Lo más nuevo
      check_failed: Comprobación fallida
      "yes": "Si"
      "no": "No"
      not_allowed: No permitido
      allowed: Permitido
      enabled: Activado
      disabled: Desactivado
    flags:
      title: Banderas
      pending: Pendiente
      completed: Terminado
      flagged: Marcado
      flagged_type: Flagged {{ type }}
      created: Creado
      action: Acción
      review: Revisar
    change_modal:
      title: Cambiar estado de usuario a...
      btn_cancel: Cancelar
      btn_submit: Entregar
      normal_name: normal
      normal_desc: Un usuario normal puede hacer y responder preguntas.
      suspended_name: suspendido
      suspended_desc: Un usuario suspendido no puede iniciar sesión.
      deleted_name: eliminado
      deleted_desc: "Eliminar perfil, asociaciones de autenticación."
      inactive_name: inactivo
      inactive_desc: Un usuario inactivo debe volver a validar su correo electrónico.
      confirm_title: Eliminar este usuario
      confirm_content: '¿Está seguro de que desea eliminar este usuario? ¡Esto es permanente!'
      confirm_btn: Borrar
      msg:
        empty: Por favor seleccione una razón.
    status_modal:
      title: "Cambiar el estado de {{ type }} a..."
      normal_name: normal
      normal_desc: Un puesto normal al alcance de todos.
      closed_name: cerrada
      closed_desc: "Una pregunta cerrada no puede responder, pero aún puede editar, votar y comentar."
      deleted_name: eliminado
      deleted_desc: This post will be deleted.
      btn_cancel: Cancelar
      btn_submit: Entregar
      btn_next: Próximo
    user_role_modal:
      title: Cambiar rol de usuario a...
      btn_cancel: Cancelar
      btn_submit: Entregar
    users:
      title: Usuarios
      name: Nombre
      email: Correo electrónico
      reputation: Reputación
      created_at: Creado Tiempo
      delete_at: Hora eliminada
      suspend_at: Tiempo suspendido
      status: Estado
      role: Role
      action: Acción
      change: Cambiar
      all: Todo
      staff: Personal
      inactive: Inactivo
      suspended: Suspendido
      deleted: Eliminado
      normal: Normal
      Moderator: Moderador
      Admin: Administrador
      User: Usuario
      filter:
        placeholder: "Filtrar por nombre, usuario:id"
      set_new_password: Establecer nueva contraseña
      change_status: Cambiar Estado
      change_role: Cambiar rol
      show_logs: Mostrar registros
      add_user: Agregar usuario
      new_password_modal:
        title: Establecer nueva contraseña
        form:
          fields:
            password:
              label: Contraseña
              text: El usuario se desconectará y deberá volver a iniciar sesión.
              msg: La contraseña debe tener entre 8 y 32 caracteres de longitud.
        btn_cancel: Cancelar
        btn_submit: Entregar
      user_modal:
        title: Añadir nuevo usuario
        form:
          fields:
            display_name:
              label: Nombre para mostrar
              msg: El nombre para mostrar debe tener entre 3 y 30 caracteres de longitud.
            email:
              label: Correo electrónico
              msg: El correo no es válido.
            password:
              label: Contraseña
              msg: La contraseña debe tener entre 8 y 32 caracteres de longitud.
        btn_cancel: Cancelar
        btn_submit: Entregar
    questions:
      page_title: Preguntas
      normal: Normal
      closed: Cerrado
      deleted: Eliminado
      post: Correo
      votes: Votos
      answers: Respuestas
      created: Creado
      status: Estado
      action: Acción
      change: Cambiar
      filter:
        placeholder: "Filtrar por título, pregunta:id"
    answers:
      page_title: Respuestas
      normal: Normal
      deleted: Eliminado
      post: Correo
      votes: Votos
      created: Creado
      status: Estado
      action: Acción
      change: Cambiar
      filter:
        placeholder: "Filtrar por título, respuesta: id"
    general:
      page_title: General
      name:
        label: Nombre del sitio
        msg: El nombre del sitio no puede estar vacío.
        text: "El nombre de este sitio, tal como se usa en la etiqueta del título."
      site_url:
        label: Sitio URL
        msg: La url del sitio no puede estar vacía.
        validate: Por favor introduzca un URL válido.
        text: La dirección de su sitio.
      short_desc:
        label: Breve descripción del sitio
        msg: La descripción breve del sitio no puede estar vacía.
        text: "Breve descripción, tal como se usa en la etiqueta del título en la página de inicio."
      desc:
        label: Descripción del lugar
        msg: La descripción del sitio no puede estar vacía.
        text: "Describa este sitio en una oración, como se usa en la etiqueta de meta descripción."
      contact_email:
        label: Email de contacto
        msg: El correo electrónico de contacto no puede estar vacío.
        validate: El correo electrónico de contacto no es válido.
        text: Dirección de correo electrónico del contacto clave responsable de este sitio.
    interface:
      page_title: Interfaz
      language:
        label: Lenguaje de interfaz
        msg: El idioma de la interfaz no puede estar vacío.
        text: Idioma de la interfaz de usuario. Cambiará cuando actualice la página.
      time_zone:
        label: Zona horaria
        msg: Timezone cannot be empty.
        text: Elija una ciudad en la misma zona horaria que usted.
    smtp:
      page_title: SMTP
      from_email:
        label: Desde el e-mail
        msg: Desde el correo electrónico no puede estar vacío.
        text: La dirección de correo electrónico desde la que se envían los correos electrónicos.
      from_name:
        label: De nombre
        msg: Desde el nombre no puede estar vacío.
        text: El nombre desde el que se envían los correos electrónicos.
      smtp_host:
        label: Anfitrión SMTP
        msg: El host SMTP no puede estar vacío.
        text: Su servidor de correo.
      encryption:
        label: Cifrado
        msg: El cifrado no puede estar vacío.
        text: Para la mayoría de los servidores, SSL es la opción recomendada.
        ssl: SSL
        none: Ninguno
      smtp_port:
        label: Puerto SMTP
        msg: El puerto SMTP debe ser el número 1 ~ 65535.
        text: El puerto a su servidor de correo.
      smtp_username:
        label: Nombre de usuario SMTP
        msg: SMTP username cannot be empty.
      smtp_password:
        label: Contraseña SMTP
        msg: La contraseña SMTP no puede estar vacía.
      test_email_recipient:
        label: Destinatarios de correo electrónico de prueba
        text: Proporcione la dirección de correo electrónico que recibirá los envíos de prueba.
        msg: Los destinatarios de correo electrónico de prueba no son válidos
      smtp_authentication:
        label: Habilitar autenticación
        title: Autenticación SMTP
        msg: La autenticación SMTP no puede estar vacía.
        "yes": "Si"
        "no": "No"
    branding:
      page_title: Marca
      logo:
        label: Logo
        msg: El logotipo no puede estar vacío.
        text: La imagen del logotipo en la parte superior izquierda de su sitio. Utilice una imagen rectangular ancha con una altura de 56 y una relación de aspecto superior a 3:1. Si se deja en blanco, se mostrará el texto del título del sitio.
      mobile_logo:
        label: Logotipo móvil
        text: El logotipo utilizado en la versión móvil de su sitio. Utilice una imagen rectangular ancha con una altura de 56. Si se deja en blanco, se utilizará la imagen de la configuración de "logotipo".
      square_icon:
        label: Icono cuadrado
        msg: El icono cuadrado no puede estar vacío.
        text: Imagen utilizada como base para los iconos de metadatos. Idealmente, debería ser más grande que 512x512.
      favicon:
        label: Icono de favoritos
        text: Un favicon para su sitio. Para que funcione correctamente sobre un CDN, debe ser un png. Se cambiará el tamaño a 32x32. Si se deja en blanco, se utilizará el "icono cuadrado".
    legal:
      page_title: Legal
      terms_of_service:
        label: Términos de servicio
        text: "Puede agregar términos de contenido de servicio aquí. Si ya tiene un documento alojado en otro lugar, proporcione la URL completa aquí."
      privacy_policy:
        label: Política de privacidad
        text: "Puede agregar contenido de política de privacidad aquí. Si ya tiene un documento alojado en otro lugar, proporcione la URL completa aquí."
    write:
      page_title: Escribir
      recommend_tags:
        label: Recomendar etiquetas
        text: "Ingrese el slug de la etiqueta arriba, una etiqueta por línea."
      required_tag:
        title: Etiqueta requerida
        label: Establezca la etiqueta de recomendación según sea necesario
        text: "Cada nueva pregunta debe tener al menos una etiqueta de recomendación."
      reserved_tags:
        label: Etiquetas reservadas
        text: "Solo el moderador puede agregar etiquetas reservadas a una publicación."
    seo:
      page_title: SEO
      permalink:
        label: Enlace permanente
        text: Las estructuras de URL personalizadas pueden mejorar la facilidad de uso y la compatibilidad futura de sus enlaces.
      robots:
        label: robots.txt
        text: Esto anulará permanentemente cualquier configuración del sitio relacionada.
    themes:
      page_title: Temas
      themes:
        label: Temas
        text: Seleccione un tema existente.
      navbar_style:
        label: Estilo de la barra de navegación
        text: Seleccione un tema existente.
      primary_color:
        label: Color principal
        text: Modifica los colores usados por tus temas
    css_and_html:
      page_title: CSS y HTML
      custom_css:
        label: CSS personalizado
        text: Esto insertará como <link>
      head:
        label: Cabeza
        text: Esto se insertará antes de </head>
      header:
        label: Encabezado
        text: Esto se insertará después de <body>
      footer:
        label: Pie de página
        text: Esto se insertará antes de </html>.
      sidebar:
        label: Sidebar
        text: This will insert in sidebar.
    login:
      page_title: Iniciar sesión
      membership:
        title: Membresía
        label: Permitir registro de nuevas ceuntas
        text: Desactiva esto para evitar que cualquier persona pueda crear una cuenta.
      email_registration:
        title: Email registration
        label: Allow email registration
        text: Turn off to prevent anyone creating new account through email.
      allowed_email_domains:
        title: Allowed email domains
        text: Email domains that users must register accounts with. One domain per line. Ignored when empty.
      private:
        title: Privado
        label: Inicio de sesión requerido
        text: Sólo usuarios con sesión iniciada pueden acceder a esta comunidad.
    installed_plugins:
      title: Installed Plugins
      filter:
        all: All
        active: Active
        inactive: Inactive
        outdated: Outdated
      plugins:
        label: Plugins
        text: Select an existing plugin.
      name: Name
      version: Version
      status: Status
      action: Action
      deactivate: Deactivate
      activate: Activate
      settings: Settings
    settings_users:
      title: Users
      avatar:
        label: Default Avatar
        text: For users without a custom avatar of their own.
      gravatar_base_url:
        label: Gravatar Base URL
        text: URL of the Gravatar provider’s API base. Ignored when empty.
      profile_editable:
        title: Profile Editable
      allow_update_display_name:
        label: Allow users to change their display name
      allow_update_username:
        label: Allow users to change their username
      allow_update_avatar:
        label: Allow users to change their profile image
      allow_update_bio:
        label: Allow users to change their about me
      allow_update_website:
        label: Allow users to change their website
      allow_update_location:
        label: Allow users to change their location
    privilege:
      title: Privileges
      level:
        label: Reputation required level
        text: Choose the reputation required for the privileges
  form:
    optional: (optional)
    empty: no puede estar en blanco
    invalid: no es válido
    btn_submit: Guardar
    not_found_props: "La propiedad requerida {{ key }} no se ha encontrado."
    select: Select
  page_review:
    review: Revisar
    proposed: propuesto
    question_edit: Edición de preguntas
    answer_edit: Edición de respuestas
    tag_edit: Edición de etiquetas
    edit_summary: Editar resumen
    edit_question: Editar pregunta
    edit_answer: Editar respuesta
    edit_tag: Editar etiqueta
    empty: No quedan tareas de revisión.
  timeline:
    undeleted: recuperado
    deleted: eliminado
    downvote: voto negativo
    upvote: votar a favor
    accept: aceptar
    cancelled: cancelado
    commented: comentado
    rollback: retroceder
    edited: editada
    answered: contestada
    asked: preguntó
    closed: cerrado
    reopened: reabierto
    created: creado
    pin: pinned
    unpin: unpinned
    show: listed
    hide: unlisted
    title: "Historial para"
    tag_title: "Línea temporal para"
    show_votes: "Mostrar votos"
    n_or_a: N/A
    title_for_question: "Línea de tiempo para"
    title_for_answer: "Cronología de la respuesta a {{ title }} por {{ author }}"
    title_for_tag: "Cronología de la etiqueta"
    datetime: Fecha y hora
    type: Tipo
    by: Por
    comment: Comentario
    no_data: "No pudimos encontrar nada."
  users:
    title: Usuarios
    users_with_the_most_reputation: Users with the highest reputation scores this week
    users_with_the_most_vote: Users who voted the most this week
    staffs: Nuestor equipo de la comunidad
    reputation: reputación
    votes: votos
  prompt:
    leave_page: '¿Seguro que quieres salir de la página?'
    changes_not_save: Es posible que sus cambios no se guarden.
  draft:
    discard_confirm: '¿Está seguro de que desea descartar este borrador?'
  messages:
    post_deleted: Esta publicación ha sido eliminada.
    post_pin: This post has been pinned.
    post_unpin: This post has been unpinned.
    post_hide_list: This post has been hidden from list.
    post_show_list: This post has been shown to list.
    post_reopen: This post has been reopened.<|MERGE_RESOLUTION|>--- conflicted
+++ resolved
@@ -877,12 +877,9 @@
       label: Nuevo correo electrónico
       msg:
         empty: El correo electrónico no puede estar vacío.
-<<<<<<< HEAD
   oauth:
     connect: Connect with {{ auth_name }}
     remove: Remove {{ auth_name }}
-=======
->>>>>>> 204f5da7
   oauth_bind_email:
     subtitle: Add a recovery email to your account.
     btn_update: Update email address
@@ -1305,12 +1302,10 @@
     plugins: Plugins
     installed_plugins: Installed Plugins
   website_welcome: Welcome to {{site_name}}
-<<<<<<< HEAD
   user_center:
     login: Login
     qrcode_login_tip: Please use {{ agentName }} to scan the QR code and log in.
     login_failed_email_tip: Login failed, please allow this app to access your email information before try again.
-=======
   plugins:
     login: Login
     qrcode_login_tip: Please use {{ agentName }} to scan the QR code and log in.
@@ -1318,7 +1313,6 @@
     oauth:
       connect: Connect with {{ auth_name }}
       remove: Remove {{ auth_name }}
->>>>>>> 204f5da7
   admin:
     admin_header:
       title: Administrador
