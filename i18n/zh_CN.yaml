# Licensed to the Apache Software Foundation (ASF) under one
# or more contributor license agreements.  See the NOTICE file
# distributed with this work for additional information
# regarding copyright ownership.  The ASF licenses this file
# to you under the Apache License, Version 2.0 (the
# "License"); you may not use this file except in compliance
# with the License.  You may obtain a copy of the License at
#
#   http://www.apache.org/licenses/LICENSE-2.0
#
# Unless required by applicable law or agreed to in writing,
# software distributed under the License is distributed on an
# "AS IS" BASIS, WITHOUT WARRANTIES OR CONDITIONS OF ANY
# KIND, either express or implied.  See the License for the
# specific language governing permissions and limitations
# under the License.

# The following fields are used for back-end
backend:
  base:
    success:
      other: 成功。
    unknown:
      other: 未知错误。
    request_format_error:
      other: 请求格式错误。
    unauthorized_error:
      other: 未授权。
    database_error:
      other: 数据服务器错误。
    forbidden_error:
      other: 禁止访问。
    duplicate_request_error:
      other: 重复提交。
  action:
    report:
      other: 举报
    edit:
      other: 编辑
    delete:
      other: 删除
    close:
      other: 关闭
    reopen:
      other: 重新打开
    forbidden_error:
      other: 禁止访问。
    pin:
      other: 置顶
    hide:
      other: 列表隐藏
    unpin:
      other: 取消置顶
    show:
      other: 列表显示
    invite_someone_to_answer:
      other: 编辑
    undelete:
      other: 撤消删除
  role:
    name:
      user:
        other: 用户
      admin:
        other: 管理员
      moderator:
        other: 版主
    description:
      user:
        other: 默认没有特殊权限。
      admin:
        other: 拥有管理网站的全部权限。
      moderator:
        other: 拥有除访问后台管理以外的所有权限。
  privilege:
    level_1:
      description:
        other: 级别 1（少量声望要求，适合私有团队、群组）
    level_2:
      description:
        other: 级别 2（低声望要求，适合初启动的社区）
    level_3:
      description:
        other: 级别 3（高声望要求，适合成熟的社区）
    level_custom:
      description:
        other: 自定义等级
    rank_question_add_label:
      other: 提问
    rank_answer_add_label:
      other: 写答案
    rank_comment_add_label:
      other: 写评论
    rank_report_add_label:
      other: 举报
    rank_comment_vote_up_label:
      other: 点赞评论
    rank_link_url_limit_label:
      other: 每次发布超过 2 个链接
    rank_question_vote_up_label:
      other: 点赞问题
    rank_answer_vote_up_label:
      other: 点赞答案
    rank_question_vote_down_label:
      other: 点踩问题
    rank_answer_vote_down_label:
      other: 点踩答案
    rank_invite_someone_to_answer_label:
      other: 邀请回答
    rank_tag_add_label:
      other: 创建新标签
    rank_tag_edit_label:
      other: 编辑标签描述（需要审核）
    rank_question_edit_label:
      other: 编辑别人的问题（需要审核）
    rank_answer_edit_label:
      other: 编辑别人的答案（需要审核）
    rank_question_edit_without_review_label:
      other: 编辑别人的问题无需审核
    rank_answer_edit_without_review_label:
      other: 编辑别人的答案无需审核
    rank_question_audit_label:
      other: 审核问题编辑
    rank_answer_audit_label:
      other: 审核回答编辑
    rank_tag_audit_label:
      other: 审核标签编辑
    rank_tag_edit_without_review_label:
      other: 编辑标签描述无需审核
    rank_tag_synonym_label:
      other: 管理标签同义词
  email:
    other: 邮箱
  e_mail:
    other: 邮箱
  password:
    other: 密码
  pass:
    other: 密码
  original_text:
    other: 本帖
  email_or_password_wrong_error:
    other: 邮箱和密码不匹配。
  error:
    common:
      invalid_url:
        other: 无效的 URL。
    password:
      space_invalid:
        other: 密码不得含有空格。
    admin:
      cannot_update_their_password:
        other: 你无法修改自己的密码。
      cannot_edit_their_profile:
        other: 您不能修改您的个人资料。
      cannot_modify_self_status:
        other: 你无法修改自己的状态。
      email_or_password_wrong:
        other: 邮箱和密码不匹配。
    answer:
      not_found:
        other: 没有找到答案。
      cannot_deleted:
        other: 没有删除权限。
      cannot_update:
        other: 没有更新权限。
      question_closed_cannot_add:
        other: 问题已关闭，无法添加。
    comment:
      edit_without_permission:
        other: 不允许编辑评论。
      not_found:
        other: 评论未找到。
      cannot_edit_after_deadline:
        other: 评论时间太久，无法修改。
    email:
      duplicate:
        other: 邮箱已存在。
      need_to_be_verified:
        other: 邮箱需要验证。
      verify_url_expired:
        other: 邮箱验证的网址已过期，请重新发送邮件。
      illegal_email_domain_error:
        other: 此邮箱不在允许注册的邮箱域中。请使用其他邮箱尝试。
    lang:
      not_found:
        other: 语言文件未找到。
    object:
      captcha_verification_failed:
        other: 验证码错误。
      disallow_follow:
        other: 你不能关注。
      disallow_vote:
        other: 你不能投票。
      disallow_vote_your_self:
        other: 你不能为自己的帖子投票。
      not_found:
        other: 对象未找到。
      verification_failed:
        other: 验证失败。
      email_or_password_incorrect:
        other: 邮箱和密码不匹配。
      old_password_verification_failed:
        other: 旧密码验证失败。
      new_password_same_as_previous_setting:
        other: 新密码和旧密码相同。
      already_deleted:
        other: 该帖子已被删除。
    meta:
      object_not_found:
        other: Meta 对象未找到
    question:
      already_deleted:
        other: 该帖子已被删除。
      under_review:
        other: 您的帖子正在等待审核。它将在它获得批准后可见。
      not_found:
        other: 问题未找到。
      cannot_deleted:
        other: 没有删除权限。
      cannot_close:
        other: 没有关闭权限。
      cannot_update:
        other: 没有更新权限。
    rank:
      fail_to_meet_the_condition:
        other: 声望值未达到要求。
      vote_fail_to_meet_the_condition:
        other: 感谢投票。你至少需要 {{.Rank}} 声望才能投票。
      no_enough_rank_to_operate:
        other: 你至少需要 {{.Rank}} 声望才能执行此操作。
    report:
      handle_failed:
        other: 报告处理失败。
      not_found:
        other: 报告未找到。
    tag:
      already_exist:
        other: 标签已存在。
      not_found:
        other: 标签未找到。
      recommend_tag_not_found:
        other: 推荐标签不存在。
      recommend_tag_enter:
        other: 请选择至少一个必选标签。
      not_contain_synonym_tags:
        other: 不应包含同义词标签。
      cannot_update:
        other: 没有更新权限。
      is_used_cannot_delete:
        other: 你不能删除这个正在使用的标签。
      cannot_set_synonym_as_itself:
        other: 你不能将当前标签设为自己的同义词。
    smtp:
      config_from_name_cannot_be_email:
        other: 发件人名称不能是邮箱地址。
    theme:
      not_found:
        other: 主题未找到。
    revision:
      review_underway:
        other: 目前无法编辑，有一个版本在审阅队列中。
      no_permission:
        other: 无权限修改。
    user:
      external_login_missing_user_id:
        other: 第三方平台没有提供唯一的 UserID，所以你不能登录，请联系网站管理员。
      external_login_unbinding_forbidden:
        other: 请在移除此登录之前为你的账户设置登录密码。
      email_or_password_wrong:
        other:
          other: 邮箱和密码不匹配。
      not_found:
        other: 用户未找到。
      suspended:
        other: 用户已被封禁。
      username_invalid:
        other: 用户名无效。
      username_duplicate:
        other: 用户名已被使用。
      set_avatar:
        other: 头像设置错误。
      cannot_update_your_role:
        other: 你不能修改自己的角色。
      not_allowed_registration:
        other: 该网站暂未开放注册。
      not_allowed_login_via_password:
        other: 该网站暂不支持密码登录。
      access_denied:
        other: 拒绝访问
      page_access_denied:
        other: 您没有权限访问此页面。
      add_bulk_users_format_error:
        other: "发生错误，{{.Field}} 格式错误，在 '{{.Content}}' 行数 {{.Line}}. {{.ExtraMessage}}"
      add_bulk_users_amount_error:
        other: "一次性添加的用户数量应在 1-{{.MaxAmount}} 之间。"
    config:
      read_config_failed:
        other: 读取配置失败
    database:
      connection_failed:
        other: 数据库连接失败
      create_table_failed:
        other: 创建表失败
    install:
      create_config_failed:
        other: 无法创建 config.yaml 文件。
    upload:
      unsupported_file_format:
        other: 不支持的文件格式。
    site_info:
      config_not_found:
        other: 未找到网站的该配置信息。
  reason:
    spam:
      name:
        other: 垃圾信息
      desc:
        other: 这个帖子是一个广告，或是破坏性行为。它对当前的主题无帮助或无关。
    rude_or_abusive:
      name:
        other: 粗鲁或辱骂的
      desc:
        other:
          - 一个有理智的人都会认为这种内容不适合进行尊重性的讨论。
          - 论坛
    a_duplicate:
      name:
        other: 重复内容
      desc:
        other: 该问题有人问过，而且已经有了答案。
      placeholder:
        other: 输入已有的问题链接
    not_a_answer:
      name:
        other: 不是答案
      desc:
        other:
          - 这张贴作为答案，但它不会试图回答
          - 这可能是一个编辑、一个评论、另一个问题。
          - 或全部删除。
    no_longer_needed:
      name:
        other: 不再需要
      desc:
        other: 该评论已过时，对话性质或与此帖子无关。
    something:
      name:
        other: 其他原因
      desc:
        other: 此帖子需要工作人员注意，因为是上述所列以外的其他理由。
      placeholder:
        other: 让我们具体知道你关心的什么
    community_specific:
      name:
        other: 社区特定原因
      desc:
        other: 该问题不符合社区准则。
    not_clarity:
      name:
        other: 需要细节或澄清
      desc:
        other: 该问题目前涵盖多个问题。它应该侧重在一个问题上。
    looks_ok:
      name:
        other: 看起来没问题
      desc:
        other: 这个帖子是好的，不是低质量。
    needs_edit:
      name:
        other: 需要编辑，我已做了修改。
      desc:
        other: 改进和纠正你自己帖子中的问题。
    needs_close:
      name:
        other: 需要关闭
      desc:
        other: 关闭的问题不能回答，但仍然可以编辑、投票和评论。
    needs_delete:
      name:
        other: 需要删除
      desc:
        other: 该帖子将被删除。
  question:
    close:
      duplicate:
        name:
          other: 垃圾信息
        desc:
          other: 此问题以前就有人问过，而且已经有了答案。
      guideline:
        name:
          other: 社区特定原因
        desc:
          other: 该问题不符合社区准则。
      multiple:
        name:
          other: 需要细节或澄清
        desc:
          other:
            - 该问题目前涵盖多个问题。它应该侧重在一个问题上。
            - 只关注一个问题。
      other:
        name:
          other: 其他原因
        desc:
          other: 该帖子存在上面没有列出的另一个原因。
    operation_type:
      asked:
        other: 提问于
      answered:
        other: 回答于
      modified:
        other: 修改于
    deleted_title:
      other: 删除的问题
    questions_title:
      other: Questions
  tag:
    tags_title:
      other: Tags
    no_description:
      other: The tag has no description.
  notification:
    action:
      update_question:
        other: 更新了问题
      answer_the_question:
        other: 回答了问题
      update_answer:
        other: 更新了答案
      accept_answer:
        other: 采纳了答案
      comment_question:
        other: 评论了问题
      comment_answer:
        other: 评论了答案
      reply_to_you:
        other: 回复了你
      mention_you:
        other: 提到了你
      your_question_is_closed:
        other: 你的问题已被关闭
      your_question_was_deleted:
        other: 你的问题已被删除
      your_answer_was_deleted:
        other: 你的答案已被删除
      your_comment_was_deleted:
        other: 你的评论已被删除
      up_voted_question:
        other: 点赞问题
      down_voted_question:
        other: 点踩问题
      up_voted_answer:
        other: 点赞答案
      down_voted_answer:
        other: 点踩回答
      up_voted_comment:
        other: 点赞评论
      invited_you_to_answer:
        other: 邀请你回答
  email_tpl:
    change_email:
      title:
        other: "[{{.SiteName}}] 确认你的新邮箱地址"
      body:
        other: "请点击以下链接确认你在 {{.SiteName}} 上的新邮箱地址：<br>\n<a href='{{.ChangeEmailUrl}}' target='_blank'>{{.ChangeEmailUrl}}</a><br><br>\n\n如果你没有请求此更改，请忽略此邮件。\n"
    new_answer:
      title:
        other: "[{{.SiteName}}] {{.DisplayName}} 回答了你的问题"
      body:
        other: "<a href='{{.AnswerUrl}}'>{{.QuestionTitle}}</a><br><br>\n\n{{.DisplayName}}：<br>\n<blockquote>{{.AnswerSummary}}</blockquote><br>\n<a href='{{.AnswerUrl}}'>在 {{.SiteName}} 上查看</a><br><br>\n\n--<br>\n<small><a href='{{.UnsubscribeUrl}}'>取消订阅</a></small>"
    invited_you_to_answer:
      title:
        other: "[{{.SiteName}}] {{.DisplayName}} 邀请您回答问题"
      body:
        other: "<a href='{{.InviteUrl}}'>{{.QuestionTitle}}</a><br><br>\n\n{{.DisplayName}}：<br>\n<blockquote>我想你可能知道答案。</blockquote><br>\n<a href='{{.InviteUrl}}'>在 {{.SiteName}} 上查看</a><br><br>\n\n--<br>\n<small><a href='{{.UnsubscribeUrl}}'>取消订阅</a></small>"
    new_comment:
      title:
        other: "[{{.SiteName}}] {{.DisplayName}} 评论了你的帖子"
      body:
        other: "<a href='{{.CommentUrl}}'>{{.QuestionTitle}}</a><br><br>\n\n{{.DisplayName}}：<br>\n<blockquote>{{.CommentSummary}}</blockquote><br>\n<a href='{{.CommentUrl}}'>在 {{.SiteName}} 上查看</a><br><br>\n\n--<br>\n<small><a href='{{.UnsubscribeUrl}}'>取消订阅</a></small>"
    new_question:
      title:
        other: "[{{.SiteName}}] 新问题: {{.QuestionTitle}}"
      body:
        other: "<a href='{{.QuestionUrl}}'>{{.QuestionTitle}}</a><br>\n<small>{{.Tags}}</small><br><br>\n\n--<br>\n<small><a href='{{.UnsubscribeUrl}}'>取消订阅</a></small>"
    pass_reset:
      title:
        other: "[{{.SiteName }}] 重置密码"
      body:
        other: "有人要求在 [{{.SiteName}}] 上重置你的密码。<br><br>\n\n如果这不是你的操作，请安心忽略此电子邮件。<br><br>\n\n请点击以下链接设置一个新密码：<br>\n<a href='{{.PassResetUrl}}' target='_blank'>{{.PassResetUrl}}</a>\n"
    register:
      title:
        other: "[{{.SiteName}}] 确认你的新账户"
      body:
        other: "欢迎加入 {{.SiteName}}！<br><br>\n\n请点击以下链接确认并激活你的新账户：<br>\n<a href='{{.RegisterUrl}}' target='_blank'>{{.RegisterUrl}}</a><br><br>\n\n如果上面的链接不能点击，请将其复制并粘贴到你的浏览器地址栏中。\n"
    test:
      title:
        other: "[{{.SiteName}}] 测试邮件"
      body:
        other: "这是一封测试邮件。"
  action_activity_type:
    upvote:
      other: 点赞
    upvoted:
      other: 点赞
    downvote:
      other: 点踩
    downvoted:
      other: 点踩
    accept:
      other: 采纳
    accepted:
      other: 已采纳
    edit:
      other: 编辑
  review:
    queued_post:
      other: 排队的帖子
    flagged_post:
      other: 举报的帖子
    suggested_post_edit:
      other: 建议的编辑
  reaction:
    tooltip:
      other: "{{ .Names }} 以及另外 {{ .Count }} 个..."
# The following fields are used for interface presentation(Front-end)
ui:
  how_to_format:
    title: 如何排版
    desc: >-
      <ul class="mb-0"><li><p class="mb-2">添加链接</p><pre class="mb-2"><code>&lt;https://url.com&gt;<br/><br/>[标题](https://url.com)</code></pre></li><li><p class="mb-2">段落之间使用空行分隔</p></li><li><p class="mb-2"><em>_斜体_</em> 或者 **<strong>粗体</strong>**</p></li><li><p class="mb-2">使用 4 个空格缩进代码</p></li><li><p class="mb-2">在行首添加 <code>&gt;</code> 表示引用</p></li><li><p class="mb-2">反引号进行转义 <code>`像 _这样_`</code></p></li><li><p class="mb-2">使用 <code>```</code> 创建代码块</p><pre class="mb-0"><code>```<br/>这是代码块<br/>```</code></pre></li></ul>
  pagination:
    prev: 上一页
    next: 下一页
  page_title:
    question: 问题
    questions: 问题
    tag: 标签
    tags: 标签
    tag_wiki: 标签维基
    create_tag: 创建标签
    edit_tag: 编辑标签
    ask_a_question: 提问题
    edit_question: 编辑问题
    edit_answer: 编辑回答
    search: 搜索
    posts_containing: 帖子包含
    settings: 设置
    notifications: 通知
    login: 登录
    sign_up: 注册
    account_recovery: 账号恢复
    account_activation: 账号激活
    confirm_email: 确认电子邮件
    account_suspended: 账号已被封禁
    admin: 后台管理
    change_email: 修改邮箱
    install: Answer 安装
    upgrade: Answer 升级
    maintenance: 网站维护
    users: 用户
    oauth_callback: 处理中
    http_404: HTTP 错误 404
    http_50X: HTTP 错误 500
    http_403: HTTP 错误 403
    logout: 退出
  notifications:
    title: 通知
    inbox: 收件箱
    achievement: 成就
    new_alerts: 新通知
    all_read: 全部标记为已读
    show_more: 显示更多
    someone: 有人
    inbox_type:
      all: 全部
      posts: 帖子
      invites: 邀请
      votes: 投票
  suspended:
    title: 你的账号账号已被封禁
    until_time: "你的账号被封禁直到 {{ time }}。"
    forever: 你的账号已被永久封禁。
    end: 你违反了我们的社区准则。
    contact_us: 联系我们
  editor:
    blockquote:
      text: 引用
    bold:
      text: 粗体
    chart:
      text: 图表
      flow_chart: 流程图
      sequence_diagram: 时序图
      class_diagram: 类图
      state_diagram: 状态图
      entity_relationship_diagram: 实体关系图
      user_defined_diagram: 用户自定义图表
      gantt_chart: 甘特图
      pie_chart: 饼图
    code:
      text: 代码块
      add_code: 添加代码块
      form:
        fields:
          code:
            label: 代码块
            msg:
              empty: 代码块不能为空
          language:
            label: 语言
            placeholder: 自动识别
      btn_cancel: 取消
      btn_confirm: 添加
    formula:
      text: 公式
      options:
        inline: 行内公式
        block: 块级公式
    heading:
      text: 标题
      options:
        h1: 标题 1
        h2: 标题 2
        h3: 标题 3
        h4: 标题 4
        h5: 标题 5
        h6: 标题 6
    help:
      text: 帮助
    hr:
      text: 水平线
    image:
      text: 图片
      add_image: 添加图片
      tab_image: 上传图片
      form_image:
        fields:
          file:
            label: 图像文件
            btn: 选择图片
            msg:
              empty: 请选择图片文件。
              only_image: 只能上传图片文件。
              max_size: 文件大小不能超过 4 MB。
          desc:
            label: 描述
      tab_url: 图片地址
      form_url:
        fields:
          url:
            label: 图片地址
            msg:
              empty: 图片地址不能为空
          name:
            label: 描述
      btn_cancel: 取消
      btn_confirm: 添加
      uploading: 上传中
    indent:
      text: 缩进
    outdent:
      text: 减少缩进
    italic:
      text: 斜体
    link:
      text: 超链接
      add_link: 添加超链接
      form:
        fields:
          url:
            label: 链接
            msg:
              empty: 链接不能为空。
          name:
            label: 描述
      btn_cancel: 取消
      btn_confirm: 添加
    ordered_list:
      text: 有序列表
    unordered_list:
      text: 无序列表
    table:
      text: 表格
      heading: 表头
      cell: 单元格
  close_modal:
    title: 关闭原因是...
    btn_cancel: 取消
    btn_submit: 提交
    remark:
      empty: 不能为空。
    msg:
      empty: 请选择一个原因。
  report_modal:
    flag_title: 我举报这篇帖子的原因是...
    close_title: 我关闭这篇帖子的原因是...
    review_question_title: 审查问题
    review_answer_title: 审查回答
    review_comment_title: 审查评论
    btn_cancel: 取消
    btn_submit: 提交
    remark:
      empty: 不能为空
    msg:
      empty: 请选择一个原因。
      not_a_url: URL 格式不正确。
      url_not_match: URL 来源与当前网站不匹配。
  tag_modal:
    title: 创建新标签
    form:
      fields:
        display_name:
          label: 显示名称
          msg:
            empty: 显示名称不能为空。
            range: 显示名称不能超过 35 个字符。
        slug_name:
          label: URL 固定链接
          desc: URL 固定链接不能超过 35 个字符。
          msg:
            empty: URL 固定链接不能为空。
            range: URL 固定链接不能超过 35 个字符。
            character: URL 固定链接包含非法字符。
        desc:
          label: 描述
        revision:
          label: 编辑历史
        edit_summary:
          label: 编辑备注
          placeholder: >-
            简单描述更改原因（更正拼写、修复语法、改进格式）
    btn_cancel: 取消
    btn_submit: 提交
    btn_post: 发布新标签
  tag_info:
    created_at: 创建于
    edited_at: 编辑于
    history: 历史
    synonyms:
      title: 同义词
      text: 以下标签将被重置到
      empty: 此标签目前没有同义词。
      btn_add: 添加同义词
      btn_edit: 编辑
      btn_save: 保存
    synonyms_text: 以下标签将被重置到
    delete:
      title: 删除标签
      tip_with_posts: >-
        <p>We do not allow <strong>deleting tag with posts</strong>.</p> <p>Please remove this tag from the posts first.</p>
      tip_with_synonyms: >-
        <p>We do not allow <strong>deleting tag with synonyms</strong>.</p> <p>Please remove the synonyms from this tag first.</p>
      tip: 确定要删除吗？
      close: 关闭
  edit_tag:
    title: 编辑标签
    default_reason: 编辑标签
    default_first_reason: 添加标签
    btn_save_edits: 保存更改
    btn_cancel: 取消
  dates:
    long_date: MM 月 DD 日
    long_date_with_year: "YYYY 年 MM 月 DD 日"
    long_date_with_time: "YYYY 年 MM 月 DD 日 HH:mm"
    now: 刚刚
    x_seconds_ago: "{{count}} 秒前"
    x_minutes_ago: "{{count}} 分钟前"
    x_hours_ago: "{{count}} 小时前"
    hour: 小时
    day: 天
    hours: 小时
    days: 日
  reaction:
    heart: 爱心
    smile: 微笑
    frown: 愁
    btn_label: 添加或删除回应。
    undo_emoji: 撤销 {{ emoji }} 回应
    react_emoji: 用 {{ emoji }} 回应
    unreact_emoji: 撤销 {{ emoji }}
  comment:
    btn_add_comment: 添加评论
    reply_to: 回复
    btn_reply: 回复
    btn_edit: 编辑
    btn_delete: 删除
    btn_flag: 举报
    btn_save_edits: 保存更改
    btn_cancel: 取消
    show_more: "{{count}} 条剩余评论"
    tip_question: >-
      使用评论提问更多信息或者提出改进意见。避免在评论里回答问题。
    tip_answer: >-
      使用评论对回答者进行回复，或者通知回答者你已更新了问题的内容。如果要补充或者完善问题的内容，请在原问题中更改。
    tip_vote: 它给帖子添加了一些有用的内容
  edit_answer:
    title: 编辑回答
    default_reason: 编辑回答
    default_first_reason: 添加答案
    form:
      fields:
        revision:
          label: 编辑历史
        answer:
          label: 回答内容
          feedback:
            characters: 内容长度至少 6 个字符
        edit_summary:
          label: 编辑摘要
          placeholder: >-
            简单描述更改原因（更正拼写、修复语法、改进格式）
    btn_save_edits: 保存更改
    btn_cancel: 取消
  tags:
    title: 标签
    sort_buttons:
      popular: 热门
      name: 名称
      newest: 最新
    button_follow: 关注
    button_following: 已关注
    tag_label: 个问题
    search_placeholder: 通过标签名称过滤
    no_desc: 此标签无描述。
    more: 更多
  ask:
    title: 新增问题
    edit_title: 编辑问题
    default_reason: 编辑问题
    default_first_reason: 新增问题
    similar_questions: 相似问题
    form:
      fields:
        revision:
          label: 修订版本
        title:
          label: 标题
          placeholder: 请详细描述你的问题，想象你在问一个人
          msg:
            empty: 标题不能为空。
            range: 标题最多 150 个字符
        body:
          label: 内容
          msg:
            empty: 内容不能为空。
        tags:
          label: 标签
          msg:
            empty: 必须选择一个标签
        answer:
          label: 回答内容
          msg:
            empty: 回答内容不能为空
        edit_summary:
          label: 编辑备注
          placeholder: >-
            简单描述更改原因（更正拼写、修复语法、改进格式）
    btn_post_question: 提交问题
    btn_save_edits: 保存更改
    answer_question: 回答自己的问题
    post_question&answer: 提交问题和回答
  tag_selector:
    add_btn: 添加标签
    create_btn: 创建新标签
    search_tag: 搜索标签
    hint: "描述您的问题是关于什么，至少需要一个标签。"
    no_result: 没有匹配的标签
    tag_required_text: 必选标签（至少一个）
  header:
    nav:
      question: 问题
      tag: 标签
      user: 用户
      profile: 用户主页
      setting: 账号设置
      logout: 退出
      admin: 后台管理
      review: 审查
      bookmark: 收藏夹
      moderation: 管理
    search:
      placeholder: 搜索
  footer:
    build_on: >-
      由 <1>Apache Answer</1> 提供动力 - 驱动问答社区的开源软件。<br />用爱制造 © {{cc}}.
  upload_img:
    name: 更改
    loading: 加载中...
  pic_auth_code:
    title: 验证码
    placeholder: 输入图片中的文字
    msg:
      empty: 验证码不能为空。
  inactive:
    first: >-
      就差一步！我们发送了一封激活邮件到 <bold>{{mail}}</bold>。请按照邮件中的说明激活你的账户。
    info: "如果没有收到，请检查你的垃圾邮件文件夹。"
    another: >-
      我们向你的邮箱 <bold>{{mail}}</bold> 发送了另一封激活电子邮件。可能需要几分钟才能到达；请务必检查您的垃圾邮件箱。
    btn_name: 重新发送激活邮件
    change_btn_name: 更改邮箱
    msg:
      empty: 不能为空。
    resend_email:
      url_label: 确定要重新发送激活邮件吗？
      url_text: 你也可以将上面的激活链接给该用户。
  login:
    login_to_continue: 登录以继续
    info_sign: 没有账户？<1>注册</1>
    info_login: 已经有账户？<1>登录</1>
    agreements: 登录即表示您同意<1>隐私政策</1>和<3>服务条款</3>。
    forgot_pass: 忘记密码?
    name:
      label: 名字
      msg:
        empty: 名字不能为空
        range: 名字应该在 4 到 30 个字符之间
        character: '只能由 "a-z"、"A-Z"、"0-9"、" - . _" 组成'
    email:
      label: 邮箱
      msg:
        empty: 邮箱不能为空
    password:
      label: 密码
      msg:
        empty: 密码不能为空
        different: 两次输入密码不一致
  account_forgot:
    page_title: 忘记密码
    btn_name: 发送恢复邮件
    send_success: >-
      如果存在邮箱为 <strong>{{mail}}</strong> 账户，你将很快收到一封重置密码的说明邮件。
    email:
      label: 邮箱
      msg:
        empty: 邮箱不能为空
  change_email:
    btn_cancel: 取消
    btn_update: 更新电子邮件地址
    send_success: >-
      如果存在邮箱为 <strong>{{mail}}</strong> 的账户，你将很快收到一封重置密码的说明邮件。
    email:
      label: 新的电子邮件地址
      msg:
        empty: 邮箱不能为空。
  oauth:
    connect: 连接到 {{ auth_name }}
    remove: 移除 {{ auth_name }}
  oauth_bind_email:
    subtitle: 向你的账户添加恢复邮件地址。
    btn_update: 更新电子邮件地址
    email:
      label: 邮箱
      msg:
        empty: 邮箱不能为空。
    modal_title: 邮箱已经存在。
    modal_content: 该电子邮件地址已经注册。你确定要连接到已有账户吗？
    modal_cancel: 更改邮箱
    modal_confirm: 连接到已有账户
  password_reset:
    page_title: 密码重置
    btn_name: 重置我的密码
    reset_success: >-
      你已经成功更改密码；你将被重定向到登录页面。
    link_invalid: >-
      抱歉，此密码重置链接已失效。也许是你已经重置过密码了？
    to_login: 前往登录页面
    password:
      label: 密码
      msg:
        empty: 密码不能为空。
        length: 密码长度在8-32个字符之间
        different: 两次输入密码不一致
    password_confirm:
      label: 确认新密码
  settings:
    page_title: 设置
    goto_modify: 前往修改
    nav:
      profile: 我的资料
      notification: 通知
      account: 账号
      interface: 界面
    profile:
      heading: 个人资料
      btn_name: 保存
      display_name:
        label: 显示名称
        msg: 昵称不能为空。
        msg_range: 显示名称不能超过 30 个字符。
      username:
        label: 用户名
        caption: 用户可以通过 "@用户名" 来提及你。
        msg: 用户名不能为空
        msg_range: 用户名不能超过 30 个字符。
        character: '只能由 "a-z"、"A-Z"、"0-9"、" - . _" 组成'
      avatar:
        label: 头像
        gravatar: Gravatar
        gravatar_text: 你可以更改图像在
        custom: 自定义
        custom_text: 你可以上传你的图片。
        default: 系统
        msg: 请上传头像
      bio:
        label: 关于我
      website:
        label: 网站
        placeholder: "https://example.com"
        msg: 网址格式不正确
      location:
        label: 位置
        placeholder: "城市，国家"
    notification:
      heading: 邮件通知
      turn_on: 开启
      inbox:
        label: 收件箱通知
        description: 你的提问有新的回答，评论，邀请回答和其他。
      all_new_question:
        label: 所有新问题
        description: 获取所有新问题的通知。每周最多有50个问题。
      all_new_question_for_following_tags:
        label: 所有关注标签的新问题
        description: 获取关注的标签下新问题通知。
    account:
      heading: 账号
      change_email_btn: 更改邮箱
      change_pass_btn: 更改密码
      change_email_info: >-
        邮件已发送。请根据指引完成验证。
      email:
        label: 电子邮件地址
      new_email:
        label: 新的电子邮件地址
        msg: 新邮箱不能为空。
      pass:
        label: 当前密码
        msg: 密码不能为空。
      password_title: 密码
      current_pass:
        label: 当前密码
        msg:
          empty: 当前密码不能为空
          length: 密码长度必须在 8 至 32 之间
          different: 两次输入的密码不匹配
      new_pass:
        label: 新密码
      pass_confirm:
        label: 确认新密码
    interface:
      heading: 界面
      lang:
        label: 界面语言
        text: 设置用户界面语言，在刷新页面后生效。
    my_logins:
      title: 我的登录
      label: 使用这些账户登录或注册本网站。
      modal_title: 移除登录
      modal_content: 你确定要从账户里移除该登录？
      modal_confirm_btn: 移除
      remove_success: 移除成功
  toast:
    update: 更新成功
    update_password: 密码更新成功。
    flag_success: 感谢标记。
    forbidden_operate_self: 禁止对自己执行操作
    review: 您的修订将在审阅通过后显示。
    sent_success: 发送成功
  related_question:
    title: 相关问题
    answers: 个回答
  invite_to_answer:
    title: 受邀人
    desc: 邀请你认为可能知道答案的人。
    invite: 邀请回答
    add: 添加人员
    search: 搜索人员
  question_detail:
    action: 操作
    Asked: 提问于
    asked: 提问于
    update: 修改于
    edit: 编辑于
    commented: 评论
    Views: 阅读次数
    Follow: 关注此问题
    Following: 已关注
    follow_tip: 关注此问题以接收通知
    answered: 回答于
    closed_in: 关闭于
    show_exist: 查看类似问题。
    useful: 有用的
    question_useful: 它是有用和明确的
    question_un_useful: 它不明确或没用的
    question_bookmark: 收藏该问题
    answer_useful: 这是有用的
    answer_un_useful: 它是没有用的
    answers:
      title: 个回答
      score: 评分
      newest: 最新
      oldest: 最旧
      btn_accept: 采纳
      btn_accepted: 已被采纳
    write_answer:
      title: 你的回答
      edit_answer: 编辑我的回答
      btn_name: 提交你的回答
      add_another_answer: 添加另一个回答
      confirm_title: 继续回答
      continue: 继续
      confirm_info: >-
        <p>你确定要提交一个新的回答吗？</p><p>作为替代，你可以通过编辑来完善和改进之前的回答。</p>
      empty: 回答内容不能为空。
      characters: 内容长度至少 6 个字符。
      tips:
        header_1: 感谢你的回答
        li1_1: 请务必确定在 <strong>回答问题</strong>。提供详细信息并分享你的研究。
        li1_2: 用参考资料或个人经历来支持你所做的任何陈述。
        header_2: 但是 <strong>请避免</strong>...
        li2_1: 请求帮助，寻求澄清，或答复其他答案。
    reopen:
      confirm_btn: 重新打开
      title: 重新打开这个帖子
      content: 确定要重新打开吗？
    list:
      confirm_btn: 列表显示
      title: 列表中显示这个帖子
      content: 确定要列表中显示这个帖子吗？
    unlist:
      confirm_btn: 列表隐藏
      title: 从列表中隐藏这个帖子
      content: 确定要从列表中隐藏这个帖子吗？
    pin:
      title: 置顶该帖子
      content: 你确定要全局置顶吗？这个帖子将出现在所有帖子列表的顶部。
      confirm_btn: 置顶
  delete:
    title: 删除
    question: >-
      我们不建议 <strong>删除有回答的帖子</strong>。因为这样做会使得后来的读者无法从该帖子中获得帮助。</p><p>如果删除过多有回答的帖子，你的账号将会被禁止提问。你确定要删除吗？
    answer_accepted: >-
      <p>我们不建议<strong>删除被采纳的回答</strong>。因为这样做会使得后来的读者无法从该帖子中获得帮助。</p>如果删除过多被采纳的回答，你的账号将会被禁止回答任何提问。你确定要删除吗？
    other: 你确定要删除？
    tip_answer_deleted: 该回答已被删除
    undelete_title: 撤销删除本帖
    undelete_desc: 你确定你要撤销删除吗？
  btns:
    confirm: 确认
    cancel: 取消
    edit: 编辑
    save: 保存
    delete: 删除
    undelete: 撤消删除
    list: 列表显示
    unlist: 列表隐藏
    unlisted: 已隐藏
    login: 登录
    signup: 注册
    logout: 退出
    verify: 验证
    add_question: 我要提问
    approve: 批准
    reject: 拒绝
    skip: 跳过
    discard_draft: 丢弃草稿
    pinned: 已置顶
    all: 全部
    question: 问题
    answer: 回答
    comment: 评论
    refresh: 刷新
    resend: 重新发送
    deactivate: 取消激活
    active: 激活
    suspend: 封禁
    unsuspend: 解禁
    close: 关闭
    reopen: 重新打开
    ok: 确定
    light: 浅色
    dark: 深色
    system_setting: 跟随系统
    default: 默认
    reset: 重置
    tag: 标签
    post_lowercase: 帖子
    filter: 筛选
    ignore: 忽略
    submit: 提交
    normal: 正常
    closed: 已关闭
    deleted: 已删除
    pending: 等待处理
    more: 更多
  search:
    title: 搜索结果
    keywords: 关键词
    options: 选项
    follow: 关注
    following: 已关注
    counts: "{{count}} 个结果"
    more: 更多
    sort_btns:
      relevance: 相关性
      newest: 最新的
      active: 活跃的
      score: 评分
      more: 更多
    tips:
      title: 高级搜索提示
      tag: "<1>[tag]</1> 在指定标签中搜索"
      user: "<1>user:username</1> 根据作者搜索"
      answer: "<1>answers:0</1> 搜索未回答的问题"
      score: "<1>score:3</1> 评分 3+ 的帖子"
      question: "<1>is:question</1> 搜索问题"
      is_answer: "<1>is:answer</1> 搜索回答"
    empty: 找不到任何相关的内容。<br /> 请尝试其他关键字，或者减少查找内容的长度。
  share:
    name: 分享
    copy: 复制链接
    via: 分享到...
    copied: 已复制
    facebook: 分享到 Facebook
    twitter: 分享到 Twitter
  cannot_vote_for_self: 你不能给自己的帖子投票。
  modal_confirm:
    title: 发生错误...
  account_result:
    success: 你的账号已通过验证，即将返回首页。
    link: 返回首页
    oops: Oops!
    invalid: The link you used no longer works.
    confirm_new_email: 你的电子邮箱已更新
    confirm_new_email_invalid: >-
      抱歉，此验证链接已失效。也许是你的邮箱已经成功更改了？
  unsubscribe:
    page_title: 退订
    success_title: 退订成功
    success_desc: 您已成功退订，并且将不会再收到我们的邮件。
    link: 更改设置
  question:
    following_tags: 已关注的标签
    edit: 编辑
    save: 保存
    follow_tag_tip: 关注标签来筛选你的问题列表。
    hot_questions: 热门问题
    all_questions: 全部问题
    x_questions: "{{ count }} 个问题"
    x_answers: "{{ count }} 个回答"
    questions: 问题
    answers: 回答
    newest: 最新
    active: 活跃
<<<<<<< HEAD
    hot: Hot
=======
    hot: 热度
>>>>>>> 0b09d524
    score: 评分
    unanswered: 未回答
    modified: 更新于
    answered: 回答于
    asked: 提问于
    closed: 已关闭
    follow_a_tag: 关注一个标签
    more: 更多
  personal:
    overview: 概览
    answers: 回答
    answer: 回答
    questions: 问题
    question: 问题
    bookmarks: 收藏
    reputation: 声望
    comments: 评论
    votes: 得票
    newest: 最新
    score: 评分
    edit_profile: 编辑资料
    visited_x_days: "已访问 {{ count }} 天"
    viewed: 浏览次数
    joined: 加入于
    last_login: 上次登录
    about_me: 关于我
    about_me_empty: "// Hello, World!"
    top_answers: 高分回答
    top_questions: 高分问题
    stats: 状态
    list_empty: 没有找到相关的内容。<br />试试看其他选项卡？
    accepted: 已采纳
    answered: 回答于
    asked: 提问于
    downvoted: 点踩
    mod_short: 版主
    mod_long: 版主
    x_reputation: 声望
    x_votes: 得票
    x_answers: 个回答
    x_questions: 个问题
  install:
    title: 安装
    next: 下一步
    done: 完成
    config_yaml_error: 无法创建 config.yaml 文件。
    lang:
      label: 请选择一种语言
    db_type:
      label: 数据库引擎
    db_username:
      label: 用户名
      placeholder: root
      msg: 用户名不能为空
    db_password:
      label: 密码
      placeholder: root
      msg: 密码不能为空
    db_host:
      label: 数据库主机
      placeholder: "db:3306"
      msg: 数据库地址不能为空
    db_name:
      label: 数据库名
      placeholder: 回答
      msg: 数据库名称不能为空。
    db_file:
      label: 数据库文件
      placeholder: /data/answer.db
      msg: 数据库文件不能为空。
    config_yaml:
      title: 创建 config.yaml
      label: 已创建 config.yaml 文件。
      desc: >-
        你可以手动在 <1>/var/wwww/xxx/</1> 目录中创建 <1>config.yaml</1> 文件并粘贴以下文本。
      info: 完成后，点击“下一步”按钮。
    site_information: 站点信息
    admin_account: 管理员账号
    site_name:
      label: 站点名称
      msg: 站点名称不能为空。
      msg_max_length: 站点名称长度不得超过 30 个字符。
    site_url:
      label: 网站网址
      text: 此网站的网址。
      msg:
        empty: 网址不能为空。
        incorrect: 网址格式不正确。
        max_length: 网址长度不得超过 512 个字符。
    contact_email:
      label: 联系邮箱
      text: 负责本网站的主要联系人的电子邮件地址。
      msg:
        empty: 联系人邮箱不能为空。
        incorrect: 联系人邮箱地址不正确。
    login_required:
      label: 私有的
      switch: 需要登录
      text: 只有登录用户才能访问这个社区。
    admin_name:
      label: 名字
      msg: 名字不能为空。
      character: '只能由 "a-z", "0-9", " - . _" 组成'
      msg_max_length: 名字长度不能超过 30 个字符。
    admin_password:
      label: 密码
      text: >-
        您需要此密码才能登录。请将其存储在一个安全的位置。
      msg: 密码不能为空。
      msg_min_length: 密码必须至少 8 个字符长。
      msg_max_length: 密码长度不能超过 32 个字符。
    admin_email:
      label: 邮箱
      text: 您需要此电子邮件才能登录。
      msg:
        empty: 邮箱不能为空。
        incorrect: 邮箱格式不正确。
    ready_title: 您的网站已准备好
    ready_desc: >-
      如果你想改变更多的设置，请访问 <1>管理区域</1>；在网站菜单中找到它。
    good_luck: "玩得愉快，祝你好运！"
    warn_title: 警告
    warn_desc: >-
      文件 <1>config.yaml</1> 已存在。如果你要重置该文件中的任何配置项，请先删除它。
    install_now: 您可以尝试 <1>现在安装</1>。
    installed: 已安裝
    installed_desc: >-
      你似乎已经安装过了。如果要重新安装，请先清除旧的数据库表。
    db_failed: 数据连接异常！
    db_failed_desc: >-
      这或者意味着数据库信息在 <1>config.yaml</1> 文件不正确，或者无法与数据库服务器建立联系。这可能意味着你的主机数据库服务器故障。
  counts:
    views: 次浏览
    votes: 个点赞
    answers: 个回答
    accepted: 已被采纳
  page_error:
    http_error: HTTP 错误 {{ code }}
    desc_403: 您无权访问此页面。
    desc_404: 很抱歉，此页面不存在。
    desc_50X: 服务器遇到了一个错误，无法完成你的请求。
    back_home: 返回首页
  page_maintenance:
    desc: "我们正在进行维护，我们将很快回来。"
  nav_menus:
    dashboard: 后台管理
    contents: 内容管理
    questions: 问题
    answers: 回答
    users: 用户管理
    flags: 举报管理
    settings: 站点设置
    general: 一般
    interface: 界面
    smtp: SMTP
    branding: 品牌
    legal: 法律条款
    write: 撰写
    tos: 服务条款
    privacy: 隐私政策
    seo: SEO
    customize: 自定义
    themes: 主题
    css_html: CSS/HTML
    login: 登录
    privileges: 特权
    plugins: 插件
    installed_plugins: 已安装插件
  website_welcome: 欢迎来到 {{site_name}}
  user_center:
    login: 登录
    qrcode_login_tip: 请使用 {{ agentName }} 扫描二维码并登录。
    login_failed_email_tip: 登录失败，请允许此应用访问您的邮箱信息，然后重试。
  admin:
    admin_header:
      title: 后台管理
    dashboard:
      title: 后台管理
      welcome: 欢迎来到管理后台！
      site_statistics: 站点统计
      questions: "问题:"
      answers: "回答:"
      comments: "评论:"
      votes: "投票:"
      users: "用户:"
      flags: "举报:"
      reviews: "审查:"
      site_health: 网站健康
      version: "版本"
      https: "HTTPS:"
      upload_folder: "上传文件夹："
      run_mode: "运行模式："
      private: 私有
      public: 公开
      smtp: "SMTP:"
      timezone: "时区："
      system_info: 系统信息
      go_version: "Go版本："
      database: "数据库："
      database_size: "数据库大小："
      storage_used: "已用存储空间："
      uptime: "运行时间："
      links: 链接
      plugins: 插件
      github: GitHub
      blog: 博客
      contact: 联系
      forum: 论坛
      documents: 文档
      feedback: 用户反馈
      support: 帮助
      review: 审查
      config: 配置
      update_to: 更新到
      latest: 最新版本
      check_failed: 校验失败
      "yes": "是"
      "no": "否"
      not_allowed: 拒绝
      allowed: 允许
      enabled: 已启用
      disabled: 停用
      writable: 可写
      not_writable: 不可写
    flags:
      title: 举报
      pending: 等待处理
      completed: 已完成
      flagged: 被举报内容
      flagged_type: 标记了 {{ type }}
      created: 创建于
      action: 操作
      review: 审查
    user_role_modal:
      title: 更改用户状态为...
      btn_cancel: 取消
      btn_submit: 提交
    new_password_modal:
      title: 设置新密码
      form:
        fields:
          password:
            label: 密码
            text: 用户将被退出，需要再次登录。
            msg: 密码的长度必须是8-32个字符。
      btn_cancel: 取消
      btn_submit: 提交
    edit_profile_modal:
      title: 编辑资料
      form:
        fields:
          display_name:
            label: Display name
            msg_range: Display name up to 30 characters.
          username:
            label: 用户名
            msg_range: 用户名不能超过 30 个字符。
          email:
            label: 电子邮件地址
            msg_invalid: 无效的邮箱地址
      edit_success: 修改成功
      btn_cancel: 取消
      btn_submit: 提交
    user_modal:
      title: 添加新用户
      form:
        fields:
          users:
            label: 批量添加用户
            placeholder: "John Smith, john@example.com, BUSYopr2\nAlice, alice@example.com, fpDntV8q"
            text: 用逗号分隔“name, email, password”，每行一个用户。
            msg: "请输入用户的邮箱，每行一个。"
          display_name:
            label: 显示名称
            msg: 显示名称长度必须为 4-30 个字符
          email:
            label: 邮箱
            msg: 邮箱无效。
          password:
            label: 密码
            msg: 密码的长度必须是8-32个字符。
      btn_cancel: 取消
      btn_submit: 提交
    users:
      title: 用户
      name: 名称
      email: 邮箱
      reputation: 声望
      created_at: 创建时间
      delete_at: 删除时间
      suspend_at: 封禁时间
      status: 状态
      role: 角色
      action: 操作
      change: 更改
      all: 全部
      staff: 工作人员
      more: 更多
      inactive: 不活跃
      suspended: 已封禁
      deleted: 已删除
      normal: 正常
      Moderator: 版主
      Admin: 管理员
      User: 用户
      filter:
        placeholder: "按名称筛选，用户：id"
      set_new_password: 设置新密码
      edit_profile: 编辑资料
      change_status: 更改状态
      change_role: 更改角色
      show_logs: 显示日志
      add_user: 添加用户
      deactivate_user:
        title: 停用用户
        content: 未激活的用户必须重新验证他们的邮箱。
      delete_user:
        title: 删除此用户
        content: 确定要删除此用户？此操作无法撤销！
        remove: 移除内容
        label: 删除所有问题、 答案、 评论等
        text: 如果你只想删除用户账户，请不要选中此项。
      suspend_user:
        title: 挂起此用户
        content: 被封禁的用户将无法登录。
    questions:
      page_title: 问题
      unlisted: 已隐藏
      post: 标题
      votes: 得票数
      answers: 回答数
      created: 创建于
      status: 状态
      action: 操作
      change: 更改
      pending: 等待处理
      filter:
        placeholder: "按标题过滤，问题:id"
    answers:
      page_title: 回答
      post: 标题
      votes: 得票数
      created: 创建于
      status: 状态
      action: 操作
      change: 更改
      filter:
        placeholder: "按标题筛选，答案:id"
    general:
      page_title: 一般
      name:
        label: 站点名称
        msg: 不能为空
        text: "站点的名称，作为站点的标题。"
      site_url:
        label: 网站网址
        msg: 网站网址不能为空。
        validate: 请输入一个有效的 URL。
        text: 此网站的地址。
      short_desc:
        label: 简短站点描述
        msg: 简短网站描述不能为空。
        text: "简短的标语，作为网站主页的标题（Html 的 title 标签）。"
      desc:
        label: 站点描述
        msg: 网站描述不能为空。
        text: "使用一句话描述本站，作为网站的描述（Html 的 meta 标签）。"
      contact_email:
        label: 联系邮箱
        msg: 联系人邮箱不能为空。
        validate: 联系人邮箱无效。
        text: 本网站的主要联系邮箱地址。
      check_update:
        label: 软件更新
        text: 自动检查软件更新
    interface:
      page_title: 界面
      language:
        label: 界面语言
        msg: 不能为空
        text: 设置用户界面语言，在刷新页面后生效。
      time_zone:
        label: 时区
        msg: 时区不能为空。
        text: 选择一个与您相同时区的城市。
    smtp:
      page_title: SMTP
      from_email:
        label: 发件人邮箱
        msg: 发件人邮箱不能为空。
        text: 用于发送邮件的地址。
      from_name:
        label: 发件人
        msg: 不能为空
        text: 发件人的名字。
      smtp_host:
        label: SMTP 主机
        msg: 不能为空
        text: 邮件服务器
      encryption:
        label: 加密
        msg: 不能为空
        text: 对于大多数服务器而言，SSL 是推荐开启的。
        ssl: SSL
        tls: TLS
        none: 无加密
      smtp_port:
        label: SMTP 端口
        msg: SMTP 端口必须在 1 ~ 65535 之间。
        text: 邮件服务器的端口号。
      smtp_username:
        label: SMTP 用户名
        msg: 不能为空
      smtp_password:
        label: SMTP 密码
        msg: 不能为空
      test_email_recipient:
        label: 测试收件邮箱
        text: 提供用于接收测试邮件的邮箱地址。
        msg: 测试收件邮箱无效
      smtp_authentication:
        label: 启用身份验证
        title: SMTP 身份验证
        msg: 不能为空
        "yes": "是"
        "no": "否"
    branding:
      page_title: 品牌
      logo:
        label: 网站标志（Logo）
        msg: 图标不能为空。
        text: 在你的网站左上方的Logo图标。使用一个高度为56，长宽比大于3:1的宽长方形图像。如果留空，将显示网站标题文本。
      mobile_logo:
        label: 移动端 Logo
        text: 在你的网站的移动版上使用的标志。使用一个高度为56的宽矩形图像。如果留空，将使用 "Logo"设置中的图像。
      square_icon:
        label: 方形图标
        msg: 方形图标不能为空。
        text: 用作元数据图标的基础的图像。最好是大于512x512。
      favicon:
        label: 收藏夹图标
        text: 网站的图标。要在 CDN 正常工作，它必须是 png。 将调整大小到32x32。如果留空，将使用“方形图标”。
    legal:
      page_title: 法律条款
      terms_of_service:
        label: 服务条款
        text: "您可以在此添加服务内容的条款。如果您已经在别处托管了文档，请在这里提供完整的URL。"
      privacy_policy:
        label: 隐私政策
        text: "您可以在此添加隐私政策内容。如果您已经在别处托管了文档，请在这里提供完整的URL。"
    write:
      page_title: 编辑
      restrict_answer:
        title: Answer write
        label: 每个用户对于每个问题只能有一个回答
        text: "Turn off to allow users to write multiple answers to the same question, which may cause answers to be unfocused."
      recommend_tags:
        label: 推荐标签
        text: "Recommend tags will show in the dropdown list by default."
        msg:
          contain_reserved: "recommended tags cannot contain reserved tags"
      required_tag:
        title: Set required tags
        label: Set “Recommend tags” as required tags
        text: "每个新问题必须至少有一个推荐标签。"
      reserved_tags:
        label: 保留标签
        text: "Reserved tags can only be used by moderator."
    seo:
      page_title: 搜索引擎优化
      permalink:
        label: 固定链接
        text: 自定义URL结构可以提高可用性，以及你的链接的向前兼容性。
      robots:
        label: robots.txt
        text: 这将永久覆盖任何相关的网站设置。
    themes:
      page_title: 主题
      themes:
        label: 主题
        text: 选择一个现有主题。
      color_scheme:
        label: 配色方案
      navbar_style:
        label: 导航栏样式
      primary_color:
        label: 主色调
        text: 修改您主题使用的颜色
    css_and_html:
      page_title: CSS 与 HTML
      custom_css:
        label: 自定义 CSS
        text: >

      head:
        label: 头部
        text: >

      header:
        label: 页眉
        text: >

      footer:
        label: 页脚
        text: 这将在 </body> 之前插入.
      sidebar:
        label: 侧边栏
        text: 这将插入侧边栏中。
    login:
      page_title: 登录
      membership:
        title: 会员
        label: 允许新注册
        text: 关闭以防止任何人创建新账户。
      email_registration:
        title: 邮箱注册
        label: 允许邮箱注册
        text: 关闭以阻止任何人通过邮箱创建新账户。
      allowed_email_domains:
        title: 允许的邮箱域
        text: 允许注册账户的邮箱域。每行一个域名。留空时忽略。
      private:
        title: 非公开的
        label: 需要登录
        text: 只有登录用户才能访问这个社区。
      password_login:
        title: 密码登录
        label: 允许使用邮箱和密码登录
        text: "警告：如果您未配置过其他登录方式，关闭密码登录后您则可能无法登录。"
    installed_plugins:
      title: 已安装插件
      plugin_link: 插件扩展功能。您可以在<1>插件仓库</1>中找到插件。
      filter:
        all: 全部
        active: 已启用
        inactive: 未启用
        outdated: 已过期
      plugins:
        label: 插件
        text: 选择一个现有的插件。
      name: 名称
      version: 版本
      status: 状态
      action: 操作
      deactivate: 停用
      activate: 启用
      settings: 设置
    settings_users:
      title: 用户
      avatar:
        label: 默认头像
        text: 没有自定义头像的用户。
      gravatar_base_url:
        label: Gravatar 根路径 URL
        text: Gravatar 提供商的 API 基础的 URL。当为空时忽略。
      profile_editable:
        title: 个人资料可编辑
      allow_update_display_name:
        label: 允许用户修改显示名称
      allow_update_username:
        label: 允许用户修改用户名
      allow_update_avatar:
        label: 允许用户修改个人头像
      allow_update_bio:
        label: 允许用户修改个人介绍
      allow_update_website:
        label: 允许用户修改个人主页网址
      allow_update_location:
        label: 允许用户更改位置
    privilege:
      title: 特权
      level:
        label: 级别所需声望
        text: 选择特权所需的声望值
      msg:
        should_be_number: 输入必须是数字
        number_larger_1: 数字应该大于等于 1
  form:
    optional: (选填)
    empty: 不能为空
    invalid: 是无效的
    btn_submit: 保存
    not_found_props: "所需属性 {{ key }} 未找到。"
    select: 选择
  page_review:
    review: 评论
    proposed: 提案
    question_edit: 问题编辑
    answer_edit: 回答编辑
    tag_edit: '标签管理: 编辑标签'
    edit_summary: 编辑备注
    edit_question: 编辑问题
    edit_answer: 编辑回答
    edit_tag: 编辑标签
    empty: 没有剩余的审核任务。
    approve_revision_tip: 您是否批准此修订？
    approve_flag_tip: 您是否批准此举报？
    approve_post_tip: 您是否批准此帖子？
    approve_user_tip: 您是否批准此修订？
    suggest_edits: 建议的编辑
    flag_post: 举报帖子
    flag_user: 举报用户
    queued_post: 排队的帖子
    queued_user: 排队用户
    filter_label: 类型
    reputation: 声望值
    flag_post_type: 举报这个帖子的类型是 {{ type }}
    flag_user_type: 举报这个用户的类型是 {{ type }}
    edit_post: 编辑帖子
    list_post: 文章列表
    unlist_post: 隐藏的帖子
  timeline:
    undeleted: 取消删除
    deleted: 删除
    downvote: 反对
    upvote: 点赞
    accept: 采纳
    cancelled: 已取消
    commented: '评论:'
    rollback: 回滚
    edited: 最后编辑于
    answered: 回答于
    asked: 提问于
    closed: 关闭
    reopened: 重新开启
    created: 创建于
    pin: 已置顶
    unpin: 取消置頂
    show: 已显示
    hide: 已隐藏
    title: "历史记录"
    tag_title: "时间线"
    show_votes: "显示投票"
    n_or_a: N/A
    title_for_question: "时间线"
    title_for_answer: "{{ title }} 的 {{ author }} 回答时间线"
    title_for_tag: "时间线"
    datetime: 日期时间
    type: 类型
    by: 由
    comment: 评论
    no_data: "空空如也"
  users:
    title: 用户
    users_with_the_most_reputation: 本周声望最高的用户
    users_with_the_most_vote: 本周投票最多的用户
    staffs: 我们的社区工作人员
    reputation: 声望值
    votes: 投票
  prompt:
    leave_page: 确定要离开此页面？
    changes_not_save: 您的更改尚未保存
  draft:
    discard_confirm: 您确定要丢弃您的草稿吗？
  messages:
    post_deleted: 该帖子已被删除。
    post_pin: 该帖子已被置顶。
    post_unpin: 该帖子已被取消置顶。
    post_hide_list: 此帖子已经从列表中隐藏。
    post_show_list: 该帖子已显示到列表中。
    post_reopen: 这个帖子已被重新打开.
    post_list: 这个帖子已经被显示
    post_unlist: 这个帖子已经被隐藏
    post_pending: 您的帖子正在等待审核。它将在它获得批准后可见。<|MERGE_RESOLUTION|>--- conflicted
+++ resolved
@@ -1256,11 +1256,7 @@
     answers: 回答
     newest: 最新
     active: 活跃
-<<<<<<< HEAD
-    hot: Hot
-=======
     hot: 热度
->>>>>>> 0b09d524
     score: 评分
     unanswered: 未回答
     modified: 更新于
