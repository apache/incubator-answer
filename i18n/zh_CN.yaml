#The following fields are used for back-end
backend:
  base:
    success:
      other: 成功。
    unknown:
      other: 未知错误。
    request_format_error:
      other: 请求格式错误。
    unauthorized_error:
      other: 未授权。
    database_error:
      other: 数据服务器错误。
  action:
    report:
      other: 举报
    edit:
      other: 编辑
    delete:
      other: 删除
    close:
      other: 关闭
    reopen:
      other: 重新打开
    pin:
      other: 置顶
    hide:
      other: 隐藏
    unpin:
      other: 取消置顶
    show:
      other: 显示
  role:
    name:
      user:
        other: 用户
      admin:
        other: 管理员
      moderator:
        other: 版主
    description:
      user:
        other: 默认没有特殊访问权限。
      admin:
        other: 拥有管理网站的全部权限。
      moderator:
        other: 拥有访问除管理员设置以外的所有权限。
  privilege:
    level_1:
      description:
        other: 等级1（创业社区所需的声望最低）
    level_2:
      description:
        other: 等级2（创业社区所需的声望较低）
    level_3:
      description:
        other: 等级3（成熟社区所需的声望较高）
    rank_question_add_label:
      other: 提问
    rank_answer_add_label:
      other: 回答问题
    rank_comment_add_label:
      other: 发表评论
    rank_report_add_label:
      other: 举报
    rank_comment_vote_up_label:
      other: 评论点赞
    rank_link_url_limit_label:
      other: 一次发布超过两个链接
    rank_question_vote_up_label:
      other: 问题点赞
    rank_answer_vote_up_label:
      other: 答案点赞
    rank_question_vote_down_label:
      other: 问题点踩
    rank_answer_vote_down_label:
      other: 答案点踩
    rank_tag_add_label:
      other: 创建新标签
    rank_tag_edit_label:
      other: 编辑标签描述（需要审核）
    rank_question_edit_label:
      other: 编辑他人提问（需要审核）
    rank_answer_edit_label:
      other: 编辑他人回答（需要审核）
    rank_question_edit_without_review_label:
      other: 编辑他人提问（无需审核）
    rank_answer_edit_without_review_label:
      other: 编辑他人回答（无需审核）
    rank_question_audit_label:
      other: 审核问题编辑
    rank_answer_audit_label:
      other: 审核答案编辑
    rank_tag_audit_label:
      other: 审核标签编辑
    rank_tag_edit_without_review_label:
      other: 编辑标签描述（无需审核）
    rank_tag_synonym_label:
      other: 管理标签同义词
  email:
    other: 邮箱
  password:
    other: 密码
  email_or_password_wrong_error:
    other: 邮箱和密码不匹配。
  error:
    admin:
      cannot_update_their_password:
        other: 您无法修改自己的密码。
      cannot_modify_self_status:
        other: 您无法修改自己的状态。
      email_or_password_wrong:
        other: 邮箱和密码不匹配。
    answer:
      not_found:
        other: 没有找到答案。
      cannot_deleted:
        other: 没有删除权限。
      cannot_update:
        other: 没有更新权限。
      question_closed_cannot_add:
        other: 问题已关闭，无法添加。
    comment:
      edit_without_permission:
        other: 不允许编辑评论。
      not_found:
        other: 评论未找到。
      cannot_edit_after_deadline:
        other: 评论时间太长，无法修改。
    email:
      duplicate:
        other: 邮箱已经存在。
      need_to_be_verified:
        other: 邮箱需要验证。
      verify_url_expired:
        other: 邮箱验证的网址已过期，请重新发送邮件。
      illegal_email_domain_error:
        other: 该域名的邮箱无法使用。请尝试更换其他邮箱。
    lang:
      not_found:
        other: 语言未找到
    object:
      captcha_verification_failed:
        other: 验证码错误
      disallow_follow:
        other: 你不能关注
      disallow_vote:
        other: 你不能投票
      disallow_vote_your_self:
        other: 你不能为自己的帖子投票！
      not_found:
        other: 对象未找到
      verification_failed:
        other: 验证失败
      email_or_password_incorrect:
        other: 邮箱或密码不正确
      old_password_verification_failed:
        other: 旧密码验证失败
      new_password_same_as_previous_setting:
        other: 新密码与之前的设置相同
    question:
      already_deleted:
        other: 此问题已被删除.
      not_found:
        other: 问题未找到
      cannot_deleted:
        other: 无删除权限
      cannot_close:
        other: 无关闭权限
      cannot_update:
        other: 无更新权限
    rank:
      fail_to_meet_the_condition:
        other: 级别不符合条件
      vote_fail_to_meet_the_condition:
        other: 感谢您的投票。您至少需要{{ rank }}声望才能投票。
    report:
      handle_failed:
        other: 报告处理失败
      not_found:
        other: 报告未找到
    tag:
      already_exist:
        other: 标签已存在。
      not_found:
        other: 标签未找到
      recommend_tag_not_found:
        other: 推荐标签不存在
      recommend_tag_enter:
        other: 请输入至少一个必需的标签。
      not_contain_synonym_tags:
        other: 不应包含同义词标签。
      cannot_update:
        other: 没有更新标签权限。
      is_used_cannot_delete:
        other: 您不能删除正在使用的标签
      cannot_set_synonym_as_itself:
        other: 您不能将当前标签的同义词设置为本身。
    smtp:
      config_from_name_cannot_be_email:
        other: 发件人名称不能是电子邮件地址。
    theme:
      not_found:
        other: 主题未找到
    revision:
      review_underway:
        other: 目前无法编辑，有一个版本在审阅队列中。
      no_permission:
        other: 无权限修改
    user:
      email_or_password_wrong:
        other:
          other: 邮箱或密码错误
      not_found:
        other: 用户未找到
      suspended:
        other: 用户已被暂停
      username_invalid:
        other: 用户名无效
      username_duplicate:
        other: 用户名已被使用
      set_avatar:
        other: 头像设置错误
      cannot_update_your_role:
        other: 您不能修改自己的角色。
      not_allowed_registration:
        other: 目前该站点未开放注册
      access_denied:
        other: 访问被拒绝
      page_access_denied:
        other: 你没有权限进入这个页面。
    config:
      read_config_failed:
        other: 读取配置失败
    database:
      connection_failed:
        other: 数据库连接失败
      create_table_failed:
        other: 创建表失败
    install:
      create_config_failed:
        other: 无法创建 config.yaml 文件。
    upload:
      unsupported_file_format:
        other: 不支持的文件格式。
  report:
    spam:
      name:
        other: 垃圾信息
      desc:
        other: 这个帖子是一个广告，或是破坏性行为。它对当前的主题没有用处，也不相关。
    rude:
      name:
        other: 粗鲁或辱骂的
      desc:
        other: 一个有理智的人都会认为这种内容不适合进行尊重性的讨论。
    duplicate:
      name:
        other: 重复信息
      desc:
        other: 此问题以前就有人问过，而且已经有了答案。
    not_answer:
      name:
        other: 不是答案
      desc:
        other: 此帖子是作为一个答案发布的，但它并没有试图回答这个问题。总之，它可能应该是个编辑，评论，另一个问题或者被删除。
    not_need:
      name:
        other: 不再需要
      desc:
        other: 此评论已过时，对话或与此帖子无关。
    other:
      name:
        other: 其他原因
      desc:
        other: 此帖子需要工作人员关注，因为是上述所列以外的其他理由。
  question:
    close:
      duplicate:
        name:
          other: 垃圾信息
        desc:
          other: 此问题以前就有人问过，而且已经有了答案。
      guideline:
        name:
          other: 社区特定原因
        desc:
          other: 此问题不符合社区准则。
      multiple:
        name:
          other: 需要细节或澄清
        desc:
          other: 此问题目前涵盖多个问题。它应该只集中在一个问题上。
      other:
        name:
          other: 其他原因
        desc:
          other: 这个帖子需要上面没有列出的另一个原因。
    operation_type:
      asked:
        other: 提问于
      answered:
        other: 回答于
      modified:
        other: 修改于
  notification:
    action:
      update_question:
        other: 更新了问题
      answer_the_question:
        other: 回答了问题
      update_answer:
        other: 更新了答案
      accept_answer:
        other: 已接受的回答
      comment_question:
        other: 评论了问题
      comment_answer:
        other: 评论了答案
      reply_to_you:
        other: 回复了你
      mention_you:
        other: 提到了你
      your_question_is_closed:
        other: 你的问题已被关闭
      your_question_was_deleted:
        other: 你的问题已被删除
      your_answer_was_deleted:
        other: 你的答案已被删除
      your_comment_was_deleted:
        other: 你的评论已被删除
      up_voted_question:
        other: 赞了问题
      down_voted_question:
        other: 踩了问题
      up_voted_answer:
        other: 赞了答案
      down_voted_answer:
        other: 踩了答案
      up_voted_comment:
        other: 赞了评论
#The following fields are used for interface presentation(Front-end)
ui:
  how_to_format:
    title: 如何设定文本格式
    desc: >-
      <ul class="mb-0"><li><p class="mb-2">添加链接：</p><pre class="mb-2"><code>&lt;https://url.com&gt;<br/><br/>[标题](https://url.com)</code></pre></li><li><p class="mb-2">段落之间使用空行分隔</p></li><li><p class="mb-2"><em>_斜体_</em> 或者 **<strong>粗体</strong>**</p></li><li><p class="mb-2">使用 4 个空格缩进代码</p></li><li><p class="mb-2">在行首添加<code>&gt;</code>表示引用</p></li><li><p class="mb-2">反引号进行转义 <code>`像 _这样_`</code></p></li><li><p class="mb-2">使用<code>```</code>创建代码块</p><pre class="mb-0"><code>```<br/>// 这是代码<br/>```</code></pre></li></ul>
  pagination:
    prev: 上一页
    next: 下一页
  page_title:
    question: 问题
    questions: 问题
    tag: 标签
    tags: 标签
    tag_wiki: 标签 wiki
    create_tag: 创建标签
    edit_tag: 编辑标签
    ask_a_question: 提问题
    edit_question: 编辑问题
    edit_answer: 编辑回答
    search: 搜索
    posts_containing: 包含
    settings: 设定
    notifications: 通知
    login: 登录
    sign_up: 注册
    account_recovery: 账号恢复
    account_activation: 账号激活
    confirm_email: 确认电子邮件
    account_suspended: 账号已封禁
    admin: 后台管理
    change_email: 修改邮箱
    install: Answer 安装
    upgrade: Answer 升级
    maintenance: 网站维护
    users: 用户
    http_404: HTTP 错误 404
    http_50X: HTTP 错误 500
    http_403: HTTP 错误 403
  notifications:
    title: 通知
    inbox: 收件箱
    achievement: 成就
    all_read: 全部标记为已读
    show_more: 显示更多
    someone: 有人
  suspended:
    title: 账号已封禁
    until_time: "你的账号被封禁至{{ time }}。"
    forever: 你的账号已被永久封禁。
    end: 违反了我们的社区准则。
  editor:
    blockquote:
      text: 引用
    bold:
      text: 粗体
    chart:
      text: 图表
      flow_chart: 流程图
      sequence_diagram: 时序图
      class_diagram: 类图
      state_diagram: 状态图
      entity_relationship_diagram: ER 图
      user_defined_diagram: 用户自定义图表
      gantt_chart: 甘特图
      pie_chart: 饼图
    code:
      text: 代码块
      add_code: 添加代码块
      form:
        fields:
          code:
            label: 代码块
            msg:
              empty: 代码块不能为空
          language:
            label: 语言
            placeholder: 自动识别
      btn_cancel: 取消
      btn_confirm: 添加
    formula:
      text: 公式
      options:
        inline: 行内公式
        block: 公式块
    heading:
      text: 标题
      options:
        h1: 标题 1
        h2: 标题 2
        h3: 标题 3
        h4: 标题 4
        h5: 标题 5
        h6: 标题 6
    help:
      text: 帮助
    hr:
      text: 水平分割线
    image:
      text: 图片
      add_image: 添加图片
      tab_image: 上传图片
      form_image:
        fields:
          file:
            label: 图片文件
            btn: 选择图片
            msg:
              empty: 请选择图片文件。
              only_image: 只能上传图片文件。
              max_size: 图片文件大小不能超过 4 MB。
          desc:
            label: 描述
      tab_url: 网络图片
      form_url:
        fields:
          url:
            label: 图片地址
            msg:
              empty: 图片地址不能为空
          name:
            label: 描述
      btn_cancel: 取消
      btn_confirm: 添加
      uploading: 上传中...
    indent:
      text: 添加缩进
    outdent:
      text: 减少缩进
    italic:
      text: 斜体
    link:
      text: 超链接
      add_link: 添加超链接
      form:
        fields:
          url:
            label: 链接
            msg:
              empty: 链接不能为空。
          name:
            label: 描述
      btn_cancel: 取消
      btn_confirm: 添加
    ordered_list:
      text: 有编号列表
    unordered_list:
      text: 无编号列表
    table:
      text: 表格
      heading: 表头
      cell: 单元格
  close_modal:
    title: 关闭原因是...
    btn_cancel: 取消
    btn_submit: 提交
    remark:
      empty: 不能为空。
    msg:
      empty: 请选择一个原因。
  report_modal:
    flag_title: 举报原因是...
    close_title: 关闭原因是...
    review_question_title: 审查问题
    review_answer_title: 审查回答
    review_comment_title: 审查评论
    btn_cancel: 取消
    btn_submit: 提交
    remark:
      empty: 不能为空
    msg:
      empty: 请选择一个原因。
  tag_modal:
    title: 创建新标签
    form:
      fields:
        display_name:
          label: 显示名称
          msg:
            empty: 显示名称不能为空。
            range: 显示名称不能超过 35 个字符。
        slug_name:
          label: URL 固定链接
          desc: URL 地址不能超过 35 个字符。
          msg:
            empty: URL 固定链接不能为空。
            range: URL 固定链接不能超过 35 个字符。
            character: URL 固定链接包含非法字符。
        desc:
          label: 描述
    btn_cancel: 取消
    btn_submit: 提交
    btn_post: 发布新标签
  tag_info:
    created_at: 创建于
    edited_at: 编辑于
    history: 历史
    synonyms:
      title: 同义词
      text: 以下标签等同于
      empty: 此标签目前没有同义词。
      btn_add: 添加同义词
      btn_edit: 编辑
      btn_save: 保存
    synonyms_text: 以下标签等同于
    delete:
      title: 删除标签
      tip_with_posts: >-
        <p>我们不允许 <strong>删除带有同义词的标签</strong>。</p> <p>请先从此标签中删除同义词。</p>
      tip_with_synonyms: >-
        <p>我们不允许 <strong>删除带有同义词的标签</strong>。</p> <p>请先从此标签中删除同义词。</p>
      tip: 确定要删除吗？
      close: 关闭
  edit_tag:
    title: 编辑标签
    default_reason: 编辑标签
    form:
      fields:
        revision:
          label: 编辑历史
        display_name:
          label: 显示名称
        slug_name:
          label: URL 固定链接
          info: '必须由 "a-z", "0-9", "+ # - ." 组成'
        desc:
          label: 描述
        edit_summary:
          label: 编辑概要
          placeholder: >-
            简单描述更改原因 (错别字、文字表达、格式等等)
    btn_save_edits: 保存更改
    btn_cancel: 取消
  dates:
    long_date: MM月DD日
    long_date_with_year: "YYYY年MM月DD日"
    long_date_with_time: "YYYY年MM月DD日 HH:mm"
    now: 刚刚
    x_seconds_ago: "{{count}} 秒前"
    x_minutes_ago: "{{count}} 分钟前"
    x_hours_ago: "{{count}} 小时前"
    hour: 小时
    day: 天
  comment:
    btn_add_comment: 添加评论
    reply_to: 回复
    btn_reply: 回复
    btn_edit: 编辑
    btn_delete: 删除
    btn_flag: 举报
    btn_save_edits: 保存
    btn_cancel: 取消
    show_more: 显示更多评论
    tip_question: >-
      使用评论提问更多信息或者提出改进意见。尽量避免使用评论功能回答问题。
    tip_answer: >-
      使用评论对回答者进行回复，或者通知回答者你已更新了问题的内容。如果要补充或者完善问题的内容，请在原问题中更改。
    tip_vote: 它给帖子添加了一些有用的内容
  edit_answer:
    title: 编辑回答
    default_reason: 编辑回答
    form:
      fields:
        revision:
          label: 编辑历史
        answer:
          label: 回答内容
          feedback:
            characters: 内容长度至少 6 个字符
        edit_summary:
          label: 编辑概要
          placeholder: >-
            简单描述更改原因 (错别字、文字表达、格式等等)
    btn_save_edits: 保存更改
    btn_cancel: 取消
  tags:
    title: 标签
    sort_buttons:
      popular: 热门
      name: 名称
      newest: 最新
    button_follow: 关注
    button_following: 已关注
    tag_label: 个问题
    search_placeholder: 通过标签名过滤
    no_desc: 此标签无描述。
    more: 更多
  ask:
    title: 提交新的问题
    edit_title: 编辑问题
    default_reason: 编辑问题
    similar_questions: 相似的问题
    form:
      fields:
        revision:
          label: 编辑历史
        title:
          label: 标题
          placeholder: 请详细描述你的问题
          msg:
            empty: 标题不能为空
            range: 标题最多 150 个字符
        body:
          label: 内容
          msg:
            empty: 内容不能为空
        tags:
          label: 标签
          msg:
            empty: 必须选择一个标签
        answer:
          label: 回答内容
          msg:
            empty: 回答内容不能为空
        edit_summary:
          label: 编辑理由
          placeholder: >-
            简单描述更改原因 (错别字、文字表达、格式等等)
    btn_post_question: 提交问题
    btn_save_edits: 保存更改
    answer_question: 直接发表回答
    post_question&answer: 提交问题和回答
  tag_selector:
    add_btn: 添加标签
    create_btn: 创建新标签
    search_tag: 搜索标签
    hint: "选择至少一个与问题相关的标签。"
    no_result: 没有匹配的标签
    tag_required_text: 必填标签 (至少一个)
  header:
    nav:
      question: 问题
      tag: 标签
      user: 用户
      profile: 用户主页
      setting: 账号设置
      logout: 退出登录
      admin: 后台管理
      review: 审查
    search:
      placeholder: 搜索
  footer:
    build_on: >-
      基于 <1>Answer</1> - 为问答社区提供动力的开源软件。<br />Made with love © {{cc}}.
  upload_img:
    name: 更改图片
    loading: 加载中...
  pic_auth_code:
    title: 验证码
    placeholder: 输入图片中的文字
    msg:
      empty: 不能为空
  inactive:
    first: >-
      就差一步！我们发送了一封激活邮件到 <bold>{{mail}}</bold>。请按照邮件中的说明激活您的账户。
    info: "如果没有收到，请检查您的垃圾邮件文件夹。"
    another: >-
      我们向您发送了另一封激活电子邮件，地址为 <bold>{{mail}}</bold>。它可能需要几分钟才能到达；请务必检查您的垃圾邮件文件夹。
    btn_name: 重新发送激活邮件
    change_btn_name: 更改邮箱
    msg:
      empty: 不能为空
  login:
    page_title: 欢迎来到 {{site_name}}
    login_to_continue: 登录以继续
    info_sign: 没有账户？<1>注册</1>
    info_login: 已经有一个账户？<1>登录</1>
    agreements: 登录即表示您同意<1>隐私政策</1>和<3>服务条款</3>。
    forgot_pass: 忘记密码?
    name:
      label: 昵称
      msg:
        empty: 昵称不能为空
        range: 昵称最多 30 个字符
    email:
      label: 邮箱
      msg:
        empty: 邮箱不能为空
    password:
      label: 密码
      msg:
        empty: 密码不能为空
        different: 两次输入密码不一致
  account_forgot:
    page_title: 忘记密码
    btn_name: 发送恢复邮件
    send_success: >-
      如无意外，你的邮箱 <strong>{{mail}}</strong> 将会收到一封重置密码的邮件，请根据指引重置你的密码。
    email:
      label: 邮箱
      msg:
        empty: 邮箱不能为空
  change_email:
    page_title: 欢迎来到 {{site_name}}
    btn_cancel: 取消
    btn_update: 更新电子邮件地址
    send_success: >-
      如果账户与<strong>{{mail}}</strong>相匹配，您应该很快就会收到一封电子邮件，说明如何重置您的密码。
    email:
      label: 新邮箱
      msg:
        empty: 邮箱不能为空
  password_reset:
    page_title: 密码重置
    btn_name: 重置我的密码
    reset_success: >-
      你已经成功更改密码，将返回登录页面
    link_invalid: >-
      抱歉，此密码重置链接已失效。也许是你已经重置过密码了？
    to_login: 前往登录页面
    password:
      label: 密码
      msg:
        empty: 密码不能为空
        length: 密码长度在8-32个字符之间
        different: 两次输入密码不一致
    password_confirm:
      label: 确认新密码
  settings:
    page_title: 设置
    goto_modify: 前往修改
    nav:
      profile: 我的资料
      notification: 通知
      account: 账号
      interface: 界面
    profile:
      heading: 个人资料
      btn_name: 保存
      display_name:
        label: 昵称
        msg: 昵称不能为空。
        msg_range: 显示名称不能超过 30 个字符。
      username:
        label: 用户名
        caption: 用户之间可以通过 "@用户名" 进行交互。
        msg: 用户名不能为空
        msg_range: 用户名不能超过 30 个字符。
        character: '用户名只能由 "a-z", "0-9", " - . _" 组成'
      avatar:
        label: 头像
        gravatar: Gravatar
        gravatar_text: 您可以在 <1>gravatar.com</1> 更改图像
        custom: 自定义
        btn_refresh: 刷新
        custom_text: 您可以上传您的图片。
        default: 系统
        msg: 请上传头像
      bio:
        label: 关于我
      website:
        label: 网站
        placeholder: "https://example.com"
        msg: 格式不正确
      location:
        label: 位置
        placeholder: "城市, 国家"
    notification:
      heading: 通知
      email:
        label: 邮件通知
        radio: "你的提问有新的回答，评论，和其他"
    account:
      heading: 账号
      change_email_btn: 更改邮箱
      change_pass_btn: 更改密码
      change_email_info: >-
        邮件已发送。请根据指引完成验证。
      email:
        label: 邮箱
        msg: 邮箱不能为空
      password_title: 密码
      current_pass:
        label: 当前密码
        msg:
          empty: 当前密码不能为空
          length: 密码长度必须在 8 至 32 之间
          different: 两次输入的密码不匹配
      new_pass:
        label: 新密码
      pass_confirm:
        label: 确认新密码
    interface:
      heading: 界面
      lang:
        label: 界面语言
        text: 设置用户界面语言，在刷新页面后生效。
  toast:
    update: 更新成功
    update_password: 更改密码成功。
    flag_success: 感谢您的标记，我们会尽快处理。
    forbidden_operate_self: 禁止自己操作
    review: 您的修订将在审核通过后显示。
  related_question:
    title: 相关问题
    btn: 我要提问
    answers: 个回答
  question_detail:
    action: 操作
    Asked: 提问于
    asked: 提问于
    update: 修改于
    edit: 最后编辑于
    Views: 阅读次数
    Follow: 关注此问题
    Following: 已关注
    answered: 回答于
    closed_in: 关闭于
    show_exist: 查看相关问题。
    useful: 有用的
    question_useful: 这是有用和清楚的
    question_un_useful: 它不明确或没有用
    answer_useful: 这是有用的
    answer_un_useful: 它是没有用的
    answers:
      title: 个回答
      score: 评分
      newest: 最新
      btn_accept: 采纳
      btn_accepted: 已被采纳
    write_answer:
      title: 你的回答
      btn_name: 提交你的回答
      add_another_answer: 添加另一个答案
      confirm_title: 继续回答
      continue: 继续
      confirm_info: >-
        <p>您确定要提交一个新的回答吗？</p><p>您可以直接编辑和改善您之前的回答的。</p>
      empty: 回答内容不能为空。
      characters: 内容长度至少 6 个字符
      tips:
        header_1: 感谢你的回答.
        li1_1: 请务必 <strong>回答问题</strong>。提供详细信息并分享您的研究。
        li1_2: 用参考资料或个人经历来支持你所做的任何陈述。
        header_2: 但是 <strong>请避免</strong>...
        li2_1: 请求帮助，寻求澄清，或答复其他答案。
    reopen:
      confirm_btn: 重新打开
      title: 重新打开这个帖子
      content: 确定要重新打开吗？
    pin:
      title: 置顶此条帖子
      content: 你确定要全局置顶吗？这个帖子将出现在所有帖子列表的顶部。
      confirm_btn: 置顶
  delete:
    title: 删除
    question: >-
      我们不建议<strong>删除有回答的帖子</strong>。因为这样做会使得后来的读者无法从该问题中获得帮助。</p><p>如果删除过多有回答的帖子，你的账号将会被禁止提问。你确定要删除吗？
    answer_accepted: >-
      <p>我们不建议<strong>删除被采纳的回答</strong>。因为这样做会使得后来的读者无法从该回答中获得帮助。</p>如果删除过多被采纳的回答，你的账号将会被禁止回答任何提问。你确定要删除吗？
    other: 你确定要删除？
    tip_answer_deleted: 此回答已被删除
  btns:
    confirm: 确认
    cancel: 取消
    save: 保存
    delete: 删除
    login: 登录
    signup: 注册
    logout: 退出登录
    verify: 验证
    add_question: 我要提问
    approve: 批准
    reject: 拒绝
    skip: 略过
    discard_draft: 丢弃草稿
    pinned: 已置顶
    all: 所有
    question: 问题
    answer: 回答
    comment: 评论
  search:
    title: 搜索结果
    keywords: 关键词
    options: 选项
    follow: 关注
    following: 已关注
    counts: "{{count}} 个结果"
    more: 更多
    sort_btns:
      relevance: 相关性
      newest: 最新的
      active: 活跃的
      score: 评分
      more: 更多
    tips:
      title: 高级搜索提示
      tag: "<1>[tag]</1> 在指定标签中搜索"
      user: "<1>user:username</1> 根据作者搜索"
      answer: "<1>answers:0</1> 搜索未回答的问题"
      score: "<1>score:3</1> 评分 3 分或以上"
      question: "<1>is:question</1> 只搜索问题"
      is_answer: "<1>is:answer</1> 只搜索回答"
    empty: 找不到任何相关的内容。<br /> 请尝试其他关键字，或者减少查找内容的长度。
  share:
    name: 分享
    copy: 复制链接
    via: 分享在...
    copied: 已复制
    facebook: 分享到 Facebook
    twitter: 分享到 Twitter
  cannot_vote_for_self: 不能给自己投票
  modal_confirm:
    title: 发生错误...
  account_result:
    page_title: 欢迎来到 {{site_name}}
    success: 你的账号已通过验证，即将返回首页。
    link: 返回首页
    invalid: >-
      抱歉，此验证链接已失效。也许是你的账号已经通过验证了？
    confirm_new_email: 你的电子邮箱已更新
    confirm_new_email_invalid: >-
      抱歉，此验证链接已失效。也许是你的邮箱已经成功更改了？
  unsubscribe:
    page_title: 退订
    success_title: 取消订阅成功
    success_desc: 您已成功地从此订阅者列表中移除，并且将不会再收到我们的任何电子邮件。
    link: 更改设置
  question:
    following_tags: 已关注的标签
    edit: 编辑
    save: 保存
    follow_tag_tip: 按照标签整理您的问题列表。
    hot_questions: 热点问题
    all_questions: 全部问题
    x_questions: "{{ count }} 个问题"
    x_answers: "{{ count }} 个回答"
    questions: 个问题
    answers: 回答
    newest: 最新
    active: 活跃
    frequent: 浏览量
    score: 评分
    unanswered: 未回答
    modified: 修改于
    answered: 回答于
    asked: 提问于
    closed: 已关闭
    follow_a_tag: 关注一个标签
    more: 更多
  personal:
    overview: 概览
    answers: 回答
    answer: 回答
    questions: 问题
    question: 问题
    bookmarks: 收藏
    reputation: 声望
    comments: 评论
    votes: 得票
    newest: 最新
    score: 评分
    edit_profile: 编辑我的资料
    visited_x_days: "已访问 {{ count }} 天"
    viewed: 阅读次数
    joined: 加入于
    last_login: 上次登录
    about_me: 关于我
    about_me_empty: "Hello, World!"
    top_answers: 热门回答
    top_questions: 热门问题
    stats: 状态
    list_empty: 没有找到相关的内容。<br />试试看其他标签？
    accepted: 已采纳
    answered: 回答于
    asked: 提问于
    upvote: 赞同
    downvote: 反对
    mod_short: 管理员
    mod_long: 管理员
    x_reputation: 声望
    x_votes: 得票
    x_answers: 个回答
    x_questions: 个问题
  install:
    title: Answer
    next: 下一步
    done: 完成
    config_yaml_error: 无法创建 config.yaml 文件。
    lang:
      label: 请选择一种语言
    db_type:
      label: 数据库引擎
    db_username:
      label: 用户名
      placeholder: root
      msg: 用户名不能为空
    db_password:
      label: 密码
      placeholder: root
      msg: 密码不能为空
    db_host:
      label: 数据库服务器地址
      placeholder: "db: 3306"
      msg: 数据库地址不能为空
    db_name:
      label: 数据库名
      placeholder: 回答
      msg: 数据库名称不能为空。
    db_file:
      label: 数据库文件
      placeholder: /data/answer.db
      msg: 数据库文件不能为空。
    config_yaml:
      title: 创建 config.yaml
      label: 已创建 config.yaml 文件。
      desc: >-
        您可以手动在 <1>/var/wwww/xxx/</1> 目录中创建 <1>config.yaml</1> 文件并粘贴以下文本。
      info: 完成后，点击“下一步”按钮。
    site_information: 站点信息
    admin_account: 管理员账户
    site_name:
      label: 站点名称
      msg: 站点名称不能为空。
    site_url:
      label: 站点地址（URL）
      text: 此网站的地址。
      msg:
        empty: 站点URL不能为空。
        incorrect: 站点URL格式不正确。
    contact_email:
      label: 联系邮箱
      text: 负责本网站的主要联系人的电子邮件地址。
      msg:
        empty: 联系人邮箱地址不能为空。
        incorrect: 联系人邮箱地址不正确。
    admin_name:
      label: 昵称
      msg: 昵称不能为空。
    admin_password:
      label: 密码
      text: >-
        您需要此密码才能登录。请将其存储在一个安全的位置。
      msg: 密码不能为空。
    admin_email:
      label: 邮箱
      text: 您需要此电子邮件才能登录。
      msg:
        empty: 邮箱不能为空。
        incorrect: 邮箱格式不正确。
    ready_title: 你的答案已经准备好了!
    ready_desc: >-
      如果你想改变更多的设置，请访问<1>管理员部分</1>；在网站菜单中找到它。
    good_luck: "玩得愉快，祝您好运！"
    warn_title: 警告
    warn_desc: >-
      文件 <1>config.yaml</1> 已存在。如果您需要重置此文件中的任何配置项，请先删除它。
    install_now: 您可以尝试 <1>现在安装</1>。
    installed: 已安裝
    installed_desc: >-
      您似乎已经安装过了。要重新安装，请先清除旧的数据库表。
    db_failed: 数据连接异常！
    db_failed_desc: >-
      这或者意味着数据库信息在 <1>config.yaml</1> 文件不正确，或者无法与数据库服务器建立联系。这可能意味着您的主机数据库服务器已关闭。
  counts:
    views: 次浏览
    votes: 个点赞
    answers: 个回答
    accepted: 已被采纳
  page_error:
    http_error: HTTP 错误 {{ code }}
    desc_403: 您没有权限访问此页面。
    desc_404: 很抱歉，此页面不存在。
    desc_50X: 服务器遇到了一个错误，无法完成你的请求。
    back_home: 返回首页
  page_maintenance:
    desc: "我们正在进行维护，我们将很快回来。"
  nav_menus:
    dashboard: 后台管理
    contents: 内容管理
    questions: 问题
    answers: 回答
    users: 用户管理
    flags: 举报管理
    settings: 站点设置
    general: 一般
    interface: 界面
    smtp: SMTP
    branding: 品牌
    legal: 法律条款
    write: 撰写
    tos: 服务条款
    privacy: 隐私政策
    seo: SEO
    customize: 自定义
    themes: 主题
    css-html: CSS/HTML
    login: 登录
    plugins: 插件
    installed_plugins: 插件列表
  website_welcome: 欢迎来到 {{site_name}}
  plugins:
<<<<<<< HEAD
=======
    login: 登录
    qrcode_login_tip: 请使用 {{ agentName }} 扫描二维码登录
    login_failed_email_tip: 登录失败, 请允许该应用程序访问您的电子邮件信息，然后再试一次。
>>>>>>> ba66ae9d
    oauth:
      connect: 连接到 {{ auth_name }}
      remove: 解绑 {{ auth_name }}
  admin:
    admin_header:
      title: 后台管理
    dashboard:
      title: 后台管理
      welcome: 欢迎来到 Answer 后台管理！
      site_statistics: 站点统计
      questions: "问题:"
      answers: "回答:"
      comments: "评论:"
      votes: "投票:"
      active_users: "活跃用户:"
      flags: "举报:"
      site_health_status: '健康状态:'
      version: "版本"
      https: "HTTPS:"
      uploading_files: "上传文件:"
      smtp: "SMTP:"
      timezone: "时区："
      system_info: 系统信息
      storage_used: "已用存储空间："
      uptime: "运行时间："
      answer_links: 回答链接
      documents: 文档
      feedback: 用户反馈
      support: 帮助
      review: 审查
      config: 配置
      update_to: 更新到
      latest: 最新版本
      check_failed: 校验失败
      "yes": "是"
      "no": "否"
      not_allowed: 拒绝
      allowed: 允许
      enabled: 已启用
      disabled: 停用
    flags:
      title: 举报
      pending: 等待处理
      completed: 已完成
      flagged: 被举报内容
      flagged_type: 被举报的{{ type }}
      created: 创建于
      action: 操作
      review: 审查
    change_modal:
      title: 更改用户状态为...
      btn_cancel: 取消
      btn_submit: 提交
      normal_name: 正常
      normal_desc: 普通用户可以提问和回答。
      suspended_name: 封禁
      suspended_desc: 被封禁的用户将无法登录。
      deleted_name: 删除
      deleted_desc: "删除个人资料和身份验证关联。"
      inactive_name: 不活跃
      inactive_desc: 不活跃的用户必须重新验证邮箱。
      confirm_title: 删除此用户
      confirm_content: 确定要删除此用户？此操作无法撤销！
      confirm_btn: 删除
      msg:
        empty: 请选择一个原因
    status_modal:
      title: "更改 {{ type }} 状态为..."
      normal_name: 正常
      normal_desc: 所有用户都可以访问的普通帖子。
      closed_name: 关闭
      closed_desc: "关闭的问题不能回答，但仍然可以编辑、投票和评论。"
      deleted_name: 删除
      deleted_desc: 获得和丧失的所有信誉积分将被恢复。
      btn_cancel: 取消
      btn_submit: 提交
      btn_next: 下一步
    user_role_modal:
      title: 更改用户状态为...
      btn_cancel: 取消
      btn_submit: 提交
    users:
      title: 用户
      name: 名称
      email: 邮箱
      reputation: 声望
      created_at: 创建时间
      delete_at: 删除时间
      suspend_at: 封禁时间
      status: 状态
      role: 角色
      action: 操作
      change: 更改
      all: 全部
      staff: 工作人员
      inactive: 不活跃
      suspended: 已封禁
      deleted: 已删除
      normal: 正常
      Moderator: 版主
      Admin: 管理员
      User: 用户
      filter:
        placeholder: "按名称筛选，用户：id"
      set_new_password: 设置新密码
      change_status: 更改状态
      change_role: 更改角色
      show_logs: 显示日志
      add_user: 添加用户
      new_password_modal:
        title: 设置新密码
        form:
          fields:
            password:
              label: 密码
              text: 用户将被注销，需要再次登录。
              msg: 密码的长度必须是8-32个字符。
        btn_cancel: 取消
        btn_submit: 提交
      user_modal:
        title: 添加新用户
        form:
          fields:
            display_name:
              label: 昵称
              msg: 显示名称长度必须为 3-30 个字符
            email:
              label: 邮箱
              msg: 电子邮箱无效。
            password:
              label: 密码
              msg: 密码的长度必须是8-32个字符。
        btn_cancel: 取消
        btn_submit: 提交
    questions:
      page_title: 问题
      normal: 正常
      closed: 已关闭
      deleted: 已删除
      post: 标题
      votes: 得票数
      answers: 回答数
      created: 创建于
      status: 状态
      action: 操作
      change: 更改
      filter:
        placeholder: "按标题过滤，问题:id"
    answers:
      page_title: 回答
      normal: 正常
      deleted: 已删除
      post: 标题
      votes: 得票数
      created: 创建于
      status: 状态
      action: 操作
      change: 更改
      filter:
        placeholder: "按标题筛选，答案:id"
    general:
      page_title: 一般
      name:
        label: 站点名称
        msg: 不能为空
        text: "站点的名称，作为站点的标题（HTML 的 title 标签）。"
      site_url:
        label: 网站网址
        msg: 网站网址不能为空。
        validate: 请输入一个有效的 URL。
        text: 此网站的地址。
      short_desc:
        label: 简短站点描述
        msg: 简短网站描述不能为空。
        text: "简短的标语，作为网站主页的标题（Html 的 title 标签）。"
      desc:
        label: 网站介绍
        msg: 网站描述不能为空。
        text: "使用一句话描述本站，作为网站的描述（Html 的 meta 标签）。"
      contact_email:
        label: 联系人邮箱
        msg: 联系人邮箱不能为空。
        validate: 联系人邮箱无效。
        text: 负责本网站的主要联系人的电子邮件地址。
    interface:
      page_title: 界面
      language:
        label: 界面语言
        msg: 不能为空
        text: 设置用户界面语言，在刷新页面后生效。
      time_zone:
        label: 时区
        msg: 时区不能为空。
        text: 选择一个与您相同时区的城市。
      avatar:
        label: 默认头像
        text: 没有自定义头像的用户。
    smtp:
      page_title: SMTP
      from_email:
        label: 发件人地址
        msg: 不能为空
        text: 用于发送邮件的地址。
      from_name:
        label: 发件人名称
        msg: 不能为空
        text: 发件人的名称
      smtp_host:
        label: SMTP 主机
        msg: 不能为空
        text: 邮件服务器
      encryption:
        label: 加密
        msg: 不能为空
        text: 对于大多数服务器而言，SSL 是推荐开启的。
        ssl: SSL
        none: 无加密
      smtp_port:
        label: SMTP 端口
        msg: SMTP 端口必须在 1 ~ 65535 之间。
        text: 邮件服务器的端口号。
      smtp_username:
        label: SMTP 用户名
        msg: 不能为空
      smtp_password:
        label: SMTP 密码
        msg: 不能为空
      test_email_recipient:
        label: 测试邮件收件人
        text: 提供用于接收测试邮件的邮箱地址。
        msg: 地址无效
      smtp_authentication:
        label: 启用身份验证
        title: SMTP身份验证
        msg: 不能为空
        "yes": "是"
        "no": "否"
    branding:
      page_title: 品牌
      logo:
        label: 网站标志(Logo)
        msg: 图标不能为空。
        text: 在你的网站左上方的Logo图标。使用一个高度为56，长宽比大于3:1的宽长方形图像。如果留空，将显示网站标题文本。
      mobile_logo:
        label: 移动端 Logo
        text: 在你的网站的移动版上使用的标志。使用一个高度为56的宽矩形图像。如果留空，将使用 "Logo"设置中的图像。
      square_icon:
        label: 方形图标
        msg: 方形图标不能为空。
        text: 用作元数据图标的基础的图像。最好是大于512x512。
      favicon:
        label: 收藏夹图标
        text: 网站的图标。要在 CDN 正常工作，它必须是 png。 将调整大小到32x32。如果留空，将使用“方形图标”。
    legal:
      page_title: 法律条款
      terms_of_service:
        label: 服务条款
        text: "您可以在此添加服务内容的条款。如果您已经在别处托管了文档，请在这里提供完整的URL。"
      privacy_policy:
        label: 隐私条款
        text: "您可以在此添加隐私政策内容。如果您已经在别处托管了文档，请在这里提供完整的URL。"
    write:
      page_title: 编辑
      recommend_tags:
        label: 推荐标签
        text: "请在上方输入标签固定链接，每行一个标签。"
      required_tag:
        title: 必需的标签
        label: 根据需要设置推荐标签
        text: "每个新问题必须至少有一个推荐标签。"
      reserved_tags:
        label: 保留标签
        text: "保留的标签只能由版主添加到一个帖子中。"
    seo:
      page_title: 搜索引擎优化
      permalink:
        label: 固定链接
        text: 自定义URL结构可以提高可用性，以及你的链接的向前兼容性。
      robots:
        label: robots.txt
        text: 这将永久覆盖任何相关的网站设置。
    themes:
      page_title: 主题
      themes:
        label: 主题
        text: 选择一个现有主题。
      navbar_style:
        label: 导航栏样式
        text: 选择一个现有主题。
      primary_color:
        label: 主色调
        text: 修改您主题使用的颜色
    css_and_html:
      page_title: CSS 与 HTML
      custom_css:
        label: 自定义CSS
        text: 这将在 <link> 之前插入
      head:
        label: 头部
        text: 这将在 </head> 之前插入
      header:
        label: 标题
        text: 这将在 <body> 之前插入
      footer:
        label: 页脚
        text: 这将在 </html> 之前插入
    login:
      page_title: 登录
      membership:
        title: 会员
        label: 允许新注册
        text: 关闭以防止任何人创建新帐户。
      private:
        title: 非公开的
        label: 需要登录
        text: 只有登录用户才能访问这个社区。
    installed_plugins:
      title: 插件列表
      filter:
        all: 全部
        active: 启用
        inactive: 未启用
        outdated: 已过期
      plugins:
        label: 插件
        text: 选择一个插件
      name: 插件名称
      version: 插件版本
      status: 状态
      action: 操作
      deactivate: 停用
      activate: 启用
      settings: 设置
<<<<<<< HEAD
=======
    settings_users:
      title: 用户
      avatar:
        label: 默认头像
        text: 未设置自定义头像的用户所展示的头像。
      profile_editable:
        title: 可编辑的个人资料
      allow_update_display_name:
        label: 允许用户更改显示名称
      allow_update_username:
        label: 允许用户更改用户名
      allow_update_avatar:
        label: 允许用户更改头像
      allow_update_bio:
        label: 允许用户更改自我介绍
      allow_update_website:
        label: 允许用户更改个人网站
      allow_update_location:
        label: 允许用户更改所在地
    privilege:
      title: 声望权限
      level:
        label: 所需声望等级
        text: 选择所需的声望等级以获取权限
>>>>>>> ba66ae9d
  form:
    optional: (选填)
    empty: 不能为空
    invalid: 是无效的
    btn_submit: 保存
    not_found_props: "所需属性 {{ key }} 未找到。"
  page_review:
    review: 评论
    proposed: 提案
    question_edit: 问题编辑
    answer_edit: 回答编辑
    tag_edit: '标签管理: 编辑标签'
    edit_summary: 编辑汇总
    edit_question: 编辑问题
    edit_answer: 编辑回答
    edit_tag: 编辑标签
    empty: 没有剩余的审核任务。
  timeline:
    undeleted: 取消删除
    deleted: 删除
    downvote: 反对
    upvote: 赞同
    accept: 采纳
    cancelled: 已取消
    commented: '评论:'
    rollback: 回滚
    edited: 最后编辑于
    answered: 回答于
    asked: 提问于
    closed: 关闭
    reopened: 重新开启
    created: 创建于
    pin: 已置顶
    unpin: 取消置頂
    show: 已显示
    hide: 已隐藏
    title: "历史记录"
    tag_title: "时间线"
    show_votes: "显示投票"
    n_or_a: N/A
    title_for_question: "时间线"
    title_for_answer: "{{ title }} 的 {{ author }} 回答时间线"
    title_for_tag: "时间线"
    datetime: 日期时间
    type: 类型
    by: 由
    comment: 评论
    no_data: "空空如也"
  users:
    title: 用户
    users_with_the_most_reputation: 本周声望最高的用户
    users_with_the_most_vote: 本周投票最多的用户
    staffs: 我们的社区工作人员
    reputation: 声望值
    votes: 投票
  prompt:
    leave_page: 确定要离开此页面？
    changes_not_save: 您的更改尚未保存
  draft:
    discard_confirm: 您确定要丢弃您的草稿吗？
  messages:
    post_deleted: 该帖子已被删除。
    post_pin: 该帖子已被置顶。
    post_unpin: 该帖子已被取消置顶。
    post_hide_list: 此帖子已经从列表中隐藏。
    post_show_list: 该帖子已显示到列表中。
    post_reopen: 这个帖子已被重新打开.<|MERGE_RESOLUTION|>--- conflicted
+++ resolved
@@ -1131,12 +1131,9 @@
     installed_plugins: 插件列表
   website_welcome: 欢迎来到 {{site_name}}
   plugins:
-<<<<<<< HEAD
-=======
     login: 登录
     qrcode_login_tip: 请使用 {{ agentName }} 扫描二维码登录
     login_failed_email_tip: 登录失败, 请允许该应用程序访问您的电子邮件信息，然后再试一次。
->>>>>>> ba66ae9d
     oauth:
       connect: 连接到 {{ auth_name }}
       remove: 解绑 {{ auth_name }}
@@ -1470,8 +1467,6 @@
       deactivate: 停用
       activate: 启用
       settings: 设置
-<<<<<<< HEAD
-=======
     settings_users:
       title: 用户
       avatar:
@@ -1496,7 +1491,6 @@
       level:
         label: 所需声望等级
         text: 选择所需的声望等级以获取权限
->>>>>>> ba66ae9d
   form:
     optional: (选填)
     empty: 不能为空
