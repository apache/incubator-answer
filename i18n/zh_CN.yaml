--- conflicted
+++ resolved
@@ -724,11 +724,7 @@
       使用评论提问更多信息或者提出改进意见。尽量避免使用评论功能回答问题。
     tip_answer: >-
       使用评论对回答者进行回复，或者通知回答者你已更新了问题的内容。如果要补充或者完善问题的内容，请在原问题中更改。
-<<<<<<< HEAD
-    tip_vote: 它给帖子添加了一些有用的内容
-=======
     tip_vote: 这是有用的
->>>>>>> 8e2ea508
   edit_answer:
     title: 编辑回答
     default_reason: 编辑回答
