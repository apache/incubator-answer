#The following fields are used for back-end
backend:
  base:
    success:
      other: 成功。
    unknown:
      other: 未知错误。
    request_format_error:
      other: 请求格式错误。
    unauthorized_error:
      other: 未授权。
    database_error:
      other: 数据服务器错误。
  role:
    name:
      user:
        other: 用户
      admin:
        other: 管理员
      moderator:
        other: 版主
    description:
      user:
        other: 默认没有特殊访问权限。
      admin:
        other: 拥有管理网站的全部权限。
      moderator:
        other: 拥有访问除管理员设置以外的所有权限。
  email:
    other: 邮箱
  password:
    other: 密码
  email_or_password_wrong_error:
    other: 邮箱和密码不匹配。
  error:
    admin:
      email_or_password_wrong:
        other: 邮箱和密码不匹配。
    answer:
      not_found:
        other: 没有找到答案。
      cannot_deleted:
        other: 没有删除权限。
      cannot_update:
        other: 没有更新权限。
    comment:
      edit_without_permission:
        other: 不允许编辑评论。
      not_found:
        other: 评论未找到。
      cannot_edit_after_deadline:
        other: The comment time has been too long to modify.
    email:
      duplicate:
        other: 邮箱已经存在。
      need_to_be_verified:
        other: 邮箱需要验证。
      verify_url_expired:
        other: 邮箱验证的网址已过期，请重新发送邮件。
    lang:
      not_found:
        other: 语言未找到
    object:
      captcha_verification_failed:
        other: 验证码错误
      disallow_follow:
        other: 你不能关注
      disallow_vote:
        other: 你不能投票
      disallow_vote_your_self:
        other: 你不能为自己的帖子投票！
      not_found:
        other: 对象未找到
      verification_failed:
        other: 验证失败
      email_or_password_incorrect:
        other: 邮箱或密码不正确
      old_password_verification_failed:
        other: 旧密码验证失败
      new_password_same_as_previous_setting:
        other: 新密码与之前的设置相同
    question:
      not_found:
        other: 问题未找到
      cannot_deleted:
        other: 无删除权限
      cannot_close:
        other: 无关闭权限
      cannot_update:
        other: 无更新权限
    rank:
      fail_to_meet_the_condition:
        other: 级别不符合条件
    report:
      handle_failed:
        other: 报告处理失败
      not_found:
        other: 报告未找到
    tag:
      not_found:
        other: 标签未找到
      recommend_tag_not_found:
        other: 推荐标签不存在
      recommend_tag_enter:
        other: 请输入至少一个必需的标签。
      not_contain_synonym_tags:
        other: 不应包含同义词标签。
      cannot_update:
<<<<<<< HEAD
        other: 没有更新标签权限。
=======
        other: "没有更新标签权限。"
      is_used_cannot_delete:
        other: "您不能删除正在被使用的标签"
>>>>>>> f98425f2
      cannot_set_synonym_as_itself:
        other: 您不能将当前标签的同义词设置为本身。
    smtp:
      config_from_name_cannot_be_email:
        other: 发件人名称不能是电子邮件地址。
    theme:
      not_found:
        other: 主题未找到
    revision:
      review_underway:
        other: 目前无法编辑，有一个版本在审阅队列中。
      no_permission:
        other: 无权限修改
    user:
      email_or_password_wrong:
        other:
          other: 邮箱或密码错误
      not_found:
        other: 用户未找到
      suspended:
        other: 用户已被暂停
      username_invalid:
        other: 用户名无效
      username_duplicate:
        other: 用户名已被使用
      set_avatar:
        other: 头像设置错误
      cannot_update_your_role:
        other: 您不能修改自己的角色。
      not_allowed_registration:
        other: 目前该站点未开放注册
    config:
      read_config_failed:
        other: 读取配置失败
    database:
      connection_failed:
        other: 数据库连接失败
      create_table_failed:
        other: 创建表失败
    install:
      create_config_failed:
        other: Can't create the config.yaml file.
    upload:
      unsupported_file_format:
        other: Unsupported file format.
  report:
    spam:
      name:
        other: 垃圾信息
      desc:
        other: 这个帖子是一个广告，或是破坏性行为。它对当前的主题没有用处，也不相关。
    rude:
      name:
        other: 粗鲁或辱骂的
      desc:
        other: 一个有理智的人都会认为这种内容不适合进行尊重性的讨论。
    duplicate:
      name:
        other: 重复信息
      desc:
        other: 此问题以前就有人问过，而且已经有了答案。
    not_answer:
      name:
        other: 不是答案
      desc:
        other: 此帖子是作为一个答案发布的，但它并没有试图回答这个问题。总之，它可能应该是个编辑，评论，另一个问题或者被删除。
    not_need:
      name:
        other: 不再需要
      desc:
        other: 此评论已过时，对话或与此帖子无关。
    other:
      name:
        other: 其他原因
      desc:
        other: 此帖子需要工作人员关注，因为是上述所列以外的其他理由。
  question:
    close:
      duplicate:
        name:
          other: 垃圾信息
        desc:
          other: 此问题以前就有人问过，而且已经有了答案。
      guideline:
        name:
          other: 社区特定原因
        desc:
          other: 此问题不符合社区准则。
      multiple:
        name:
          other: 需要细节或澄清
        desc:
          other: 此问题目前涵盖多个问题。它应该只集中在一个问题上。
      other:
        name:
          other: 其他原因
        desc:
          other: 这个帖子需要上面没有列出的另一个原因。
    operation_type:
      asked:
        other: 提问于
      answered:
        other: 回答于
      modified:
        other: 修改于
  notification:
    action:
      update_question:
        other: 更新了问题
      answer_the_question:
        other: 回答了问题
      update_answer:
        other: 更新了答案
      accept_answer:
        other: 已接受的回答
      comment_question:
        other: 评论了问题
      comment_answer:
        other: 评论了答案
      reply_to_you:
        other: 回复了你
      mention_you:
        other: 提到了你
      your_question_is_closed:
        other: 你的问题已被关闭
      your_question_was_deleted:
        other: 你的问题已被删除
      your_answer_was_deleted:
        other: 你的答案已被删除
      your_comment_was_deleted:
        other: 你的评论已被删除
#The following fields are used for interface presentation(Front-end)
ui:
  how_to_format:
    title: 如何设定文本格式
    desc: >-
      <ul class="mb-0"><li><p class="mb-2">添加链接：</p><pre class="mb-2"><code>&lt;https://url.com&gt;<br/><br/>[标题](https://url.com)</code></pre></li><li><p class="mb-2">段落之间使用空行分隔</p></li><li><p class="mb-2"><em>_斜体_</em> 或者 **<strong>粗体</strong>**</p></li><li><p class="mb-2">使用 4 个空格缩进代码</p></li><li><p class="mb-2">在行首添加<code>&gt;</code>表示引用</p></li><li><p class="mb-2">反引号进行转义 <code>`像 _这样_`</code></p></li><li><p class="mb-2">使用<code>```</code>创建代码块</p><pre class="mb-0"><code>```<br/>// 这是代码<br/>```</code></pre></li></ul>
  pagination:
    prev: 上一页
    next: 下一页
  page_title:
    question: 问题
    questions: 问题
    tag: 标签
    tags: 标签
    tag_wiki: 标签 wiki
    edit_tag: 编辑标签
    ask_a_question: 提问题
    edit_question: 编辑问题
    edit_answer: 编辑回答
    search: 搜索
    posts_containing: 包含
    settings: 设定
    notifications: 通知
    login: 登录
    sign_up: 注册
    account_recovery: 账号恢复
    account_activation: 账号激活
    confirm_email: 确认电子邮件
    account_suspended: 账号已封禁
    admin: 后台管理
    change_email: 修改邮箱
    install: Answer 安装
    upgrade: Answer 升级
    maintenance: 网站维护
    users: 用户
  notifications:
    title: 通知
    inbox: 收件箱
    achievement: 成就
    all_read: 全部标记为已读
    show_more: 显示更多
  suspended:
    title: 账号已封禁
    until_time: "你的账号被封禁至{{ time }}。"
    forever: 你的账号已被永久封禁。
    end: 违反了我们的社区准则。
  editor:
    blockquote:
      text: 引用
    bold:
      text: 粗体
    chart:
      text: 图表
      flow_chart: 流程图
      sequence_diagram: 时序图
      class_diagram: 类图
      state_diagram: 状态图
      entity_relationship_diagram: ER 图
      user_defined_diagram: 用户自定义图表
      gantt_chart: 甘特图
      pie_chart: 饼图
    code:
      text: 代码块
      add_code: 添加代码块
      form:
        fields:
          code:
            label: 代码块
            msg:
              empty: 代码块不能为空
          language:
            label: 语言 (可选)
            placeholder: 自动识别
      btn_cancel: 取消
      btn_confirm: 添加
    formula:
      text: 公式
      options:
        inline: 行内公式
        block: 公式块
    heading:
      text: 标题
      options:
        h1: 标题 1
        h2: 标题 2
        h3: 标题 3
        h4: 标题 4
        h5: 标题 5
        h6: 标题 6
    help:
      text: 帮助
    hr:
      text: 水平分割线
    image:
      text: 图片
      add_image: 添加图片
      tab_image: 上传图片
      form_image:
        fields:
          file:
            label: 图片文件
            btn: 选择图片
            msg:
              empty: 请选择图片文件。
              only_image: 只能上传图片文件。
              max_size: 图片文件大小不能超过 4 MB。
          desc:
            label: 描述(可选)
      tab_url: 网络图片
      form_url:
        fields:
          url:
            label: 图片地址
            msg:
              empty: 图片地址不能为空
          name:
            label: 图片描述(可选)
      btn_cancel: 取消
      btn_confirm: 添加
      uploading: 上传中...
    indent:
      text: 添加缩进
    outdent:
      text: 减少缩进
    italic:
      text: 斜体
    link:
      text: 超链接
      add_link: 添加超链接
      form:
        fields:
          url:
            label: 链接
            msg:
              empty: 链接不能为空。
          name:
            label: 链接描述(可选)
      btn_cancel: 取消
      btn_confirm: 添加
    ordered_list:
      text: 有编号列表
    unordered_list:
      text: 无编号列表
    table:
      text: 表格
      heading: 表头
      cell: 单元格
  close_modal:
    title: 关闭原因是...
    btn_cancel: 取消
    btn_submit: 提交
    remark:
      empty: 不能为空。
    msg:
      empty: 请选择一个原因。
  report_modal:
    flag_title: 举报原因是...
    close_title: 关闭原因是...
    review_question_title: 审查问题
    review_answer_title: 审查回答
    review_comment_title: 审查评论
    btn_cancel: 取消
    btn_submit: 提交
    remark:
      empty: 不能为空
    msg:
      empty: 请选择一个原因。
  tag_modal:
    title: 创建新标签
    form:
      fields:
        display_name:
          label: 显示名称
          msg:
            empty: 显示名称不能为空。
            range: 显示名称不能超过 35 个字符。
        slug_name:
          label: URL 固定链接
          desc: '必须由 "a-z", "0-9", "+ # - ." 组成'
          msg:
            empty: URL 固定链接不能为空。
            range: URL 固定链接不能超过 35 个字符。
            character: URL 固定链接包含非法字符。
        desc:
          label: 描述(可选)
    btn_cancel: 取消
    btn_submit: 提交
  tag_info:
    created_at: 创建于
    edited_at: 编辑于
    history: 历史
    synonyms:
      title: 同义词
      text: 以下标签等同于
      empty: 此标签目前没有同义词。
      btn_add: 添加同义词
      btn_edit: 编辑
      btn_save: 保存
    synonyms_text: 以下标签等同于
    delete:
      title: 删除标签
      content: >-
        <p>不允许删除有关联问题的标签。</p><p>请先从关联的问题中删除此标签的引用。</p>
      content2: 确定要删除吗？
      close: 关闭
  edit_tag:
    title: 编辑标签
    default_reason: 编辑标签
    form:
      fields:
        revision:
          label: 编辑历史
        display_name:
          label: 显示名称
        slug_name:
          label: URL 固定链接
          info: '必须由 "a-z", "0-9", "+ # - ." 组成'
        desc:
          label: 描述
        edit_summary:
          label: 编辑概要
          placeholder: >-
            简单描述更改原因 (错别字、文字表达、格式等等)
    btn_save_edits: 保存更改
    btn_cancel: 取消
  dates:
    long_date: MM月DD日
    long_date_with_year: "YYYY年MM月DD日"
    long_date_with_time: "YYYY年MM月DD日 HH:mm"
    now: 刚刚
    x_seconds_ago: "{{count}} 秒前"
    x_minutes_ago: "{{count}} 分钟前"
    x_hours_ago: "{{count}} 小时前"
    hour: 小时
    day: 天
  comment:
    btn_add_comment: 添加评论
    reply_to: 回复
    btn_reply: 回复
    btn_edit: 编辑
    btn_delete: 删除
    btn_flag: 举报
    btn_save_edits: 保存
    btn_cancel: 取消
    show_more: Show more comments
    tip_question: >-
      使用评论提问更多信息或者提出改进意见。尽量避免使用评论功能回答问题。
    tip_answer: >-
      使用评论对回答者进行回复，或者通知回答者你已更新了问题的内容。如果要补充或者完善问题的内容，请在原问题中更改。
  edit_answer:
    title: 编辑回答
    default_reason: 编辑回答
    form:
      fields:
        revision:
          label: 编辑历史
        answer:
          label: 回答内容
          feedback:
            characters: content must be at least 6 characters in length.
        edit_summary:
          label: 编辑概要
          placeholder: >-
            简单描述更改原因 (错别字、文字表达、格式等等)
    btn_save_edits: 保存更改
    btn_cancel: 取消
  tags:
    title: 标签
    sort_buttons:
      popular: 热门
      name: 名称
      newest: 最新
    button_follow: 关注
    button_following: 已关注
    tag_label: 个问题
    search_placeholder: 通过标签名过滤
    no_desc: 此标签无描述。
    more: 更多
  ask:
    title: 提交新的问题
    edit_title: 编辑问题
    default_reason: 编辑问题
    similar_questions: 相似的问题
    form:
      fields:
        revision:
          label: 编辑历史
        title:
          label: 标题
          placeholder: 请详细描述你的问题
          msg:
            empty: 标题不能为空
            range: 标题最多 150 个字符
        body:
          label: 内容
          msg:
            empty: 内容不能为空
        tags:
          label: 标签
          msg:
            empty: 必须选择一个标签
        answer:
          label: 回答内容
          msg:
            empty: 回答内容不能为空
        edit_summary:
          label: 编辑理由
          placeholder: >-
            简单描述更改原因 (错别字、文字表达、格式等等)
    btn_post_question: 提交问题
    btn_save_edits: 保存更改
    answer_question: 直接发表回答
    post_question&answer: 提交问题和回答
  tag_selector:
    add_btn: 添加标签
    create_btn: 创建新标签
    search_tag: 搜索标签
    hint: "选择至少一个与问题相关的标签。"
    no_result: 没有匹配的标签
    tag_required_text: 必填标签 (至少一个)
  header:
    nav:
      question: 问题
      tag: 标签
      user: 用户
      profile: 用户主页
      setting: 账号设置
      logout: 退出登录
      admin: 后台管理
      review: 审查
    search:
      placeholder: 搜索
  footer:
    build_on: >-
      基于<1>Answer</1>--为问答社区提供动力的开源软件。<br />Made with love © {{cc}}.
  upload_img:
    name: 更改图片
    loading: 加载中...
  pic_auth_code:
    title: 验证码
    placeholder: 输入图片中的文字
    msg:
      empty: 不能为空
  inactive:
    first: >-
      就差一步！我们发送了一封激活邮件到 <bold>{{mail}}</bold>。请按照邮件中的说明激活您的账户。
    info: "如果没有收到，请检查您的垃圾邮件文件夹。"
    another: >-
      我们向您发送了另一封激活电子邮件，地址为 <bold>{{mail}}</bold>。它可能需要几分钟才能到达；请务必检查您的垃圾邮件文件夹。
    btn_name: 重新发送激活邮件
    change_btn_name: 更改邮箱
    msg:
      empty: 不能为空
  login:
    page_title: 欢迎来到 {{site_name}}
    login_to_continue: 登录以继续
    info_sign: 没有账户？<1>注册</1>
    info_login: 已经有一个账户？<1>登录</1>
    agreements: 登录即表示您同意<1>隐私政策</1>和<3>服务条款</3>。
    forgot_pass: 忘记密码?
    name:
      label: 昵称
      msg:
        empty: 昵称不能为空
        range: 昵称最多 30 个字符
    email:
      label: 邮箱
      msg:
        empty: 邮箱不能为空
    password:
      label: 密码
      msg:
        empty: 密码不能为空
        different: 两次输入密码不一致
  account_forgot:
    page_title: 忘记密码
    btn_name: 发送恢复邮件
    send_success: >-
      如无意外，你的邮箱 <strong>{{mail}}</strong> 将会收到一封重置密码的邮件，请根据指引重置你的密码。
    email:
      label: 邮箱
      msg:
        empty: 邮箱不能为空
  change_email:
    page_title: Welcome to {{site_name}}
    btn_cancel: 取消
    btn_update: 更新电子邮件地址
    send_success: >-
      如果账户与<strong>{{mail}}</strong>相匹配，您应该很快就会收到一封电子邮件，说明如何重置您的密码。
    email:
      label: 新邮箱
      msg:
        empty: 邮箱不能为空
  password_reset:
    page_title: 密码重置
    btn_name: 重置我的密码
    reset_success: >-
      你已经成功更改密码，将返回登录页面
    link_invalid: >-
      抱歉，此密码重置链接已失效。也许是你已经重置过密码了？
    to_login: 前往登录页面
    password:
      label: 密码
      msg:
        empty: 密码不能为空
        length: 密码长度在8-32个字符之间
        different: 两次输入密码不一致
    password_confirm:
      label: 确认新密码
  settings:
    page_title: 设置
    nav:
      profile: 我的资料
      notification: 通知
      account: 账号
      interface: 界面
    profile:
      heading: 个人资料
      btn_name: 保存
      display_name:
        label: 昵称
        msg: 昵称不能为空。
        msg_range: Display name up to 30 characters.
      username:
        label: 用户名
        caption: 用户之间可以通过 "@用户名" 进行交互。
        msg: 用户名不能为空
        msg_range: Username up to 30 characters.
        character: '用户名只能由 "a-z", "0-9", " - . _" 组成'
      avatar:
        label: 头像
        gravatar: Gravatar
        gravatar_text: 您可以在 <1>gravatar.com</1> 更改图像
        custom: 自定义
        btn_refresh: 刷新
        custom_text: 您可以上传您的图片。
        default: 系统
        msg: 请上传头像
      bio:
        label: 关于我 (可选)
      website:
        label: 网站 (可选)
        placeholder: "https://example.com"
        msg: 格式不正确
      location:
        label: 位置 (可选)
        placeholder: "城市, 国家"
    notification:
      heading: 通知
      email:
        label: 邮件通知
        radio: "你的提问有新的回答，评论，和其他"
    account:
      heading: 账号
      change_email_btn: 更改邮箱
      change_pass_btn: 更改密码
      change_email_info: >-
        邮件已发送。请根据指引完成验证。
      email:
        label: 邮箱
        msg: 邮箱不能为空
      password_title: 密码
      current_pass:
        label: 当前密码
        msg:
          empty: 当前密码不能为空
          length: 密码长度必须在 8 至 32 之间
          different: 两次输入的密码不匹配
      new_pass:
        label: 新密码
      pass_confirm:
        label: 确认新密码
    interface:
      heading: 界面
      lang:
        label: 界面语言
        text: 设置用户界面语言，在刷新页面后生效。
  toast:
    update: 更新成功
    update_password: 更改密码成功。
    flag_success: 感谢您的标记，我们会尽快处理。
    forbidden_operate_self: 禁止自己操作
    review: 您的修订将在审核通过后显示。
  related_question:
    title: 相关问题
    btn: 我要提问
    answers: 个回答
  question_detail:
    Asked: 提问于
    asked: 提问于
    update: 修改于
    edit: 最后编辑于
    Views: 阅读次数
    Follow: 关注此问题
    Following: 已关注
    answered: 回答于
    closed_in: 关闭于
    show_exist: 查看相关问题。
    answers:
      title: 个回答
      score: 评分
      newest: 最新
      btn_accept: 采纳
      btn_accepted: 已被采纳
    write_answer:
      title: 你的回答
      btn_name: 提交你的回答
      add_another_answer: 添加另一个答案
      confirm_title: 继续回答
      continue: 继续
      confirm_info: >-
        <p>您确定要提交一个新的回答吗？</p><p>您可以直接编辑和改善您之前的回答的。</p>
      empty: 回答内容不能为空。
      characters: content must be at least 6 characters in length.
    reopen:
      title: 重新打开这个帖子
      content: 确定要重新打开吗？
      success: 这个帖子已被重新打开
  delete:
    title: 删除
    question: >-
      我们不建议<strong>删除有回答的帖子</strong>。因为这样做会使得后来的读者无法从该问题中获得帮助。</p><p>如果删除过多有回答的帖子，你的账号将会被禁止提问。你确定要删除吗？
    answer_accepted: >-
      <p>我们不建议<strong>删除被采纳的回答</strong>。因为这样做会使得后来的读者无法从该回答中获得帮助。</p>如果删除过多被采纳的回答，你的账号将会被禁止回答任何提问。你确定要删除吗？
    other: 你确定要删除？
    tip_question_deleted: 此问题已被删除
    tip_answer_deleted: 此回答已被删除
  btns:
    confirm: 确认
    cancel: 取消
    save: 保存
    delete: 删除
    login: 登录
    signup: 注册
    logout: 退出登录
    verify: 验证
    add_question: 我要提问
    approve: 批准
    reject: 拒绝
    skip: 略过
  search:
    title: 搜索结果
    keywords: 关键词
    options: 选项
    follow: 关注
    following: 已关注
    counts: "{{count}} 个结果"
    more: 更多
    sort_btns:
      relevance: 相关性
      newest: 最新的
      active: 活跃的
      score: 评分
      more: 更多
    tips:
      title: 高级搜索提示
      tag: "<1>[tag]</1> 在指定标签中搜索"
      user: "<1>user:username</1> 根据作者搜索"
      answer: "<1>answers:0</1> 搜索未回答的问题"
      score: "<1>score:3</1> 评分 3 分或以上"
      question: "<1>is:question</1> 只搜索问题"
      is_answer: "<1>is:answer</1> 只搜索回答"
    empty: 找不到任何相关的内容。<br /> 请尝试其他关键字，或者减少查找内容的长度。
  share:
    name: 分享
    copy: 复制链接
    via: 分享在...
    copied: 已复制
    facebook: 分享到 Facebook
    twitter: 分享到 Twitter
  cannot_vote_for_self: 不能给自己投票
  modal_confirm:
    title: 发生错误...
  account_result:
    page_title: Welcome to {{site_name}}
    success: 你的账号已通过验证，即将返回首页。
    link: 返回首页
    invalid: >-
      抱歉，此验证链接已失效。也许是你的账号已经通过验证了？
    confirm_new_email: 你的电子邮箱已更新
    confirm_new_email_invalid: >-
      抱歉，此验证链接已失效。也许是你的邮箱已经成功更改了？
  unsubscribe:
    page_title: 退订
    success_title: 取消订阅成功
    success_desc: You have been successfully removed from this subscriber list and won't receive any further emails from us.
    link: 更改设置
  question:
    following_tags: 已关注的标签
    edit: 编辑
    save: 保存
    follow_tag_tip: 按照标签整理您的问题列表。
    hot_questions: 热点问题
    all_questions: 全部问题
    x_questions: "{{ count }} 个问题"
    x_answers: "{{ count }} 个回答"
    questions: 个问题
    answers: 回答
    newest: 最新
    active: 活跃
    frequent: 浏览量
    score: 评分
    unanswered: 未回答
    modified: 修改于
    answered: 回答于
    asked: 提问于
    closed: 已关闭
    follow_a_tag: 关注一个标签
    more: 更多
  personal:
    overview: 概览
    answers: 回答
    answer: 回答
    questions: 问题
    question: 问题
    bookmarks: 收藏
    reputation: 声望
    comments: 评论
    votes: 得票
    newest: 最新
    score: 评分
    edit_profile: 编辑我的资料
    visited_x_days: "已访问 {{ count }} 天"
    viewed: 阅读次数
    joined: 加入于
    last_login: 上次登录
    about_me: 关于我
    about_me_empty: "Hello, World!"
    top_answers: 热门回答
    top_questions: 热门问题
    stats: 状态
    list_empty: 没有找到相关的内容。<br />试试看其他标签？
    accepted: 已采纳
    answered: 回答于
    asked: 提问于
    upvote: 赞同
    downvote: 反对
    mod_short: 管理员
    mod_long: 管理员
    x_reputation: 声望
    x_votes: 得票
    x_answers: 个回答
    x_questions: 个问题
  install:
    title: Answer
    next: 下一步
    done: 完成
    config_yaml_error: Can't create the config.yaml file.
    lang:
      label: 请选择一种语言
    db_type:
      label: 数据库引擎
    db_username:
      label: 用户名
      placeholder: root
      msg: 用户名不能为空
    db_password:
      label: 密码
      placeholder: root
      msg: 密码不能为空
    db_host:
      label: 数据库服务器地址
      placeholder: "db: 3306"
      msg: 数据库地址不能为空
    db_name:
      label: 数据库名
      placeholder: 回答
      msg: 数据库名称不能为空。
    db_file:
      label: 数据库文件
      placeholder: /data/answer.db
      msg: 数据库文件不能为空。
    config_yaml:
      title: 创建 config.yaml
      label: 已创建 config.yaml 文件。
      desc: >-
        您可以手动在 <1>/var/wwww/xxx/</1> 目录中创建<1>config.yaml</1> 文件并粘贴以下文本。
      info: After you've done that, click "Next" button.
    site_information: 站点信息
    admin_account: 管理员账户
    site_name:
      label: 站点名称
      msg: 站点名称不能为空。
    site_url:
      label: 站点地址（URL）
      text: 此网站的地址。
      msg:
        empty: 站点URL不能为空。
        incorrect: 站点URL格式不正确。
    contact_email:
      label: 联系邮箱
      text: 负责本网站的主要联系人的电子邮件地址。
      msg:
        empty: 联系人邮箱地址不能为空。
        incorrect: 联系人邮箱地址不正确。
    admin_name:
      label: 昵称
      msg: 昵称不能为空。
    admin_password:
      label: 密码
      text: >-
        您需要此密码才能登录。请将其存储在一个安全的位置。
      msg: 密码不能为空。
    admin_email:
      label: 邮箱
      text: 您需要此电子邮件才能登录。
      msg:
        empty: 邮箱不能为空。
        incorrect: 邮箱格式不正确。
    ready_title: 你的答案已经准备好了!
    ready_desc: >-
      如果你想改变更多的设置，请访问<1>管理员部分</1>；在网站菜单中找到它。
    good_luck: "玩得愉快，祝您好运！"
    warn_title: 警告
    warn_desc: >-
      文件<1>config.yaml</1>已存在。如果您需要重置此文件中的任何配置项，请先删除它。
    install_now: 您可以尝试<1>现在安装</1>。
    installed: 已安裝
    installed_desc: >-
      您似乎已经安装过了。要重新安装，请先清除旧的数据库表。
    db_failed: 数据连接异常！
    db_failed_desc: >-
      This either means that the database information in your <1>config.yaml</1> file is incorrect or that contact with the database server could not be established. This could mean your host’s database server is down.
  counts:
    views: views
    votes: votes
    answers: answers
    accepted: Accepted
  page_404:
    desc: "很抱歉，此页面不存在。"
    back_home: 回到主页
  page_50X:
    desc: 服务器遇到了一个错误，无法完成你的请求。
    back_home: 回到主页
  page_maintenance:
    desc: "We are under maintenance, we'll be back soon."
  nav_menus:
    dashboard: 后台管理
    contents: 内容管理
    questions: 问题
    answers: 回答
    users: 用户管理
    flags: 举报管理
    settings: 站点设置
    general: 一般
    interface: 界面
    smtp: SMTP
    branding: 品牌
    legal: 法律条款
    write: 撰写
    tos: 服务条款
    privacy: 隐私政策
    seo: SEO
    customize: 自定义
    themes: 主题
    css-html: CSS/HTML
    login: 登录
  admin:
    admin_header:
      title: 后台管理
    dashboard:
      title: 后台管理
      welcome: 欢迎来到 Answer 后台管理！
      site_statistics: 站点统计
      questions: "问题:"
      answers: "回答:"
      comments: "评论:"
      votes: "投票:"
      active_users: "活跃用户:"
      flags: "举报:"
      site_health_status: '健康状态:'
      version: "版本"
      https: "HTTPS:"
      uploading_files: "上传文件:"
      smtp: "SMTP:"
      timezone: "时区："
      system_info: 系统信息
      storage_used: "已用存储空间："
      uptime: "运行时间："
      answer_links: 回答链接
      documents: 文档
      feedback: 用户反馈
      support: 帮助
      review: 审查
      config: 配置
      update_to: 更新到
      latest: 最新版本
      check_failed: 校验失败
      "yes": "是"
      "no": "否"
      not_allowed: 拒绝
      allowed: 允许
      enabled: 已启用
      disabled: 停用
    flags:
      title: 举报
      pending: 等待处理
      completed: 已完成
      flagged: 被举报内容
      created: 创建于
      action: 操作
      review: 审查
    change_modal:
      title: 更改用户状态为...
      btn_cancel: 取消
      btn_submit: 提交
      normal_name: 正常
      normal_desc: 普通用户可以提问和回答。
      suspended_name: 封禁
      suspended_desc: 被封禁的用户将无法登录。
      deleted_name: 删除
      deleted_desc: "删除个人资料和身份验证关联。"
      inactive_name: 不活跃
      inactive_desc: 不活跃的用户必须重新验证邮箱。
      confirm_title: 删除此用户
      confirm_content: 确定要删除此用户？此操作无法撤销！
      confirm_btn: 删除
      msg:
        empty: 请选择一个原因
    status_modal:
      title: "更改 {{ type }} 状态为..."
      normal_name: 正常
      normal_desc: 所有用户都可以访问的普通帖子。
      closed_name: 关闭
      closed_desc: "关闭的问题不能回答，但仍然可以编辑、投票和评论。"
      deleted_name: 删除
      deleted_desc: 获得和丧失的所有信誉积分将被恢复。
      btn_cancel: 取消
      btn_submit: 提交
      btn_next: 下一步
    user_role_modal:
      title: 更改用户状态为...
      btn_cancel: 取消
      btn_submit: 提交
    users:
      title: 用户
      name: 名称
      email: 邮箱
      reputation: 声望
      created_at: 创建时间
      delete_at: 删除时间
      suspend_at: 封禁时间
      status: 状态
      role: 角色
      action: 操作
      change: 更改
      all: 全部
      staff: 工作人员
      inactive: 不活跃
      suspended: 已封禁
      deleted: 已删除
      normal: 正常
      Moderator: 版主
      Admin: 管理员
      User: 用户
      filter:
        placeholder: "按名称筛选，用户：id"
      set_new_password: 设置新密码
      change_status: 更改状态
      change_role: 更改角色
      show_logs: 显示日志
      add_user: 添加用户
      new_password_modal:
        title: 设置新密码
        form:
          fields:
            password:
              label: 密码
              text: 用户将被注销，需要再次登录。
              msg: Password must be at 8-32 characters in length.
        btn_cancel: 取消
        btn_submit: 提交
      user_modal:
        title: 添加新用户
        form:
          fields:
            display_name:
              label: 昵称
              msg: Display Name must be at 3-30 characters in length.
            email:
              label: 邮箱
              msg: 电子邮箱无效。
            password:
              label: 密码
              msg: Password must be at 8-32 characters in length.
        btn_cancel: 取消
        btn_submit: 提交
    questions:
      page_title: 问题
      normal: 正常
      closed: 已关闭
      deleted: 已删除
      post: 标题
      votes: 得票数
      answers: 回答数
      created: 创建于
      status: 状态
      action: 操作
      change: 更改
      filter:
        placeholder: "按标题过滤，问题:id"
    answers:
      page_title: 回答
      normal: 正常
      deleted: 已删除
      post: 标题
      votes: 得票数
      created: 创建于
      status: 状态
      action: 操作
      change: 更改
      filter:
        placeholder: "按标题筛选，答案:id"
    general:
      page_title: 一般
      name:
        label: 站点名称
        msg: 不能为空
        text: "站点的名称，作为站点的标题（HTML 的 title 标签）。"
      site_url:
        label: 网站网址
        msg: 网站网址不能为空。
        validate: 请输入一个有效的 URL。
        text: 此网站的地址。
      short_desc:
        label: 简短网站描述(可选)
        msg: 简短网站描述不能为空。
        text: "简短的标语，作为网站主页的标题（Html 的 title 标签）。"
      desc:
        label: 网站描述 (可选)
        msg: 网站描述不能为空。
        text: "使用一句话描述本站，作为网站的描述（Html 的 meta 标签）。"
      contact_email:
        label: 联系人邮箱
        msg: 联系人邮箱不能为空。
        validate: 联系人邮箱无效。
        text: 负责本网站的主要联系人的电子邮件地址。
    interface:
      page_title: 界面
      logo:
        label: Logo (可选)
        msg: 不能为空
        text: 可以上传图片，或者<1>重置</1>为站点标题。
      theme:
        label: 主题
        msg: 不能为空
        text: 选择一个主题
      language:
        label: 界面语言
        msg: 不能为空
        text: 设置用户界面语言，在刷新页面后生效。
      time_zone:
        label: 时区
        msg: 时区不能为空。
        text: 选择一个与您相同时区的城市。
    smtp:
      page_title: SMTP
      from_email:
        label: 发件人地址
        msg: 不能为空
        text: 用于发送邮件的地址。
      from_name:
        label: 发件人名称
        msg: 不能为空
        text: 发件人的名称
      smtp_host:
        label: SMTP 主机
        msg: 不能为空
        text: 邮件服务器
      encryption:
        label: 加密
        msg: 不能为空
        text: 对于大多数服务器而言，SSL 是推荐开启的。
        ssl: SSL
        none: 无加密
      smtp_port:
        label: SMTP 端口
        msg: SMTP 端口必须在 1 ~ 65535 之间。
        text: 邮件服务器的端口号。
      smtp_username:
        label: SMTP 用户名
        msg: 不能为空
      smtp_password:
        label: SMTP 密码
        msg: 不能为空
      test_email_recipient:
        label: 测试邮件收件人
        text: 提供用于接收测试邮件的邮箱地址。
        msg: 地址无效
      smtp_authentication:
        label: 启用身份验证
        title: SMTP身份验证
        msg: 不能为空
        "yes": "是"
        "no": "否"
    branding:
      page_title: 品牌
      logo:
        label: Logo (可选)
        msg: 图标不能为空。
        text: 在你的网站左上方的Logo图标。使用一个高度为56，长宽比大于3:1的宽长方形图像。如果留空，将显示网站标题文本。
      mobile_logo:
        label: 移动端图标（可选）
        text: The logo used on mobile version of your site. Use a wide rectangular image with a height of 56. If left blank, the image from the "logo" setting will be used.
      square_icon:
        label: 方形图标 (可选)
        msg: 方形图标不能为空。
        text: 用作元数据图标的基础的图像。最好是大于512x512。
      favicon:
        label: 收藏夹图标(可选)
        text: A favicon for your site. To work correctly over a CDN it must be a png. Will be resized to 32x32. If left blank, "square icon" will be used.
    legal:
      page_title: 法律条款
      terms_of_service:
        label: 服务条款
        text: "您可以在此添加服务内容的条款。如果您已经在别处托管了文档，请在这里提供完整的URL。"
      privacy_policy:
        label: 隐私条款
        text: "您可以在此添加隐私政策内容。如果您已经在别处托管了文档，请在这里提供完整的URL。"
    write:
      page_title: 编辑
      recommend_tags:
        label: 推荐标签
        text: "请在上方输入标签固定链接，每行一个标签。"
      required_tag:
        title: 必需的标签
        label: 根据需要设置推荐标签
        text: "每个新问题必须至少有一个推荐标签。"
      reserved_tags:
        label: 保留标签
        text: "保留的标签只能由版主添加到一个帖子中。"
    seo:
      page_title: 搜索引擎优化
      permalink:
        label: 固定链接
        text: 自定义URL结构可以提高可用性，以及你的链接的向前兼容性。
      robots:
        label: robots.txt
        text: 这将永久覆盖任何相关的网站设置。
    themes:
      page_title: 主题
      themes:
        label: 主题
        text: 选择一个现有主题。
      navbar_style:
        label: 导航栏样式
        text: 选择一个现有主题。
      primary_color:
        label: 主色调
        text: 修改您主题使用的颜色
    css_and_html:
      page_title: CSS 与 HTML
      custom_css:
        label: 自定义CSS
        text: 这将在 <link> 之前插入
      head:
        label: 头部
        text: 这将在 </head> 之前插入
      header:
        label: 标题
        text: 这将在 <body> 之前插入
      footer:
        label: 页脚
        text: 这将在 </html> 之前插入
    login:
      page_title: 登录
      membership:
        title: 会员
        label: 允许新注册
        text: 关闭以防止任何人创建新帐户。
      private:
        title: 非公开的
        label: 需要登录
        text: 只有登录用户才能访问这个社区。
  form:
    empty: 不能为空
    invalid: 是无效的
    btn_submit: 保存
    not_found_props: "所需属性 {{ key }} 未找到。"
  page_review:
    review: 评论
    proposed: 提案
    question_edit: 问题编辑
    answer_edit: 回答编辑
    tag_edit: '标签管理: 编辑标签'
    edit_summary: 编辑汇总
    edit_question: 编辑问题
    edit_answer: 编辑回答
    edit_tag: 编辑标签
    empty: 没有剩余的审核任务。
  timeline:
    undeleted: 取消删除
    deleted: 删除
    downvote: 反对
    upvote: 赞同
    accept: 采纳
    cancelled: 已取消
    commented: '评论:'
    rollback: 回滚
    edited: 最后编辑于
    answered: 回答于
    asked: 提问于
    closed: 关闭
    reopened: 重新开启
    created: 创建于
    title: "历史记录"
    tag_title: "时间线"
    show_votes: "显示投票"
    n_or_a: N/A
    title_for_question: "时间线"
    title_for_answer: "{{ title }} 的 {{ author }} 回答时间线"
    title_for_tag: "时间线"
    datetime: 日期时间
    type: 类型
    by: 由
    comment: 评论
    no_data: "空空如也"
  users:
    title: 用户
    users_with_the_most_reputation: 信誉积分最高的用户
    users_with_the_most_vote: 投票最多的用户
    staffs: 我们的社区工作人员
    reputation: 声望值
    votes: 投票

<|MERGE_RESOLUTION|>--- conflicted
+++ resolved
@@ -106,13 +106,9 @@
       not_contain_synonym_tags:
         other: 不应包含同义词标签。
       cannot_update:
-<<<<<<< HEAD
         other: 没有更新标签权限。
-=======
-        other: "没有更新标签权限。"
       is_used_cannot_delete:
-        other: "您不能删除正在被使用的标签"
->>>>>>> f98425f2
+        other: 您不能删除正在被使用的标签
       cannot_set_synonym_as_itself:
         other: 您不能将当前标签的同义词设置为本身。
     smtp:
