--- conflicted
+++ resolved
@@ -204,17 +204,9 @@
         other: 旧密码验证失败。
       new_password_same_as_previous_setting:
         other: 新密码和旧密码相同。
-<<<<<<< HEAD
     meta:
       object_not_found:
         other: Meta 对象未找到
-=======
-      already_deleted:
-        other: 该帖子已被删除。
-    meta:
-      object_not_found:
-        other: 找不到元对象
->>>>>>> 8a5956fb
     question:
       already_deleted:
         other: 该帖子已被删除。
@@ -523,11 +515,7 @@
       other: 建议的编辑
   reaction:
     tooltip:
-<<<<<<< HEAD
       other: "{{ .Names }} 以及另外 {{ .Count }} 个..."
-=======
-      other: "{{ .Names }} 和 {{ .Count }} 更多..."
->>>>>>> 8a5956fb
 # The following fields are used for interface presentation(Front-end)
 ui:
   how_to_format:
@@ -778,17 +766,12 @@
     days: 日
   reaction:
     heart: 爱心
-<<<<<<< HEAD
-    smile: 笑脸
-    frown: 难过
-=======
     smile: 微笑
     frown: 愁
     btn_label: 添加或删除回应。
     undo_emoji: 撤销 {{ emoji }} 回应
     react_emoji: 用 {{ emoji }} 回应
     unreact_emoji: 撤销 {{ emoji }}
->>>>>>> 8a5956fb
   comment:
     btn_add_comment: 添加评论
     reply_to: 回复
@@ -925,13 +908,8 @@
       label: 名字
       msg:
         empty: 名字不能为空
-<<<<<<< HEAD
         range: 名字应该在 4 到 30 个字符之间
         character: '只能由 "a-z"、"A-Z"、"0-9"、" - . _" 组成'
-=======
-        range: 名称长度应该介于 4 到 30 个字符之间。
-        character: '用户名只能由 "a-z"、"0-9"、" - . _" 组成'
->>>>>>> 8a5956fb
     email:
       label: 邮箱
       msg:
@@ -1387,11 +1365,7 @@
       msg:
         empty: 邮箱不能为空。
         incorrect: 邮箱格式不正确。
-<<<<<<< HEAD
     ready_title: 你的网站已经准备好了
-=======
-    ready_title: 您的网站已准备好
->>>>>>> 8a5956fb
     ready_desc: >-
       如果你想改变更多的设置，请访问 <1>管理区域</1>；在网站菜单中找到它。
     good_luck: "玩得愉快，祝你好运！"
@@ -1452,11 +1426,7 @@
       title: 后台管理
     dashboard:
       title: 后台管理
-<<<<<<< HEAD
       welcome: 欢迎来到后台管理！
-=======
-      welcome: 欢迎来到管理后台！
->>>>>>> 8a5956fb
       site_statistics: 站点统计
       questions: "问题:"
       answers: "回答:"
