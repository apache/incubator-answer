#The following fields are used for back-end
backend:
  base:
    success:
      other: 成功。
    unknown:
      other: 未知错误。
    request_format_error:
      other: 请求格式错误。
    unauthorized_error:
      other: 未授权。
    database_error:
      other: 数据服务器错误。
    forbidden_error:
      other: 禁止访问。
  action:
    report:
      other: 举报
    edit:
      other: 编辑
    delete:
      other: 删除
    close:
      other: 关闭
    reopen:
      other: 重新打开
    forbidden_error:
      other: 禁止访问。
    pin:
      other: 置顶
    hide:
      other: 列表隐藏
    unpin:
      other: 取消置顶
    show:
      other: 列表显示
    invite_someone_to_answer:
      other: 编辑
  role:
    name:
      user:
        other: 用户
      admin:
        other: 管理员
      moderator:
        other: 版主
    description:
      user:
        other: 默认没有特殊访问权限。
      admin:
        other: 拥有管理网站的全部权限。
      moderator:
<<<<<<< HEAD
        other: 拥有除访问后台管理以外的所有权限。
  privilege:
    level_1:
      description:
        other: 级别 1（少量声望要求，适合私有团队、群组）
    level_2:
      description:
        other: 级别 2（低声望要求，适合初启动的社区）
    level_3:
      description:
        other: 级别 2（高声望要求，适合成熟的社区）
    rank_question_add_label:
      other: 提问
    rank_answer_add_label:
      other: 写答案
=======
        other: 拥有访问除后台管理以外的所有权限。
  privilege:
    level_1:
      description:
        other: 第 1 级 (私人团队、群组所需的声望)
    level_2:
      description:
        other: 级别2(启动社区所需的低声望)
    level_3:
      description:
        other: 等级 3 (成熟社区所需的高声望)
    rank_question_add_label:
      other: 提问
    rank_answer_add_label:
      other: 写入答案
>>>>>>> 204f5da7
    rank_comment_add_label:
      other: 发表评论
    rank_report_add_label:
      other: 举报
    rank_comment_vote_up_label:
      other: 点赞评论
    rank_link_url_limit_label:
      other: 每次发布超过 2 个链接
    rank_question_vote_up_label:
      other: 点赞问题
    rank_answer_vote_up_label:
      other: 点赞答案
    rank_question_vote_down_label:
      other: 点踩问题
    rank_answer_vote_down_label:
      other: 点踩答案
    rank_invite_someone_to_answer_label:
      other: 邀请回答
    rank_tag_add_label:
      other: 创建新标签
    rank_tag_edit_label:
      other: 编辑标签描述(需要审核)
    rank_question_edit_label:
<<<<<<< HEAD
      other: 编辑别人的问题（需要审核）
    rank_answer_edit_label:
      other: 编辑别人的答案（需要审核）
    rank_question_edit_without_review_label:
      other: 编辑别人的问题无需审核
    rank_answer_edit_without_review_label:
      other: 编辑别人的答案无需审核
=======
      other: 编辑对方的问题 (需要审查)
    rank_answer_edit_label:
      other: 编辑对方的答案 (需要审查)
    rank_question_edit_without_review_label:
      other: 不经评论编辑对方的问题
    rank_answer_edit_without_review_label:
      other: 编辑对方的答案而不需要审核
>>>>>>> 204f5da7
    rank_question_audit_label:
      other: 审查问题
    rank_answer_audit_label:
<<<<<<< HEAD
      other: 审核回答编辑
    rank_tag_audit_label:
      other: 审核标签编辑
    rank_tag_edit_without_review_label:
      other: 编辑标签无需审核
=======
      other: 审核回答
    rank_tag_audit_label:
      other: 审核标签编辑
    rank_tag_edit_without_review_label:
      other: 编辑标签且无需审核
>>>>>>> 204f5da7
    rank_tag_synonym_label:
      other: 管理标签同义词
  email:
    other: 邮箱
  password:
    other: 密码
  email_or_password_wrong_error:
    other: 邮箱和密码不匹配。
  error:
    password:
      space_invalid:
        other: 密码不得含有空格
    admin:
      cannot_update_their_password:
        other: 你无法修改自己的密码。
      cannot_modify_self_status:
        other: 你无法修改自己的状态。
      email_or_password_wrong:
        other: 邮箱和密码不匹配。
    answer:
      not_found:
        other: 没有找到答案。
      cannot_deleted:
        other: 没有删除权限。
      cannot_update:
        other: 没有更新权限。
      question_closed_cannot_add:
        other: 问题已关闭，无法添加。
    comment:
      edit_without_permission:
        other: 不允许编辑评论。
      not_found:
        other: 评论未找到。
      cannot_edit_after_deadline:
        other: 评论时间太久，无法修改。
    email:
      duplicate:
        other: 邮箱已经存在。
      need_to_be_verified:
        other: 邮箱需要验证。
      verify_url_expired:
        other: 邮箱验证的网址已过期，请重新发送邮件。
      illegal_email_domain_error:
        other: 此邮箱不在允许注册的邮箱域中。请使用其他邮箱尝试。
    lang:
      not_found:
        other: 语言文件未找到。
    object:
      captcha_verification_failed:
        other: 验证码错误。
      disallow_follow:
        other: 你不能关注。
      disallow_vote:
        other: 你不能投票。
      disallow_vote_your_self:
        other: 你不能为自己的帖子投票。
      not_found:
        other: 对象未找到。
      verification_failed:
        other: 验证失败。
      email_or_password_incorrect:
        other: 邮箱和密码不匹配。
      old_password_verification_failed:
        other: 旧密码验证失败。
      new_password_same_as_previous_setting:
        other: 新密码和旧密码相同。
    question:
      already_deleted:
        other: 该帖子已被删除。
      not_found:
        other: 问题未找到。
      cannot_deleted:
        other: 没有删除权限。
      cannot_close:
        other: 没有关闭权限。
      cannot_update:
        other: 没有更新权限。
    rank:
      fail_to_meet_the_condition:
        other: 声望值未达到要求。
      vote_fail_to_meet_the_condition:
        other: 感谢您的投票。您至少需要{{.Rank}}声望才能投票。
      no_enough_rank_to_operate:
        other: 您至少需要{{.Rank}}声望才能执行此操作。
    report:
      handle_failed:
        other: 报告处理失败。
      not_found:
        other: 报告未找到。
    tag:
      already_exist:
        other: 标签已存在。
      not_found:
        other: 标签未找到。
      recommend_tag_not_found:
        other: 推荐的标签不存在。
      recommend_tag_enter:
        other: 请选择至少一个必选标签。
      not_contain_synonym_tags:
        other: 不应包含同义词标签。
      cannot_update:
        other: 没有更新权限。
      is_used_cannot_delete:
        other: 您不能删除这个正在使用的标签。
      cannot_set_synonym_as_itself:
        other: 你不能将当前标签设为自己的同义词。
    smtp:
      config_from_name_cannot_be_email:
        other: 发件人名称不能是邮箱地址。
    theme:
      not_found:
        other: 主题未找到。
    revision:
      review_underway:
        other: 目前无法编辑，有一个版本在审阅队列中。
      no_permission:
        other: 无权限修改
    user:
      external_login_missing_user_id:
        other: 第三方平台没有提供唯一的用户ID，所以您不能登录，请联系网站管理员。
      external_login_unbinding_forbidden:
        other: 请在您移除此登录之前为您的帐户设置登录密码。
      email_or_password_wrong:
        other:
          other: 邮箱和密码不匹配。
      not_found:
        other: 用户未找到。
      suspended:
        other: 用户已被封禁。
      username_invalid:
        other: 用户名无效。
      username_duplicate:
        other: 用户名已被使用。
      set_avatar:
        other: 头像设置错误。
      cannot_update_your_role:
        other: 你不能修改自己的角色。
      not_allowed_registration:
        other: 目前该站点未开放注册。
      access_denied:
        other: 拒绝访问
      page_access_denied:
        other: 您没有权限访问此页面。
    config:
      read_config_failed:
        other: 读取配置失败
    database:
      connection_failed:
        other: 数据库连接失败
      create_table_failed:
        other: 创建表失败
    install:
      create_config_failed:
        other: 无法创建 config.yaml 文件。
    upload:
      unsupported_file_format:
        other: 不支持的文件格式。
    site_info:
      config_not_found:
        other: 未找到网站的该配置信息。
  reason:
    spam:
      name:
        other: 垃圾信息
      desc:
        other: 这个帖子是一个广告，或是破坏性行为。它对当前的主题无帮助或无关。
    rude_or_abusive:
      name:
        other: 粗鲁或辱骂的
      desc:
        other: 一个有理智的人都会认为这种内容不适合进行尊重性的讨论。
    a_duplicate:
      name:
        other: 重复信息
      desc:
        other: 该问题有人问过，而且已经有了答案。
      placeholder:
        other: 输入已有的问题链接
    not_a_answer:
      name:
        other: 不是答案
      desc:
        other: 该帖是作为答案发布的，但它并没有试图回答这个问题。总之，它可能应该是个编辑、评论、另一个问题或需要被删除。
    no_longer_needed:
      name:
        other: 不再需要
      desc:
        other: 该评论已过时，对话性质或与此帖子无关。
    something:
      name:
        other: 其他原因
      desc:
        other: 此帖子需要工作人员注意，因为是上述所列以外的其他理由。
      placeholder:
        other: 让我们具体知道你关心的什么
    community_specific:
      name:
        other: 社区特定原因
      desc:
        other: 该问题不符合社区准则。
    not_clarity:
      name:
        other: 需要细节或澄清
      desc:
        other: 该问题目前涵盖多个问题。它应该侧重在一个问题上。
    looks_ok:
      name:
        other: 看起来还好
      desc:
        other: 这个帖子是好的，不是低质量。
    needs_edit:
      name:
        other: 需要编辑，我已做了修改。
      desc:
        other: 改进和纠正你自己帖子中的问题。
    needs_close:
      name:
        other: 需要关闭
      desc:
        other: 关闭的问题不能回答，但仍然可以编辑、投票和评论。
    needs_delete:
      name:
        other: 需要删除
      desc:
        other: 该帖子将被删除。
  question:
    close:
      duplicate:
        name:
          other: 垃圾信息
        desc:
          other: 此问题以前就有人问过，而且已经有了答案。
      guideline:
        name:
          other: 社区特定原因
        desc:
          other: 该问题不符合社区准则。
      multiple:
        name:
          other: 需要细节或澄清
        desc:
          other: 该问题目前涵盖多个问题。它应该只集中在一个问题上。
      other:
        name:
          other: 其他原因
        desc:
          other: 该帖子存在上面没有列出的另一个原因。
    operation_type:
      asked:
        other: 提问于
      answered:
        other: 回答于
      modified:
        other: 修改于
    deleted_title:
      other: 删除的问题
  notification:
    action:
      update_question:
        other: 更新了问题
      answer_the_question:
        other: 回答了问题
      update_answer:
        other: 更新了答案
      accept_answer:
        other: 采纳了答案
      comment_question:
        other: 评论了问题
      comment_answer:
        other: 评论了答案
      reply_to_you:
        other: 回复了你
      mention_you:
        other: 提到了你
      your_question_is_closed:
        other: 你的问题已被关闭
      your_question_was_deleted:
        other: 你的问题已被删除
      your_answer_was_deleted:
        other: 你的答案已被删除
      your_comment_was_deleted:
        other: 你的评论已被删除
      up_voted_question:
        other: 点赞问题
      down_voted_question:
        other: 点踩问题
      up_voted_answer:
        other: 点赞答案
      down_voted_answer:
        other: 点踩回答
      up_voted_comment:
        other: 点赞评论
      invited_you_to_answer:
        other: 邀请你回答
  email_tpl:
    change_email:
      title:
        other: "[{{.SiteName}}] 确认你的新邮箱地址"
      body:
        other: "请点击以下链接确认你在 {{.SiteName}} 上的新邮箱地址：<br><br>\n\n<a href='{{.ChangeEmailUrl}}' target='_blank'>{{.ChangeEmailUrl}}</a><br><br>\n\n如果你没有请求此更改，请忽略此邮件。\n\n"
    new_answer:
      title:
        other: "[{{.SiteName}}] {{.DisplayName}} 回答了您的问题"
      body:
        other: "<strong><a href='{{.AnswerUrl}}'>{{.QuestionTitle}}</a></strong><br><br>\\n\\n<small>{{.DisplayName}}:</small><br>\\n<blockquote>{{.AnswerSummary}}</blockquote><br>\\n<a href='{{.AnswerUrl}}'>在 {{.SiteName}} 上查看</a><br><br>\\n\\n<small>您会收到此邮件是因为您开启了订阅。<a href='{{.UnsubscribeUrl}}'>取消订阅</a></small>"
    invited_you_to_answer:
      title:
        other: "[{{.SiteName}}] {{.DisplayName}} 邀请您回答问题"
      body:
        other: "<strong><a href='{{.InviteUrl}}'>{{.QuestionTitle}}</a></strong><br><br>\\n\\n<small>{{.DisplayName}}:</small><br>\\n<blockquote>我想你可能知道答案。</blockquote><br>\\n<a href='{{.InviteUrl}}'>在 {{.SiteName}} 上查看</a><br><br>\\n\\n<small>您会收到此邮件是因为您开启了订阅. <a href='{{.UnsubscribeUrl}}'>取消订阅</a></small>"
    new_comment:
      title:
        other: "[{{.SiteName}}] {{.DisplayName}} 评论了您的帖子"
      body:
        other: "<strong><a href='{{.CommentUrl}}'>{{.QuestionTitle}}</a></strong><br><br>\\n\\n<small>{{.DisplayName}}:</small><br>\\n<blockquote>{{.CommentSummary}}</blockquote><br>\\n<a href='{{.CommentUrl}}'>在 {{.SiteName}} 上查看</a><br><br>\\n\\n<small>您会收到此邮件是因为您开启了订阅。<a href='{{.UnsubscribeUrl}}'>取消订阅</a></small>"
    pass_reset:
      title:
        other: "[{{.SiteName }}] 重置密码"
      body:
        other: "有人要求在 [{{.SiteName}}] 上重置您的密码。<br><br>\\n\\n如果这不是您的操作，请安心忽略此电子邮件。<br><br>\\n\\n请点击以下链接选择一个新密码：<br>\\n<a href='{{.PassResetUrl}}' target='_blank'>{{.PassResetUrl}}</a>"
    register:
      title:
        other: "[{{.SiteName}}] 确认您的新账户"
      body:
        other: "欢迎加入 {{.SiteName}}<br><br>\\n\\n请点击以下链接确认并激活您的新账户：<br>\\n<a href='{{.RegisterUrl}}' target='_blank'>{{.RegisterUrl}}</a><br><br>\\n\\n如果上面的链接不能点击，请将其复制并粘贴到您的浏览器地址栏中。\\n"
    test:
      title:
        other: "[{{.SiteName}}] 测试邮件"
      body:
        other: "这是一封测试邮件。"
  action_activity_type:
    upvote:
      other: 点赞
    upvoted:
      other: 点赞
    downvote:
      other: 点踩
    downvoted:
      other: 已踩
    accept:
      other: 采纳
    accepted:
      other: 已采纳
#The following fields are used for interface presentation(Front-end)
ui:
  how_to_format:
    title: 如何排版
    desc: >-
      <ul class="mb-0"><li><p class="mb-2">添加链接</p><pre class="mb-2"><code>&lt;https://url.com&gt;<br/><br/>[标题](https://url.com)</code></pre></li><li><p class="mb-2">段落之间使用空行分隔</p></li><li><p class="mb-2"><em>_斜体_</em> 或者 **<strong>粗体</strong>**</p></li><li><p class="mb-2">使用 4 个空格缩进代码</p></li><li><p class="mb-2">在行首添加 <code>&gt;</code> 表示引用</p></li><li><p class="mb-2">反引号进行转义 <code>`像 _这样_`</code></p></li><li><p class="mb-2">使用 <code>```</code> 创建代码块</p><pre class="mb-0"><code>```<br/>// 这是代码<br/>```</code></pre></li></ul>
  pagination:
    prev: 上一页
    next: 下一页
  page_title:
    question: 问题
    questions: 问题
    tag: 标签
    tags: 标签
    tag_wiki: 标记维基
    create_tag: 创建标签
    edit_tag: 编辑标签
    ask_a_question: 提问题
    edit_question: 编辑问题
    edit_answer: 编辑回答
    search: 搜索
    posts_containing: 包含
    settings: 设置
    notifications: 通知
    login: 登录
    sign_up: 注册
    account_recovery: 账号恢复
    account_activation: 账号激活
    confirm_email: 确认电子邮件
    account_suspended: 账号已被封禁
    admin: 后台管理
    change_email: 修改邮箱
    install: Answer 安装
    upgrade: Answer 升级
    maintenance: 网站维护
    users: 用户
    oauth_callback: 处理中
    http_404: HTTP 错误 404
    http_50X: HTTP 错误 500
    http_403: HTTP 错误 403
  notifications:
    title: 通知
    inbox: 收件箱
    achievement: 成就
    all_read: 全部标记为已读
    show_more: 显示更多
    someone: 有人
    inbox_type:
      all: 全部
      posts: 帖子
      invites: 邀请
      votes: 投票
  suspended:
    title: 你的账号账号已被封禁
    until_time: "你的账号被封禁直到 {{ time }}。"
    forever: 你的账号已被永久封禁。
    end: 违反了我们的社区准则。
    contact_us: 联系我们
  editor:
    blockquote:
      text: 引用
    bold:
      text: 粗体
    chart:
      text: 图表
      flow_chart: 流程图
      sequence_diagram: 时序图
      class_diagram: 类图
      state_diagram: 状态图
      entity_relationship_diagram: ER 图
      user_defined_diagram: 用户自定义图表
      gantt_chart: 甘特图
      pie_chart: 饼图
    code:
      text: 代码块
      add_code: 添加代码块
      form:
        fields:
          code:
            label: 代码块
            msg:
              empty: 代码块不能为空
          language:
            label: 语言
            placeholder: 自动识别
      btn_cancel: 取消
      btn_confirm: 添加
    formula:
      text: 公式
      options:
        inline: 行内公式
        block: 公式块
    heading:
      text: 标题
      options:
        h1: 标题 1
        h2: 标题 2
        h3: 标题 3
        h4: 标题 4
        h5: 标题 5
        h6: 标题 6
    help:
      text: 帮助
    hr:
      text: 水平分割线
    image:
      text: 图片
      add_image: 添加图片
      tab_image: 上传图片
      form_image:
        fields:
          file:
            label: 图片文件
            btn: 选择图片
            msg:
              empty: 请选择图片文件。
              only_image: 只能上传图片文件。
              max_size: 图片文件大小不能超过 4 MB。
          desc:
            label: 描述
      tab_url: 网络图片
      form_url:
        fields:
          url:
            label: 图片地址
            msg:
              empty: 图片地址不能为空
          name:
            label: 描述
      btn_cancel: 取消
      btn_confirm: 添加
      uploading: 上传中...
    indent:
      text: 添加缩进
    outdent:
      text: 减少缩进
    italic:
      text: 斜体
    link:
      text: 超链接
      add_link: 添加超链接
      form:
        fields:
          url:
            label: 链接
            msg:
              empty: 链接不能为空。
          name:
            label: 描述
      btn_cancel: 取消
      btn_confirm: 添加
    ordered_list:
      text: 有编号列表
    unordered_list:
      text: 无编号列表
    table:
      text: 表格
      heading: 表头
      cell: 单元格
  close_modal:
    title: 关闭原因是...
    btn_cancel: 取消
    btn_submit: 提交
    remark:
      empty: 不能为空。
    msg:
      empty: 请选择一个原因。
  report_modal:
    flag_title: 举报原因是...
    close_title: 关闭原因是...
    review_question_title: 审查问题
    review_answer_title: 审查回答
    review_comment_title: 审查评论
    btn_cancel: 取消
    btn_submit: 提交
    remark:
      empty: 不能为空
    msg:
      empty: 请选择一个原因。
  tag_modal:
    title: 创建新标签
    form:
      fields:
        display_name:
          label: 显示名称
          msg:
            empty: 显示名称不能为空。
            range: 显示名称不能超过 35 个字符。
        slug_name:
          label: URL 固定链接
          desc: URL 地址不能超过 35 个字符。
          msg:
            empty: URL 固定链接不能为空。
            range: URL 固定链接不能超过 35 个字符。
            character: URL 固定链接包含非法字符。
        desc:
          label: 描述
    btn_cancel: 取消
    btn_submit: 提交
    btn_post: 发布新标签
  tag_info:
    created_at: 创建于
    edited_at: 编辑于
    history: 历史
    synonyms:
      title: 同义词
      text: 以下标签等同于
      empty: 此标签目前没有同义词。
      btn_add: 添加同义词
      btn_edit: 编辑
      btn_save: 保存
    synonyms_text: 以下标签等同于
    delete:
      title: 删除标签
      tip_with_posts: >-
        <p>我们不允许 <strong>删除带有同义词的标签</strong>。</p> <p>请先从此标签中删除同义词。</p>
      tip_with_synonyms: >-
        <p>我们不允许 <strong>删除带有同义词的标签</strong>。</p> <p>请先从此标签中删除同义词。</p>
      tip: 确定要删除吗？
      close: 关闭
  edit_tag:
    title: 编辑标签
    default_reason: 编辑标签
    form:
      fields:
        revision:
          label: 编辑历史
        display_name:
          label: 显示名称
        slug_name:
          label: URL 固定链接
          info: '必须由 "a-z", "0-9", "+ # - ." 组成'
        desc:
          label: 描述
        edit_summary:
          label: 编辑概要
          placeholder: >-
            简单描述更改原因 (错别字、文字表达、格式等等)
    btn_save_edits: 保存更改
    btn_cancel: 取消
  dates:
    long_date: MM月DD日
    long_date_with_year: "YYYY年MM月DD日"
    long_date_with_time: "YYYY年MM月DD日 HH:mm"
    now: 刚刚
    x_seconds_ago: "{{count}} 秒前"
    x_minutes_ago: "{{count}} 分钟前"
    x_hours_ago: "{{count}} 小时前"
    hour: 小时
    day: 天
  comment:
    btn_add_comment: 添加评论
    reply_to: 回复
    btn_reply: 回复
    btn_edit: 编辑
    btn_delete: 删除
    btn_flag: 举报
    btn_save_edits: 保存
    btn_cancel: 取消
    show_more: 显示更多评论
    tip_question: >-
      使用评论提问更多信息或者提出改进意见。尽量避免使用评论功能回答问题。
    tip_answer: >-
      使用评论对回答者进行回复，或者通知回答者你已更新了问题的内容。如果要补充或者完善问题的内容，请在原问题中更改。
    tip_vote: 它给帖子添加了一些有用的内容
  edit_answer:
    title: 编辑回答
    default_reason: 编辑回答
    form:
      fields:
        revision:
          label: 编辑历史
        answer:
          label: 回答内容
          feedback:
            characters: 内容长度至少 6 个字符
        edit_summary:
          label: 编辑概要
          placeholder: >-
            简单描述更改原因 (错别字、文字表达、格式等等)
    btn_save_edits: 保存更改
    btn_cancel: 取消
  tags:
    title: 标签
    sort_buttons:
      popular: 热门
      name: 名称
      newest: 最新
    button_follow: 关注
    button_following: 已关注
    tag_label: 个问题
    search_placeholder: 通过标签名过滤
    no_desc: 此标签无描述。
    more: 更多
  ask:
    title: 提交新的问题
    edit_title: 编辑问题
    default_reason: 编辑问题
    similar_questions: 相似的问题
    form:
      fields:
        revision:
          label: 编辑历史
        title:
          label: 标题
          placeholder: 请详细描述你的问题
          msg:
            empty: 标题不能为空
            range: 标题最多 150 个字符
        body:
          label: 内容
          msg:
            empty: 内容不能为空
        tags:
          label: 标签
          msg:
            empty: 必须选择一个标签
        answer:
          label: 回答内容
          msg:
            empty: 回答内容不能为空
        edit_summary:
          label: 编辑理由
          placeholder: >-
            简单描述更改原因 (错别字、文字表达、格式等等)
    btn_post_question: 提交问题
    btn_save_edits: 保存更改
    answer_question: 直接发表回答
    post_question&answer: 提交问题和回答
  tag_selector:
    add_btn: 添加标签
    create_btn: 创建新标签
    search_tag: 搜索标签
    hint: "选择至少一个与问题相关的标签。"
    no_result: 没有匹配的标签
    tag_required_text: 必填标签 (至少一个)
  header:
    nav:
      question: 问题
      tag: 标签
      user: 用户
      profile: 用户主页
      setting: 账号设置
      logout: 退出登录
      admin: 后台管理
      review: 审查
      bookmark: 收藏夹
      moderation: 管理
    search:
      placeholder: 搜索
  footer:
    build_on: >-
      基于 <1>Answer</1> - 为问答社区提供动力的开源软件。<br />Made with love © {{cc}}.
  upload_img:
    name: 更改图片
    loading: 加载中...
  pic_auth_code:
    title: 验证码
    placeholder: 输入图片中的文字
    msg:
      empty: 不能为空
  inactive:
    first: >-
      就差一步！我们发送了一封激活邮件到 <bold>{{mail}}</bold>。请按照邮件中的说明激活您的账户。
    info: "如果没有收到，请检查您的垃圾邮件文件夹。"
    another: >-
      我们向您发送了另一封激活电子邮件，地址为 <bold>{{mail}}</bold>。它可能需要几分钟才能到达；请务必检查您的垃圾邮件文件夹。
    btn_name: 重新发送激活邮件
    change_btn_name: 更改邮箱
    msg:
      empty: 不能为空
  login:
    login_to_continue: 登录以继续
    info_sign: 没有账户？<1>注册</1>
    info_login: 已经有一个账户？<1>登录</1>
    agreements: 登录即表示您同意<1>隐私政策</1>和<3>服务条款</3>。
    forgot_pass: 忘记密码?
    name:
      label: 昵称
      msg:
        empty: 昵称不能为空
        range: 昵称最多 30 个字符
        character: '只能由 "a-z", "0-9", " - . _" 组成'
    email:
      label: 邮箱
      msg:
        empty: 邮箱不能为空
    password:
      label: 密码
      msg:
        empty: 密码不能为空
        different: 两次输入密码不一致
  account_forgot:
    page_title: 忘记密码
    btn_name: 发送恢复邮件
    send_success: >-
      如无意外，你的邮箱 <strong>{{mail}}</strong> 将会收到一封重置密码的邮件，请根据指引重置你的密码。
    email:
      label: 邮箱
      msg:
        empty: 邮箱不能为空
  change_email:
    btn_cancel: 取消
    btn_update: 更新电子邮件地址
    send_success: >-
      如果账户与<strong>{{mail}}</strong>相匹配，您应该很快就会收到一封电子邮件，说明如何重置您的密码。
    email:
      label: 新邮箱
      msg:
        empty: 邮箱不能为空
<<<<<<< HEAD
  oauth:
    connect: 连接到 {{ auth_name }}
    remove: 移除 {{ auth_name }}
=======
>>>>>>> 204f5da7
  oauth_bind_email:
    subtitle: 向你的账户添加恢复邮件地址。
    btn_update: 更新电子邮件地址
    email:
      label: 邮箱
      msg:
        empty: 邮箱不能为空。
    modal_title: 邮箱已经存在。
    modal_content: 此电子邮件地址已经注册。你确定要连接到已有账户吗？
    modal_cancel: 更改邮箱
    modal_confirm: 连接到已有账户
  password_reset:
    page_title: 密码重置
    btn_name: 重置我的密码
    reset_success: >-
      你已经成功更改密码，将返回登录页面
    link_invalid: >-
      抱歉，此密码重置链接已失效。也许是你已经重置过密码了？
    to_login: 前往登录页面
    password:
      label: 密码
      msg:
        empty: 密码不能为空
        length: 密码长度在8-32个字符之间
        different: 两次输入密码不一致
    password_confirm:
      label: 确认新密码
  settings:
    page_title: 设置
    goto_modify: 前往修改
    nav:
      profile: 我的资料
      notification: 通知
      account: 账号
      interface: 界面
    profile:
      heading: 个人资料
      btn_name: 保存
      display_name:
        label: 昵称
        msg: 昵称不能为空。
        msg_range: 显示名称不能超过 30 个字符。
      username:
        label: 用户名
        caption: 用户之间可以通过 "@用户名" 进行交互。
        msg: 用户名不能为空
        msg_range: 用户名不能超过 30 个字符。
        character: '用户名只能由 "a-z", "0-9", " - . _" 组成'
      avatar:
        label: 头像
        gravatar: Gravatar
        gravatar_text: 你可以更改图像在
        custom: 自定义
        btn_refresh: 刷新
        custom_text: 您可以上传您的图片。
        default: 系统
        msg: 请上传头像
      bio:
        label: 关于我
      website:
        label: 网站
        placeholder: "https://example.com"
        msg: 格式不正确
      location:
        label: 位置
        placeholder: "城市, 国家"
    notification:
      heading: 通知
      email:
        label: 邮件通知
        radio: "你的提问有新的回答，评论，和其他"
    account:
      heading: 账号
      change_email_btn: 更改邮箱
      change_pass_btn: 更改密码
      change_email_info: >-
        邮件已发送。请根据指引完成验证。
      email:
        label: 新邮箱
        msg: 新邮箱不能为空。
      pass:
        label: 当前密码
        msg: 密码不能为空。
      password_title: 密码
      current_pass:
        label: 当前密码
        msg:
          empty: 当前密码不能为空
          length: 密码长度必须在 8 至 32 之间
          different: 两次输入的密码不匹配
      new_pass:
        label: 新密码
      pass_confirm:
        label: 确认新密码
    interface:
      heading: 界面
      lang:
        label: 界面语言
        text: 设置用户界面语言，在刷新页面后生效。
    my_logins:
      title: 我的登录
      label: 使用这些账户登录或注册本网站。
      modal_title: 移除登录
      modal_content: 你确定要从账户里移除该登录？
      modal_confirm_btn: 移除
      remove_success: 移除成功
  toast:
    update: 更新成功
    update_password: 更改密码成功。
    flag_success: 感谢您的标记，我们会尽快处理。
    forbidden_operate_self: 禁止自己操作
    review: 您的修订将在审核通过后显示。
  related_question:
    title: 相关问题
    btn: 我要提问
    answers: 个回答
  invite_to_answer:
    title: 受邀人
    desc: 邀请你认为可能知道答案的人。
    invite: 邀请回答
    add: 添加人员
    search: 搜索人员
  question_detail:
    action: 操作
    Asked: 提问于
    asked: 提问于
    update: 修改于
    edit: 最后编辑于
    Views: 阅读次数
    Follow: 关注此问题
    Following: 已关注
    follow_tip: 关注此问题以接收通知
    answered: 回答于
    closed_in: 关闭于
    show_exist: 查看相关问题。
    useful: 有用的
    question_useful: 它是有用和明确的
    question_un_useful: 它不明确或没用的
    answer_useful: 这是有用的
    answer_un_useful: 它是没有用的
    answers:
      title: 个回答
      score: 评分
      newest: 最新
      btn_accept: 采纳
      btn_accepted: 已被采纳
    write_answer:
      title: 你的回答
      btn_name: 提交你的回答
      add_another_answer: 添加另一个答案
      confirm_title: 继续回答
      continue: 继续
      confirm_info: >-
        <p>您确定要提交一个新的回答吗？</p><p>您可以直接编辑和改善您之前的回答的。</p>
      empty: 回答内容不能为空。
      characters: 内容长度至少 6 个字符
      tips:
        header_1: 感谢你的回答.
        li1_1: 请务必 <strong>回答问题</strong>。提供详细信息并分享您的研究。
        li1_2: 用参考资料或个人经历来支持你所做的任何陈述。
        header_2: 但是 <strong>请避免</strong>...
        li2_1: 请求帮助，寻求澄清，或答复其他答案。
    reopen:
      confirm_btn: 重新打开
      title: 重新打开这个帖子
      content: 确定要重新打开吗？
    pin:
      title: 置顶此条帖子
      content: 你确定要全局置顶吗？这个帖子将出现在所有帖子列表的顶部。
      confirm_btn: 置顶
  delete:
    title: 删除
    question: >-
      我们不建议<strong>删除有回答的帖子</strong>。因为这样做会使得后来的读者无法从该问题中获得帮助。</p><p>如果删除过多有回答的帖子，你的账号将会被禁止提问。你确定要删除吗？
    answer_accepted: >-
      <p>我们不建议<strong>删除被采纳的回答</strong>。因为这样做会使得后来的读者无法从该回答中获得帮助。</p>如果删除过多被采纳的回答，你的账号将会被禁止回答任何提问。你确定要删除吗？
    other: 你确定要删除？
    tip_answer_deleted: 此回答已被删除
  btns:
    confirm: 确认
    cancel: 取消
    edit: 编辑
    save: 保存
    delete: 删除
    login: 登录
    signup: 注册
    logout: 退出登录
    verify: 验证
    add_question: 我要提问
    approve: 批准
    reject: 拒绝
    skip: 略过
    discard_draft: 丢弃草稿
    pinned: 已置顶
    all: 全部
    question: 问题
    answer: 回答
    comment: 评论
  search:
    title: 搜索结果
    keywords: 关键词
    options: 选项
    follow: 关注
    following: 已关注
    counts: "{{count}} 个结果"
    more: 更多
    sort_btns:
      relevance: 相关性
      newest: 最新的
      active: 活跃的
      score: 评分
      more: 更多
    tips:
      title: 高级搜索提示
      tag: "<1>[tag]</1> 在指定标签中搜索"
      user: "<1>user:username</1> 根据作者搜索"
      answer: "<1>answers:0</1> 搜索未回答的问题"
      score: "<1>score:3</1> 评分 3 分或以上"
      question: "<1>is:question</1> 只搜索问题"
      is_answer: "<1>is:answer</1> 只搜索回答"
    empty: 找不到任何相关的内容。<br /> 请尝试其他关键字，或者减少查找内容的长度。
  share:
    name: 分享
    copy: 复制链接
    via: 分享在...
    copied: 已复制
    facebook: 分享到 Facebook
    twitter: 分享到 Twitter
  cannot_vote_for_self: 不能给自己投票
  modal_confirm:
    title: 发生错误...
  account_result:
    success: 你的账号已通过验证，即将返回首页。
    link: 返回首页
    invalid: >-
      抱歉，此验证链接已失效。也许是你的账号已经通过验证了？
    confirm_new_email: 你的电子邮箱已更新
    confirm_new_email_invalid: >-
      抱歉，此验证链接已失效。也许是你的邮箱已经成功更改了？
  unsubscribe:
    page_title: 退订
    success_title: 取消订阅成功
    success_desc: 您已成功地从此订阅者列表中移除，并且将不会再收到我们的任何电子邮件。
    link: 更改设置
  question:
    following_tags: 已关注的标签
    edit: 编辑
    save: 保存
    follow_tag_tip: 按照标签整理您的问题列表。
    hot_questions: 热点问题
    all_questions: 全部问题
    x_questions: "{{ count }} 个问题"
    x_answers: "{{ count }} 个回答"
    questions: 个问题
    answers: 回答
    newest: 最新
    active: 活跃
    frequent: 浏览量
    score: 评分
    unanswered: 未回答
    modified: 修改于
    answered: 回答于
    asked: 提问于
    closed: 已关闭
    follow_a_tag: 关注一个标签
    more: 更多
  personal:
    overview: 概览
    answers: 回答
    answer: 回答
    questions: 问题
    question: 问题
    bookmarks: 收藏
    reputation: 声望
    comments: 评论
    votes: 得票
    newest: 最新
    score: 评分
    edit_profile: 编辑我的资料
    visited_x_days: "已访问 {{ count }} 天"
    viewed: 阅读次数
    joined: 加入于
    last_login: 上次登录
    about_me: 关于我
    about_me_empty: "Hello, World!"
    top_answers: 热门回答
    top_questions: 热门问题
    stats: 状态
    list_empty: 没有找到相关的内容。<br />试试看其他标签？
    accepted: 已采纳
    answered: 回答于
    asked: 提问于
    downvoted: 点踩
    mod_short: 管理员
    mod_long: 管理员
    x_reputation: 声望
    x_votes: 得票
    x_answers: 个回答
    x_questions: 个问题
  install:
    title: Answer
    next: 下一步
    done: 完成
    config_yaml_error: 无法创建 config.yaml 文件。
    lang:
      label: 请选择一种语言
    db_type:
      label: 数据库引擎
    db_username:
      label: 用户名
      placeholder: root
      msg: 用户名不能为空
    db_password:
      label: 密码
      placeholder: root
      msg: 密码不能为空
    db_host:
      label: 数据库服务器地址
      placeholder: "db: 3306"
      msg: 数据库地址不能为空
    db_name:
      label: 数据库名
      placeholder: 回答
      msg: 数据库名称不能为空。
    db_file:
      label: 数据库文件
      placeholder: /data/answer.db
      msg: 数据库文件不能为空。
    config_yaml:
      title: 创建 config.yaml
      label: 已创建 config.yaml 文件。
      desc: >-
        您可以手动在 <1>/var/wwww/xxx/</1> 目录中创建 <1>config.yaml</1> 文件并粘贴以下文本。
      info: 完成后，点击“下一步”按钮。
    site_information: 站点信息
    admin_account: 管理员账户
    site_name:
      label: 站点名称
      msg: 站点名称不能为空。
    site_url:
      label: 站点地址（URL）
      text: 此网站的地址。
      msg:
        empty: 站点URL不能为空。
        incorrect: 站点URL格式不正确。
    contact_email:
      label: 联系邮箱
      text: 负责本网站的主要联系人的电子邮件地址。
      msg:
        empty: 联系人邮箱地址不能为空。
        incorrect: 联系人邮箱地址不正确。
    admin_name:
      label: 昵称
      msg: 昵称不能为空。
      character: '只能由 "a-z", "0-9", " - . _" 组成'
    admin_password:
      label: 密码
      text: >-
        您需要此密码才能登录。请将其存储在一个安全的位置。
      msg: 密码不能为空。
    admin_email:
      label: 邮箱
      text: 您需要此电子邮件才能登录。
      msg:
        empty: 邮箱不能为空。
        incorrect: 邮箱格式不正确。
    ready_title: 你的答案已经准备好了!
    ready_desc: >-
      如果你想改变更多的设置，请访问<1>管理员部分</1>；在网站菜单中找到它。
    good_luck: "玩得愉快，祝您好运！"
    warn_title: 警告
    warn_desc: >-
      文件 <1>config.yaml</1> 已存在。如果您需要重置此文件中的任何配置项，请先删除它。
    install_now: 您可以尝试 <1>现在安装</1>。
    installed: 已安裝
    installed_desc: >-
      您似乎已经安装过了。要重新安装，请先清除旧的数据库表。
    db_failed: 数据连接异常！
    db_failed_desc: >-
      这或者意味着数据库信息在 <1>config.yaml</1> 文件不正确，或者无法与数据库服务器建立联系。这可能意味着您的主机数据库服务器已关闭。
  counts:
    views: 次浏览
    votes: 个点赞
    answers: 个回答
    accepted: 已被采纳
  page_error:
    http_error: HTTP 错误 {{ code }}
    desc_403: 您没有权限访问此页面。
    desc_404: 很抱歉，此页面不存在。
    desc_50X: 服务器遇到了一个错误，无法完成你的请求。
    back_home: 返回首页
  page_maintenance:
    desc: "我们正在进行维护，我们将很快回来。"
  nav_menus:
    dashboard: 后台管理
    contents: 内容管理
    questions: 问题
    answers: 回答
    users: 用户管理
    flags: 举报管理
    settings: 站点设置
    general: 一般
    interface: 界面
    smtp: SMTP
    branding: 品牌
    legal: 法律条款
    write: 撰写
    tos: 服务条款
    privacy: 隐私政策
    seo: SEO
    customize: 自定义
    themes: 主题
    css_html: CSS/HTML
    login: 登录
    privileges: 特权
    plugins: 插件
    installed_plugins: 已安装插件
  website_welcome: 欢迎来到 {{site_name}}
  user_center:
    login: 登录
    qrcode_login_tip: 请使用 {{ agentName }} 扫描二维码并登录。
    login_failed_email_tip: 登录失败，请允许此应用访问您的邮箱信息，然后重试。
  admin:
    admin_header:
      title: 后台管理
    dashboard:
      title: 后台管理
      welcome: 欢迎来到 Answer 后台管理！
      site_statistics: 站点统计
      questions: "问题:"
      answers: "回答:"
      comments: "评论:"
      votes: "投票:"
      active_users: "活跃用户:"
      flags: "举报:"
      site_health_status: '健康状态:'
      version: "版本"
      https: "HTTPS:"
      uploading_files: "上传文件:"
      smtp: "SMTP:"
      timezone: "时区："
      system_info: 系统信息
      storage_used: "已用存储空间："
      uptime: "运行时间："
      answer_links: 回答链接
      documents: 文档
      feedback: 用户反馈
      support: 帮助
      review: 审查
      config: 配置
      update_to: 更新到
      latest: 最新版本
      check_failed: 校验失败
      "yes": "是"
      "no": "否"
      not_allowed: 拒绝
      allowed: 允许
      enabled: 已启用
      disabled: 停用
    flags:
      title: 举报
      pending: 等待处理
      completed: 已完成
      flagged: 被举报内容
      flagged_type: 标记了 {{ type }}
      created: 创建于
      action: 操作
      review: 审查
    change_modal:
      title: 更改用户状态为...
      btn_cancel: 取消
      btn_submit: 提交
      normal_name: 正常
      normal_desc: 普通用户可以提问和回答。
      suspended_name: 封禁
      suspended_desc: 被封禁的用户将无法登录。
      deleted_name: 删除
      deleted_desc: "删除个人资料和身份验证关联。"
      inactive_name: 不活跃
      inactive_desc: 不活跃的用户必须重新验证邮箱。
      confirm_title: 删除此用户
      confirm_content: 确定要删除此用户？此操作无法撤销！
      confirm_btn: 删除
      msg:
        empty: 请选择一个原因
    status_modal:
      title: "更改 {{ type }} 状态为..."
      normal_name: 正常
      normal_desc: 所有用户都可以访问的普通帖子。
      closed_name: 关闭
      closed_desc: "关闭的问题不能回答，但仍然可以编辑、投票和评论。"
      deleted_name: 删除
      deleted_desc: 该帖子将被删除。
      btn_cancel: 取消
      btn_submit: 提交
      btn_next: 下一步
    user_role_modal:
      title: 更改用户状态为...
      btn_cancel: 取消
      btn_submit: 提交
    users:
      title: 用户
      name: 名称
      email: 邮箱
      reputation: 声望
      created_at: 创建时间
      delete_at: 删除时间
      suspend_at: 封禁时间
      status: 状态
      role: 角色
      action: 操作
      change: 更改
      all: 全部
      staff: 工作人员
      inactive: 不活跃
      suspended: 已封禁
      deleted: 已删除
      normal: 正常
      Moderator: 版主
      Admin: 管理员
      User: 用户
      filter:
        placeholder: "按名称筛选，用户：id"
      set_new_password: 设置新密码
      change_status: 更改状态
      change_role: 更改角色
      show_logs: 显示日志
      add_user: 添加用户
      new_password_modal:
        title: 设置新密码
        form:
          fields:
            password:
              label: 密码
              text: 用户将被注销，需要再次登录。
              msg: 密码的长度必须是8-32个字符。
        btn_cancel: 取消
        btn_submit: 提交
      user_modal:
        title: 添加新用户
        form:
          fields:
            display_name:
              label: 昵称
              msg: 显示名称长度必须为 3-30 个字符
            email:
              label: 邮箱
              msg: 电子邮箱无效。
            password:
              label: 密码
              msg: 密码的长度必须是8-32个字符。
        btn_cancel: 取消
        btn_submit: 提交
    questions:
      page_title: 问题
      normal: 正常
      closed: 已关闭
      deleted: 已删除
      post: 标题
      votes: 得票数
      answers: 回答数
      created: 创建于
      status: 状态
      action: 操作
      change: 更改
      filter:
        placeholder: "按标题过滤，问题:id"
    answers:
      page_title: 回答
      normal: 正常
      deleted: 已删除
      post: 标题
      votes: 得票数
      created: 创建于
      status: 状态
      action: 操作
      change: 更改
      filter:
        placeholder: "按标题筛选，答案:id"
    general:
      page_title: 一般
      name:
        label: 站点名称
        msg: 不能为空
        text: "站点的名称，作为站点的标题（HTML 的 title 标签）。"
      site_url:
        label: 网站网址
        msg: 网站网址不能为空。
        validate: 请输入一个有效的 URL。
        text: 此网站的地址。
      short_desc:
        label: 简短站点描述
        msg: 简短网站描述不能为空。
        text: "简短的标语，作为网站主页的标题（Html 的 title 标签）。"
      desc:
        label: 网站介绍
        msg: 网站描述不能为空。
        text: "使用一句话描述本站，作为网站的描述（Html 的 meta 标签）。"
      contact_email:
        label: 联系人邮箱
        msg: 联系人邮箱不能为空。
        validate: 联系人邮箱无效。
        text: 负责本网站的主要联系人的电子邮件地址。
    interface:
      page_title: 界面
      language:
        label: 界面语言
        msg: 不能为空
        text: 设置用户界面语言，在刷新页面后生效。
      time_zone:
        label: 时区
        msg: 时区不能为空。
        text: 选择一个与您相同时区的城市。
    smtp:
      page_title: SMTP
      from_email:
        label: 发件人地址
        msg: 不能为空
        text: 用于发送邮件的地址。
      from_name:
        label: 发件人名称
        msg: 不能为空
        text: 发件人的名称
      smtp_host:
        label: SMTP 主机
        msg: 不能为空
        text: 邮件服务器
      encryption:
        label: 加密
        msg: 不能为空
        text: 对于大多数服务器而言，SSL 是推荐开启的。
        ssl: SSL
        none: 无加密
      smtp_port:
        label: SMTP 端口
        msg: SMTP 端口必须在 1 ~ 65535 之间。
        text: 邮件服务器的端口号。
      smtp_username:
        label: SMTP 用户名
        msg: 不能为空
      smtp_password:
        label: SMTP 密码
        msg: 不能为空
      test_email_recipient:
        label: 测试邮件收件人
        text: 提供用于接收测试邮件的邮箱地址。
        msg: 地址无效
      smtp_authentication:
        label: 启用身份验证
        title: SMTP身份验证
        msg: 不能为空
        "yes": "是"
        "no": "否"
    branding:
      page_title: 品牌
      logo:
        label: 网站标志(Logo)
        msg: 图标不能为空。
        text: 在你的网站左上方的Logo图标。使用一个高度为56，长宽比大于3:1的宽长方形图像。如果留空，将显示网站标题文本。
      mobile_logo:
        label: 移动端 Logo
        text: 在你的网站的移动版上使用的标志。使用一个高度为56的宽矩形图像。如果留空，将使用 "Logo"设置中的图像。
      square_icon:
        label: 方形图标
        msg: 方形图标不能为空。
        text: 用作元数据图标的基础的图像。最好是大于512x512。
      favicon:
        label: 收藏夹图标
        text: 网站的图标。要在 CDN 正常工作，它必须是 png。 将调整大小到32x32。如果留空，将使用“方形图标”。
    legal:
      page_title: 法律条款
      terms_of_service:
        label: 服务条款
        text: "您可以在此添加服务内容的条款。如果您已经在别处托管了文档，请在这里提供完整的URL。"
      privacy_policy:
        label: 隐私条款
        text: "您可以在此添加隐私政策内容。如果您已经在别处托管了文档，请在这里提供完整的URL。"
    write:
      page_title: 编辑
      recommend_tags:
        label: 推荐标签
        text: "请在上方输入标签固定链接，每行一个标签。"
      required_tag:
        title: 必需的标签
        label: 根据需要设置推荐标签
        text: "每个新问题必须至少有一个推荐标签。"
      reserved_tags:
        label: 保留标签
        text: "保留的标签只能由版主添加到一个帖子中。"
    seo:
      page_title: 搜索引擎优化
      permalink:
        label: 固定链接
        text: 自定义URL结构可以提高可用性，以及你的链接的向前兼容性。
      robots:
        label: robots.txt
        text: 这将永久覆盖任何相关的网站设置。
    themes:
      page_title: 主题
      themes:
        label: 主题
        text: 选择一个现有主题。
      navbar_style:
        label: 导航栏样式
        text: 选择一个现有主题。
      primary_color:
        label: 主色调
        text: 修改您主题使用的颜色
    css_and_html:
      page_title: CSS 与 HTML
      custom_css:
        label: 自定义 CSS
        text: 这将以 <link> 方式插入
      head:
        label: 头部
        text: 这将在 </head> 之前插入
      header:
        label: 页眉
        text: 这将在 <body> 之后插入
      footer:
        label: 页脚
        text: 这将在 </html> 之前插入
      sidebar:
        label: 侧边栏
        text: 这将插入侧边栏中。
    login:
      page_title: 登录
      membership:
        title: 会员
        label: 允许新注册
        text: 关闭以防止任何人创建新帐户。
      email_registration:
        title: 邮箱注册
        label: 允许邮箱注册
        text: 关闭以防止任何人通过邮箱创建新账户。
      allowed_email_domains:
        title: 允许的邮箱域
        text: 允许注册账户的邮箱域。每行一个域名。留空时忽略。
      private:
        title: 非公开的
        label: 需要登录
        text: 只有登录用户才能访问这个社区。
    installed_plugins:
      title: 已安装插件
      filter:
        all: 全部
        active: 已启用
        inactive: 未启用
        outdated: 已过期
      plugins:
        label: 插件
        text: 选择一个现有的插件。
      name: 名称
      version: 版本
      status: 状态
      action: 操作
      deactivate: 停用
      activate: 启用
      settings: 设置
    settings_users:
      title: 用户
      avatar:
        label: 默认头像
        text: 没有自定义头像的用户。
      gravatar_base_url:
        label: Gravatar 基础 URL
        text: Gravatar 提供商的 API 基础 URL 。留空时忽略。
      profile_editable:
        title: 个人资料可编辑
      allow_update_display_name:
        label: 允许用户修改显示名称
      allow_update_username:
        label: 允许用户修改用户名
      allow_update_avatar:
        label: 允许用户修改个人头像
      allow_update_bio:
        label: 允许用户修改个人介绍
      allow_update_website:
        label: 允许用户修改个人主页网址
      allow_update_location:
        label: 允许用户更改位置
    privilege:
      title: 特权
      level:
        label: 级别所需声望
        text: 选择特权所需的声望值
  form:
    optional: (选填)
    empty: 不能为空
    invalid: 是无效的
    btn_submit: 保存
    not_found_props: "所需属性 {{ key }} 未找到。"
    select: 选择
  page_review:
    review: 评论
    proposed: 提案
    question_edit: 问题编辑
    answer_edit: 回答编辑
    tag_edit: '标签管理: 编辑标签'
    edit_summary: 编辑汇总
    edit_question: 编辑问题
    edit_answer: 编辑回答
    edit_tag: 编辑标签
    empty: 没有剩余的审核任务。
  timeline:
    undeleted: 取消删除
    deleted: 删除
    downvote: 反对
    upvote: 点赞
    accept: 采纳
    cancelled: 已取消
    commented: '评论:'
    rollback: 回滚
    edited: 最后编辑于
    answered: 回答于
    asked: 提问于
    closed: 关闭
    reopened: 重新开启
    created: 创建于
    pin: 已置顶
    unpin: 取消置頂
    show: 已显示
    hide: 已隐藏
    title: "历史记录"
    tag_title: "时间线"
    show_votes: "显示投票"
    n_or_a: N/A
    title_for_question: "时间线"
    title_for_answer: "{{ title }} 的 {{ author }} 回答时间线"
    title_for_tag: "时间线"
    datetime: 日期时间
    type: 类型
    by: 由
    comment: 评论
    no_data: "空空如也"
  users:
    title: 用户
    users_with_the_most_reputation: 本周声望最高的用户
    users_with_the_most_vote: 本周投票最多的用户
    staffs: 我们的社区工作人员
    reputation: 声望值
    votes: 投票
  prompt:
    leave_page: 确定要离开此页面？
    changes_not_save: 您的更改尚未保存
  draft:
    discard_confirm: 您确定要丢弃您的草稿吗？
  messages:
    post_deleted: 该帖子已被删除。
    post_pin: 该帖子已被置顶。
    post_unpin: 该帖子已被取消置顶。
    post_hide_list: 此帖子已经从列表中隐藏。
    post_show_list: 该帖子已显示到列表中。
    post_reopen: 这个帖子已被重新打开.<|MERGE_RESOLUTION|>--- conflicted
+++ resolved
@@ -50,7 +50,6 @@
       admin:
         other: 拥有管理网站的全部权限。
       moderator:
-<<<<<<< HEAD
         other: 拥有除访问后台管理以外的所有权限。
   privilege:
     level_1:
@@ -66,7 +65,6 @@
       other: 提问
     rank_answer_add_label:
       other: 写答案
-=======
         other: 拥有访问除后台管理以外的所有权限。
   privilege:
     level_1:
@@ -82,7 +80,6 @@
       other: 提问
     rank_answer_add_label:
       other: 写入答案
->>>>>>> 204f5da7
     rank_comment_add_label:
       other: 发表评论
     rank_report_add_label:
@@ -106,7 +103,6 @@
     rank_tag_edit_label:
       other: 编辑标签描述(需要审核)
     rank_question_edit_label:
-<<<<<<< HEAD
       other: 编辑别人的问题（需要审核）
     rank_answer_edit_label:
       other: 编辑别人的答案（需要审核）
@@ -114,31 +110,14 @@
       other: 编辑别人的问题无需审核
     rank_answer_edit_without_review_label:
       other: 编辑别人的答案无需审核
-=======
-      other: 编辑对方的问题 (需要审查)
-    rank_answer_edit_label:
-      other: 编辑对方的答案 (需要审查)
-    rank_question_edit_without_review_label:
-      other: 不经评论编辑对方的问题
-    rank_answer_edit_without_review_label:
-      other: 编辑对方的答案而不需要审核
->>>>>>> 204f5da7
     rank_question_audit_label:
       other: 审查问题
     rank_answer_audit_label:
-<<<<<<< HEAD
       other: 审核回答编辑
     rank_tag_audit_label:
       other: 审核标签编辑
     rank_tag_edit_without_review_label:
       other: 编辑标签无需审核
-=======
-      other: 审核回答
-    rank_tag_audit_label:
-      other: 审核标签编辑
-    rank_tag_edit_without_review_label:
-      other: 编辑标签且无需审核
->>>>>>> 204f5da7
     rank_tag_synonym_label:
       other: 管理标签同义词
   email:
@@ -892,12 +871,9 @@
       label: 新邮箱
       msg:
         empty: 邮箱不能为空
-<<<<<<< HEAD
   oauth:
     connect: 连接到 {{ auth_name }}
     remove: 移除 {{ auth_name }}
-=======
->>>>>>> 204f5da7
   oauth_bind_email:
     subtitle: 向你的账户添加恢复邮件地址。
     btn_update: 更新电子邮件地址
