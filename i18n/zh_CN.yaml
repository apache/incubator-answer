--- conflicted
+++ resolved
@@ -1054,9 +1054,6 @@
     themes: 主题
     css-html: CSS/HTML
     login: 登录
-<<<<<<< HEAD
-  website_welcome: 欢迎来到 {{site_name}}
-=======
     plugins: 插件
     installed_plugins: 插件列表
   website_welcome: 欢迎来到 {{site_name}}
@@ -1064,7 +1061,6 @@
     oauth:
       connect: 连接到 {{ auth_name }}
       remove: 解绑 {{ auth_name }}
->>>>>>> f0ddd30e
   admin:
     admin_header:
       title: 后台管理
