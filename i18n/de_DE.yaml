# Licensed to the Apache Software Foundation (ASF) under one
# or more contributor license agreements.  See the NOTICE file
# distributed with this work for additional information
# regarding copyright ownership.  The ASF licenses this file
# to you under the Apache License, Version 2.0 (the
# "License"); you may not use this file except in compliance
# with the License.  You may obtain a copy of the License at
#
#   http://www.apache.org/licenses/LICENSE-2.0
#
# Unless required by applicable law or agreed to in writing,
# software distributed under the License is distributed on an
# "AS IS" BASIS, WITHOUT WARRANTIES OR CONDITIONS OF ANY
# KIND, either express or implied.  See the License for the
# specific language governing permissions and limitations
# under the License.

# The following fields are used for back-end
backend:
  base:
    success:
      other: Erfolgreich.
    unknown:
      other: Unbekannter Fehler.
    request_format_error:
      other: Format der Anfrage ist ungültig.
    unauthorized_error:
      other: Nicht autorisiert.
    database_error:
      other: Datenbank-Fehler.
    forbidden_error:
      other: Verboten.
    duplicate_request_error:
      other: Doppelte Einreichung.
  action:
    report:
      other: Melden
    edit:
      other: Bearbeiten
    delete:
      other: Löschen
    close:
      other: Schließen
    reopen:
      other: Wieder öffnen
    forbidden_error:
      other: Verboten.
    pin:
      other: Anpinnen
    hide:
      other: Von Liste nehmen
    unpin:
      other: Loslösen
    show:
      other: Liste
    invite_someone_to_answer:
      other: Bearbeiten
    undelete:
      other: Wiederherstellen
  role:
    name:
      user:
        other: Benutzer
      admin:
        other: Admin
      moderator:
        other: Moderator
    description:
      user:
        other: Standard ohne speziellen Zugriff.
      admin:
        other: Habe die volle Berechtigung, auf die Seite zuzugreifen.
      moderator:
        other: Hat Zugriff auf alle Beiträge außer Admin-Einstellungen.
  privilege:
    level_1:
      description:
        other: Level 1 (weniger Reputation für privates Team, Gruppen)
    level_2:
      description:
        other: Level 2 (niedrige Reputation für Startup-Community)
    level_3:
      description:
        other: Level 3 (hohe Reputation für eine reife Community)
    level_custom:
      description:
        other: Benutzerdefinierter Level
    rank_question_add_label:
      other: Fragen stellen
    rank_answer_add_label:
      other: Antwort schreiben
    rank_comment_add_label:
      other: Kommentar schreiben
    rank_report_add_label:
      other: Melden
    rank_comment_vote_up_label:
      other: Kommentar upvoten
    rank_link_url_limit_label:
      other: Mehr als 2 Links gleichzeitig posten
    rank_question_vote_up_label:
      other: Frage upvoten
    rank_answer_vote_up_label:
      other: Antwort upvoten
    rank_question_vote_down_label:
      other: Frage downvoten
    rank_answer_vote_down_label:
      other: Antwort downvoten
    rank_invite_someone_to_answer_label:
      other: Jemanden zum Antworten einladen
    rank_tag_add_label:
      other: Neuen Tag erstellen
    rank_tag_edit_label:
      other: Tag-Beschreibung bearbeiten (muss überprüft werden)
    rank_question_edit_label:
      other: Frage eines anderen bearbeiten (muss überarbeitet werden)
    rank_answer_edit_label:
      other: Antwort eines anderen bearbeiten (muss überarbeitet werden)
    rank_question_edit_without_review_label:
      other: Frage eines anderen ohne Überprüfung bearbeiten
    rank_answer_edit_without_review_label:
      other: Antwort eines anderen ohne Überprüfung bearbeiten
    rank_question_audit_label:
      other: Frageänderungen überprüfen
    rank_answer_audit_label:
      other: Bearbeitete Antworten überprüfen
    rank_tag_audit_label:
      other: Tag-Bearbeitungen überprüfen
    rank_tag_edit_without_review_label:
      other: Tag-Beschreibung ohne Überprüfung bearbeiten
    rank_tag_synonym_label:
      other: Tag-Synonyme verwalten
  email:
    other: E-Mail
  e_mail:
    other: E-Mail
  password:
    other: Passwort
  pass:
    other: Passwort
  original_text:
    other: This post
  email_or_password_wrong_error:
    other: E-Mail und Passwort stimmen nicht überein.
  error:
    common:
      invalid_url:
        other: Ungültige URL.
    password:
      space_invalid:
        other: Passwort darf keine Leerzeichen enthalten.
    admin:
      cannot_update_their_password:
        other: Du kannst dein Passwort nicht ändern.
      cannot_edit_their_profile:
        other: You cannot modify your profile.
      cannot_modify_self_status:
        other: Du kannst deinen Status nicht ändern.
      email_or_password_wrong:
        other: E-Mail und Password stimmen nicht überein.
    answer:
      not_found:
        other: Antwort nicht gefunden.
      cannot_deleted:
        other: Keine Berechtigung zum Löschen.
      cannot_update:
        other: Keine Berechtigung zum Aktualisieren.
      question_closed_cannot_add:
        other: Fragen sind geschlossen und können nicht hinzugefügt werden.
    comment:
      edit_without_permission:
        other: Kommentar kann nicht bearbeitet werden.
      not_found:
        other: Kommentar wurde nicht gefunden.
      cannot_edit_after_deadline:
        other: Die Kommentarzeit war zu lang, um sie zu ändern.
    email:
      duplicate:
        other: E-Mail existiert bereits.
      need_to_be_verified:
        other: E-Mail muss überprüft werden.
      verify_url_expired:
        other: Die verifizierbare E-Mail-URL ist abgelaufen, bitte sende die E-Mail erneut.
      illegal_email_domain_error:
        other: E-Mails sind von dieser E-Mail-Domäne nicht erlaubt. Bitte verwende eine andere.
    lang:
      not_found:
        other: Sprachdatei nicht gefunden.
    object:
      captcha_verification_failed:
        other: Captcha ist falsch.
      disallow_follow:
        other: Es ist dir nicht erlaubt zu folgen.
      disallow_vote:
        other: Es ist dir nicht erlaubt abzustimmen.
      disallow_vote_your_self:
        other: Du kannst nicht für deinen eigenen Beitrag stimmen.
      not_found:
        other: Objekt nicht gefunden.
      verification_failed:
        other: Verifizierung fehlgeschlagen.
      email_or_password_incorrect:
        other: E-Mail und Passwort stimmen nicht überein.
      old_password_verification_failed:
        other: Die Überprüfung des alten Passworts ist fehlgeschlagen
      new_password_same_as_previous_setting:
        other: Das neue Passwort ist das gleiche wie das vorherige Passwort.
      already_deleted:
        other: This post has been deleted.
    meta:
      object_not_found:
        other: Meta object not found
    question:
      already_deleted:
        other: Dieser Beitrag wurde gelöscht.
      under_review:
        other: Ihr Beitrag wartet auf Überprüfung. Er wird sichtbar sein, nachdem er genehmigt wurde.
      not_found:
        other: Frage nicht gefunden.
      cannot_deleted:
        other: Keine Berechtigung zum Löschen.
      cannot_close:
        other: Keine Berechtigung zum Schließen.
      cannot_update:
        other: Keine Berechtigung zum Aktualisieren.
    rank:
      fail_to_meet_the_condition:
        other: Ansehenssrang erfüllt die Bedingung nicht.
      vote_fail_to_meet_the_condition:
        other: Danke für dein Feedback. Du brauchst mindestens {{.Rank}} Ansehen, um eine Stimme abzugeben.
      no_enough_rank_to_operate:
        other: Dafür brauchst du mindestens {{.Rank}} Ansehen.
    report:
      handle_failed:
        other: Bearbeiten der Meldung fehlgeschlagen.
      not_found:
        other: Meldung nicht gefunden.
    tag:
      already_exist:
        other: Tag existiert bereits.
      not_found:
        other: Tag nicht gefunden.
      recommend_tag_not_found:
        other: Das Tag "Empfehlen" ist nicht vorhanden.
      recommend_tag_enter:
        other: Bitte gib mindestens einen erforderlichen Tag ein.
      not_contain_synonym_tags:
        other: Sollte keine Synonym-Tags enthalten.
      cannot_update:
        other: Keine Berechtigung zum Aktualisieren.
      is_used_cannot_delete:
        other: Du kannst keinen Tag löschen, der in Gebrauch ist.
      cannot_set_synonym_as_itself:
        other: Du kannst das Synonym des aktuellen Tags nicht als sich selbst festlegen.
    smtp:
      config_from_name_cannot_be_email:
        other: Der Absendername kann keine E-Mail-Adresse sein.
    theme:
      not_found:
        other: Design nicht gefunden.
    revision:
      review_underway:
        other: Kann derzeit nicht bearbeitet werden, es existiert eine Version in der Überprüfungswarteschlange.
      no_permission:
        other: Keine Berechtigung zum Überarbeiten.
    user:
      external_login_missing_user_id:
        other: Die Plattform des Drittanbieters stellt keine eindeutige UserID zur Verfügung, sodass du dich nicht anmelden kannst. Bitte wende dich an den Administrator der Website.
      external_login_unbinding_forbidden:
        other: Bitte setze ein Login-Passwort für dein Konto, bevor du dieses Login entfernst.
      email_or_password_wrong:
        other:
          other: E-Mail und Passwort stimmen nicht überein.
      not_found:
        other: Benutzer nicht gefunden.
      suspended:
        other: Benutzer wurde gesperrt.
      username_invalid:
        other: Benutzername ist ungültig.
      username_duplicate:
        other: Benutzername wird bereits verwendet.
      set_avatar:
        other: Avatar setzen fehlgeschlagen.
      cannot_update_your_role:
        other: Du kannst deine Rolle nicht ändern.
      not_allowed_registration:
        other: Derzeit ist die Seite nicht für die Anmeldung geöffnet.
      not_allowed_login_via_password:
        other: Zurzeit ist es auf der Seite nicht möglich, sich mit einem Passwort anzumelden.
      access_denied:
        other: Zugriff verweigert
      page_access_denied:
        other: Du hast keinen Zugriff auf diese Seite.
      add_bulk_users_format_error:
        other: "Fehler {{.Field}}-Format in der Nähe von '{{.Content}}' in Zeile {{.Line}}. {{.ExtraMessage}}"
      add_bulk_users_amount_error:
        other: "Die Anzahl der Benutzer, die du auf einmal hinzufügst, sollte im Bereich von 1-{{.MaxAmount}} liegen."
    config:
      read_config_failed:
        other: Lesekonfiguration fehlgeschlagen
    database:
      connection_failed:
        other: Datenbankverbindung fehlgeschlagen
      create_table_failed:
        other: Tabelle erstellen fehlgeschlagen
    install:
      create_config_failed:
        other: Kann die config.yaml-Datei nicht erstellen.
    upload:
      unsupported_file_format:
        other: Dateiformat nicht unterstützt.
    site_info:
      config_not_found:
        other: Seiten-Konfiguration nicht gefunden.
  reason:
    spam:
      name:
        other: Spam
      desc:
        other: Dieser Beitrag ist eine Werbung oder Vandalismus. Er ist nicht nützlich oder relevant für das aktuelle Thema.
    rude_or_abusive:
      name:
        other: unhöflich oder beleidigend
      desc:
        other:
          - A reasonable person would find this content inappropriate for respectful
          - discourse.
    a_duplicate:
      name:
        other: ein Duplikat
      desc:
        other: Diese Frage wurde schon einmal gestellt und hat bereits eine Antwort.
      placeholder:
        other: Gib den Link zur bestehenden Frage ein
    not_a_answer:
      name:
        other: keine Antwort
      desc:
        other:
          - This was posted as an answer, but it does not attempt to answer the
          - question. It should possibly be an edit, a comment, another question,
          - or deleted altogether.
    no_longer_needed:
      name:
        other: nicht mehr benötigt
      desc:
        other: Dieser Kommentar ist veraltet oder nicht relevant für diesen Beitrag.
    something:
      name:
        other: anderer Grund
      desc:
        other: Dieser Beitrag erfordert die Aufmerksamkeit der Temmitglieder aus einem anderen, oben nicht genannten Grund.
      placeholder:
        other: Lass uns wissen, worüber du dir Sorgen machst
    community_specific:
      name:
        other: ein Community-spezifischer Grund
      desc:
        other: Diese Frage entspricht nicht den Gemeinschaftsrichtlinien.
    not_clarity:
      name:
        other: benötigt Details oder Klarheit
      desc:
        other: Diese Frage enthält derzeit mehrere Fragen in einer. Sie sollte sich auf ein einziges Problem konzentrieren.
    looks_ok:
      name:
        other: sieht OK aus
      desc:
        other: Dieser Beitrag ist gut so wie er ist und nicht von schlechter Qualität.
    needs_edit:
      name:
        other: muss bearbeitet werden, und ich habe es getan
      desc:
        other: Verbessere und korrigiere Probleme mit diesem Beitrag selbst.
    needs_close:
      name:
        other: muss geschlossen werden
      desc:
        other: Eine geschlossene Frage kann nicht beantwortet werden, aber du kannst sie trotzdem bearbeiten, abstimmen und kommentieren.
    needs_delete:
      name:
        other: muss gelöscht werden
      desc:
        other: Dieser Beitrag wird gelöscht.
  question:
    close:
      duplicate:
        name:
          other: Spam
        desc:
          other: Diese Frage ist bereits gestellt worden und hat bereits eine Antwort.
      guideline:
        name:
          other: ein Community-spezifischer Grund
        desc:
          other: Diese Frage entspricht nicht einer Gemeinschaftsrichtlinie.
      multiple:
        name:
          other: benötigt Details oder Klarheit
        desc:
          other:
            - This question currently includes multiple questions in one. It should
            - focus on one problem only.
      other:
        name:
          other: etwas anderes
        desc:
          other: Dieser Beitrag erfordert einen anderen Grund, der oben nicht aufgeführt ist.
    operation_type:
      asked:
        other: gefragt
      answered:
        other: beantwortet
      modified:
        other: geändert
    deleted_title:
      other: Gelöschte Frage
  notification:
    action:
      update_question:
        other: aktualisierte Frage
      answer_the_question:
        other: beantwortete Frage
      update_answer:
        other: aktualisierte Antwort
      accept_answer:
        other: akzeptierte Antwort
      comment_question:
        other: kommentierte Frage
      comment_answer:
        other: kommentierte Antwort
      reply_to_you:
        other: hat Ihnen geantwortet
      mention_you:
        other: hat dich erwähnt
      your_question_is_closed:
        other: Deine Frage wurde geschlossen
      your_question_was_deleted:
        other: Deine Frage wurde gelöscht
      your_answer_was_deleted:
        other: Deine Antwort wurde gelöscht
      your_comment_was_deleted:
        other: Dein Kommentar wurde gelöscht
      up_voted_question:
        other: positiv bewertete Frage
      down_voted_question:
        other: negativ bewertete Frage
      up_voted_answer:
        other: positiv bewertete Antwort
      down_voted_answer:
        other: negativ bewertete Antwort
      up_voted_comment:
        other: positiv bewerteter Kommentar
      invited_you_to_answer:
        other: hat dich eingeladen, zu antworten
  email_tpl:
    change_email:
      title:
        other: "[{{.SiteName}}] Bestätige deine neue E-Mail-Adresse"
      body:
        other: "Bestätige deine neue E-Mail-Adresse für {{.SiteName}}, indem du auf den folgenden Link klickst:<br>\n<a href='{{.ChangeEmailUrl}}' target='_blank'>{{.ChangeEmailUrl}}</a><br><br>\n\nWenn du diese Änderung nicht beantragt hast, ignoriere bitte diese E-Mail."
    new_answer:
      title:
        other: "[{{.SiteName}}] {{.DisplayName}} hat deine Frage beantwortet"
      body:
        other: "<a href='{{.AnswerUrl}}'>{{.QuestionTitle}}</a><br><br>\n\n{{.DisplayName}}:<br>\n<blockquote>{{.AnswerSummary}}</blockquote><br>\n<a href='{{.AnswerUrl}}'>Auf {{.SiteName}} ansehen</a><br><br>\n\n--<br>\n<small><a href='{{.UnsubscribeUrl}}'>Abbestellen</a></small>"
    invited_you_to_answer:
      title:
        other: "[{{.SiteName}}] {{.DisplayName}} hat dich eingeladen zu antworten"
      body:
        other: "<a href='{{.InviteUrl}}'>{{.QuestionTitle}}</a><br><br>\n\n{{.DisplayName}}:<br>\n<blockquote>Ich glaube, du kennst die Antwort.</blockquote><br>\n<a href='{{.InviteUrl}}'>Auf {{.SiteName}} ansehen</a><br><br>\n\n--<br>\n<small><a href='{{.UnsubscribeUrl}}'>Abbestellen</a></small>"
    new_comment:
      title:
        other: "[{{.SiteName}}] {{.DisplayName}} hat deinen Beitrag kommentiert"
      body:
        other: "<a href='{{.CommentUrl}}'>{{.QuestionTitle}}</a><br><br>\n\n{{.DisplayName}}:<br>\n<blockquote>{{.CommentSummary}}</blockquote><br>\n<a href='{{.CommentUrl}}'>Auf {{.SiteName}} ansehen</a><br><br>\n\n--<br>\n<small><a href='{{.UnsubscribeUrl}}'>Abbestellen</a></small>"
    new_question:
      title:
        other: "[{{.SiteName}}] Neue Frage: {{.QuestionTitle}}"
      body:
        other: "<a href='{{.QuestionUrl}}'>{{.QuestionTitle}}</a><br>\n<small>{{.Tags}}</small><br><br>\n\n--<br>\n<small><a href='{{.UnsubscribeUrl}}'>Abbestellen</a></small>"
    pass_reset:
      title:
        other: "[{{.SiteName }}] Passwort zurücksetzen"
      body:
        other: "Jemand hat dich gebeten, dein Passwort auf {{.SiteName}} zurückzusetzen.<br><br>\n\nWenn du es nicht warst, kannst du diese E-Mail getrost ignorieren.<br><br>\n\nKlicke auf den folgenden Link, um ein neues Passwort zu wählen:<br>\n<a href='{{.PassResetUrl}}' target='_blank'>{{.PassResetUrl}}</a>"
    register:
      title:
        other: "[{{.SiteName}}] Bestätige dein neues Konto"
      body:
        other: "Willkommen bei {{.SiteName}}!<br><br>\n\nKlicke auf den folgenden Link, um dein neues Konto zu bestätigen und zu aktivieren:<br>\n<a href='{{.RegisterUrl}}' target='_blank'>{{.RegisterUrl}}</a><br><br>\n\nWenn du den obigen Link nicht anklicken kannst, kopiere ihn und füge ihn in die Adresszeile deines Webbrowsers ein."
    test:
      title:
        other: "[{{.SiteName}}] Test-E-Mail"
      body:
        other: "Dies ist eine Test-Email."
  action_activity_type:
    upvote:
      other: positiv bewerten
    upvoted:
      other: positiv bewertet
    downvote:
      other: negativ bewerten
    downvoted:
      other: negativ bewertet
    accept:
      other: akzeptieren
    accepted:
      other: akzeptiert
    edit:
      other: bearbeiten
  review:
    queued_post:
      other: Queued post
    flagged_post:
      other: Beiträge gemeldet
    suggested_post_edit:
      other: Änderungsvorschläge
  reaction:
    tooltip:
      other: "{{ .Names }} and {{ .Count }} more..."
# The following fields are used for interface presentation(Front-end)
ui:
  how_to_format:
    title: Wie man formatiert
    desc: >-
      <ul class="mb-0"><li><p class="mb-2">um Links</p><pre class="mb-2"><code>&lt;https://url.com&gt;<br/><br/>[Titel](https://url.com)</code></pre></li><li><p class="mb-2">Zwischen den Absätzen Zeilenumbrüche einfügen</p></li><li><p class="mb-2"><em>_italic_</em> oder **<strong>fett</strong>**</p></li><li><p class="mb-2">Code um 4 Leerzeichen einrücken</p></li><li><p class="mb-2">Zitat durch Setzen von <code>&gt; </code> am Anfang der Zeile</p></li><li><p class="mb-2">Backtick-Escapes <code>`wie _this_`</code></p></li><li><p class="mb-2">Codeumrandungen mit Backticks <code>`</code></p><pre class="mb-0"><code>`<br/>Code hier<br/>``</code></pre></li></ul>
  pagination:
    prev: Zurück
    next: Weiter
  page_title:
    question: Frage
    questions: Fragen
    tag: Schlagwort
    tags: Schlagwörter
    tag_wiki: tag Wiki
    create_tag: Tag erstellen
    edit_tag: Tag bearbeiten
    ask_a_question: Frage hinzufügen
    edit_question: Frage bearbeiten
    edit_answer: Antwort bearbeiten
    search: Suchen
    posts_containing: Beiträge enthalten
    settings: Einstellungen
    notifications: Benachrichtigungen
    login: Anmelden
    sign_up: Registrieren
    account_recovery: Konto-Wiederherstellung
    account_activation: Account Aktivierung
    confirm_email: Bestätigungs-E-Mail
    account_suspended: Konto gesperrt
    admin: Verwaltung
    change_email: E-Mails ändern
    install: Installation beantworten
    upgrade: Antwort-Upgrade
    maintenance: Website-Wartung
    users: Benutzer
    oauth_callback: In Bearbeitung
    http_404: HTTP-Fehler 404
    http_50X: HTTP-Fehler 500
    http_403: HTTP Fehler 403
    logout: Ausloggen
  notifications:
    title: Benachrichtigungen
    inbox: Posteingang
    achievement: Erfolge
    new_alerts: Neue Benachrichtigungen
    all_read: Alle als gelesen markieren
    show_more: Mehr anzeigen
    someone: Jemand
    inbox_type:
      all: Alle
      posts: Beiträge
      invites: Einladungen
      votes: Abstimmungen
  suspended:
    title: Dein Konto wurde gesperrt
    until_time: "Dein Konto wurde bis zum {{ time }} gesperrt."
    forever: Dieser Benutzer wurde für immer gesperrt.
    end: Du erfüllst keine Community-Richtlinie.
    contact_us: Kontaktiere uns
  editor:
    blockquote:
      text: Blockzitat
    bold:
      text: Stark
    chart:
      text: Bestenliste
      flow_chart: Flussdiagramm
      sequence_diagram: Sequenzdiagramm
      class_diagram: Klassen Diagramm
      state_diagram: Zustandsdiagramm
      entity_relationship_diagram: Entitätsbeziehungsdiagramm
      user_defined_diagram: Benutzerdefiniertes Diagramm
      gantt_chart: Gantt-Diagramm
      pie_chart: Kuchendiagramm
    code:
      text: Code Beispiel
      add_code: Code-Beispiel hinzufügen
      form:
        fields:
          code:
            label: Code
            msg:
              empty: Code kann nicht leer sein.
          language:
            label: Sprache
            placeholder: Automatische Erkennung
      btn_cancel: Abbrechen
      btn_confirm: Hinzufügen
    formula:
      text: Formel
      options:
        inline: Inline Formel
        block: Block Formel
    heading:
      text: Überschrift
      options:
        h1: Überschrift 1
        h2: Überschrift 2
        h3: Überschrift 3
        h4: Überschrift 4
        h5: Überschrift 5
        h6: Überschrift 6
    help:
      text: Hilfe
    hr:
      text: Horizontale Richtlinie
    image:
      text: Bild
      add_image: Bild hinzufügen
      tab_image: Bild hochladen
      form_image:
        fields:
          file:
            label: Bilddatei
            btn: Bild auswählen
            msg:
              empty: Datei darf nicht leer sein.
              only_image: Nur Bilddateien sind erlaubt.
              max_size: Die Dateigröße darf 4 MB nicht überschreiten.
          desc:
            label: Beschreibung
      tab_url: Bild URL
      form_url:
        fields:
          url:
            label: Bild URL
            msg:
              empty: Bild-URL darf nicht leer sein.
          name:
            label: Beschreibung
      btn_cancel: Abbrechen
      btn_confirm: Hinzufügen
      uploading: Hochladen
    indent:
      text: Einzug
    outdent:
      text: Ausrücken
    italic:
      text: Hervorhebung
    link:
      text: Hyperlink
      add_link: Hyperlink hinzufügen
      form:
        fields:
          url:
            label: URL
            msg:
              empty: URL darf nicht leer sein.
          name:
            label: Beschreibung
      btn_cancel: Abbrechen
      btn_confirm: Hinzufügen
    ordered_list:
      text: Nummerierte Liste
    unordered_list:
      text: Aufzählungsliste
    table:
      text: Tabelle
      heading: Überschrift
      cell: Zelle
  close_modal:
    title: Ich schließe diesen Beitrag als...
    btn_cancel: Abbrechen
    btn_submit: Senden
    remark:
      empty: Kann nicht leer sein.
    msg:
      empty: Bitte wähle einen Grund aus.
  report_modal:
    flag_title: Ich melde diesen Beitrag als...
    close_title: Ich schließe diesen Beitrag wegen ...
    review_question_title: Frage prüfen
    review_answer_title: Antwort prüfen
    review_comment_title: Kommentar prüfen
    btn_cancel: Abbrechen
    btn_submit: Senden
    remark:
      empty: Kann nicht leer sein.
    msg:
      empty: Bitte wähle einen Grund aus.
      not_a_url: URL hat ein falsches Format.
      url_not_match: URL-Ursprung stimmt nicht mit der aktuellen Website überein.
  tag_modal:
    title: Neuen Tag erstellen
    form:
      fields:
        display_name:
          label: Anzeigename
          msg:
            empty: Anzeigename darf nicht leer sein.
            range: Anzeige des Namens mit bis zu 35 Zeichen.
        slug_name:
          label: URL-Slug
          desc: 'Muss den Zeichensatz "a-z", "0-9", "+ # - " verwenden.'
          msg:
            empty: URL-Slug darf nicht leer sein.
            range: URL-Slug mit bis zu 35 Zeichen.
            character: URL-Slug enthält nicht erlaubten Zeichensatz.
        desc:
          label: Beschreibung
        revision:
          label: Version
        edit_summary:
          label: Zusammenfassung bearbeiten
          placeholder: >-
            Erkläre kurz deine Änderungen (korrigierte Rechtschreibung, korrigierte Grammatik, verbesserte Formatierung)
    btn_cancel: Abbrechen
    btn_submit: Senden
    btn_post: Neuen Tag erstellen
  tag_info:
    created_at: Erstellt
    edited_at: Bearbeitet
    history: Verlauf
    synonyms:
      title: Synonyme
      text: Die folgenden Tags werden neu zugeordnet zu
      empty: Keine Synonyme gefunden.
      btn_add: Synonym hinzufügen
      btn_edit: Bearbeiten
      btn_save: Speichern
    synonyms_text: Die folgenden Tags werden neu zugeordnet zu
    delete:
      title: Diesen Tag löschen
      tip_with_posts: >-
        <p>Wir erlauben das <strong>Löschen von Tags mit Beiträgen</strong> nicht.</p> <p>Bitte entferne dieses Tag zuerst aus den Beiträgen.</p>
      tip_with_synonyms: >-
        <p>Wir erlauben das <strong>Löschen von Tags mit Synonymen</strong> nicht.</p> <p>Bitte entferne zuerst die Synonyme aus diesem Tag.</p>
      tip: Bist du sicher, dass du löschen möchtest?
      close: Schließen
  edit_tag:
    title: Tag bearbeiten
    default_reason: Tag bearbeiten
    default_first_reason: Tag hinzufügen
    btn_save_edits: Änderungen speichern
    btn_cancel: Abbrechen
  dates:
    long_date: DD. MMM
    long_date_with_year: "DD. MMM YYYY"
    long_date_with_time: "DD. MMM YYYY [at] HH:mm"
    now: Gerade eben
    x_seconds_ago: "Vor {{count}}s"
    x_minutes_ago: "Vor {{count}}m"
    x_hours_ago: "Vor {{count}}h"
    hour: Stunde
    day: tag
    hours: Stunden
    days: Tage
  reaction:
    heart: heart
    smile: smile
    frown: frown
    btn_label: add or remove reactions
    undo_emoji: undo {{ emoji }} reaction
    react_emoji: react with {{ emoji }}
    unreact_emoji: unreact with {{ emoji }}
  comment:
    btn_add_comment: Einen Kommentar hinzufügen
    reply_to: Antwort an
    btn_reply: Antwort
    btn_edit: Bearbeiten
    btn_delete: Löschen
    btn_flag: Melden
    btn_save_edits: Änderungen speichern
    btn_cancel: Abbrechen
    show_more: "{{count}} mehr Kommentare"
    tip_question: >-
      Verwende Kommentare, um nach weiteren Informationen zu fragen oder Verbesserungen vorzuschlagen. Vermeide es, Fragen in Kommentaren zu beantworten.
    tip_answer: >-
      Verwende Stellungsnahmen, um anderen Nutzern zu antworten oder sie über Änderungen zu informieren. Wenn du neue Informationen hinzufügst, bearbeite deinen Beitrag, anstatt zu kommentieren.
    tip_vote: Es fügt dem Beitrag etwas Nützliches hinzu
  edit_answer:
    title: Antwort bearbeiten
    default_reason: Antwort bearbeiten
    default_first_reason: Antwort hinzufügen
    form:
      fields:
        revision:
          label: Version
        answer:
          label: Antwort
          feedback:
            characters: der Inhalt muss mindestens 6 Zeichen lang sein.
        edit_summary:
          label: Zusammenfassung bearbeiten
          placeholder: >-
            Erkläre kurz deine Änderungen (korrigierte Rechtschreibung, korrigierte Grammatik, verbesserte Formatierung)
    btn_save_edits: Änderungen speichern
    btn_cancel: Abbrechen
  tags:
    title: Tags
    sort_buttons:
      popular: Beliebt
      name: Name
      newest: Neueste
    button_follow: Folgen
    button_following: Folgend
    tag_label: fragen
    search_placeholder: Nach Tagnamen filtern
    no_desc: Der Tag hat keine Beschreibung.
    more: Mehr
  ask:
    title: Frage stellen
    edit_title: Frage bearbeiten
    default_reason: Frage bearbeiten
    default_first_reason: Frage stellen
    similar_questions: Ähnliche Fragen
    form:
      fields:
        revision:
          label: Version
        title:
          label: Titel
          placeholder: Sei spezifisch und stelle dir vor, du stelle eine Frage an eine andere Person
          msg:
            empty: Der Titel darf nicht leer sein.
            range: Titel bis zu 150 Zeichen
        body:
          label: Körper
          msg:
            empty: Körper darf nicht leer sein.
        tags:
          label: Stichworte
          msg:
            empty: Tags dürfen nicht leer sein.
        answer:
          label: Antwort
          msg:
            empty: Antwort darf nicht leer sein.
        edit_summary:
          label: Zusammenfassung bearbeiten
          placeholder: >-
            Erkläre kurz deine Änderungen (korrigierte Rechtschreibung, korrigierte Grammatik, verbesserte Formatierung)
    btn_post_question: Poste deine Frage
    btn_save_edits: Änderungen speichern
    answer_question: Eigene Frage beantworten
    post_question&answer: Poste deine Frage und Antwort
  tag_selector:
    add_btn: Schlagwort hinzufügen
    create_btn: Neuen Tag erstellen
    search_tag: Tag suchen
    hint: "Beschreibe, worum es in deiner Frage geht, mindestens ein Tag ist erforderlich."
    no_result: Keine Tags gefunden
    tag_required_text: Benötigter Tag (mindestens eins)
  header:
    nav:
      question: Fragen
      tag: Schlagwörter
      user: Benutzer
      profile: Profil
      setting: Einstellungen
      logout: Ausloggen
      admin: Administrator
      review: Überprüfung
      bookmark: Lesezeichen
      moderation: Moderation
    search:
      placeholder: Suchen
  footer:
    build_on: >-
      Betrieben von <1> Apache Answer </1>- die Open-Source-Software, die Q&A-Communities betreibt.<br />Made with love © {{cc}}.
  upload_img:
    name: Ändern
    loading: wird geladen...
  pic_auth_code:
    title: Captcha
    placeholder: Gib den Text oben ein
    msg:
      empty: Captcha darf nicht leer sein.
  inactive:
    first: >-
      Du bist fast fertig! Wir haben eine Aktivierungsmail an <bold>{{mail}}</bold> geschickt. Bitte folge den Anweisungen in der Mail, um dein Konto zu aktivieren.
    info: "Wenn sie nicht ankommt, überprüfe deinen Spam-Ordner."
    another: >-
      Wir haben dir eine weitere Aktivierungs-E-Mail an <bold>{{mail}}</bold> geschickt. Es kann ein paar Minuten dauern, bis sie ankommt; überprüfe daher deinen Spam-Ordner.
    btn_name: Aktivierungs Mail erneut senden
    change_btn_name: E-Mail ändern
    msg:
      empty: Kann nicht leer sein.
    resend_email:
      url_label: Bist du sicher, dass du die Aktivierungs-E-Mail erneut senden willst?
      url_text: Du kannst auch den Aktivierungslink oben an den Nutzer weitergeben.
  login:
    login_to_continue: Anmelden, um fortzufahren
    info_sign: Du verfügst noch nicht über ein Konto? Registrieren
    info_login: Du hast bereits ein Konto? <1>Anmelden</1>
    agreements: Wenn du dich registrierst, stimmst du der <1>Datenschutzrichtlinie</1> und den <3>Nutzungsbedingungen</3> zu.
    forgot_pass: Passwort vergessen?
    name:
      label: Name
      msg:
        empty: Der Name darf nicht leer sein.
        range: Length of name should between 4 to 30 characters.
        character: 'Must use the character set "a-z", "A-Z", "0-9", " - . _"'
    email:
      label: E-Mail
      msg:
        empty: E-Mail-Feld darf nicht leer sein.
    password:
      label: Passwort
      msg:
        empty: Passwort-Feld darf nicht leer sein.
        different: Die beiden eingegebenen Passwörter stimmen nicht überein
  account_forgot:
    page_title: Dein Passwort vergessen
    btn_name: Schicke mir eine E-Mail zur Wiederherstellung
    send_success: >-
      Wenn ein Konto mit <strong>{{mail}}</strong> übereinstimmt, solltest du in Kürze eine E-Mail mit Anweisungen erhalten, wie du dein Passwort zurücksetzen kannst.
    email:
      label: E-Mail
      msg:
        empty: E-Mail darf nicht leer sein.
  change_email:
    btn_cancel: Stornieren
    btn_update: E-Mail Adresse aktualisieren
    send_success: >-
      Wenn ein Konto mit <strong>{{mail}}</strong> übereinstimmt, solltest du in Kürze eine E-Mail mit Anweisungen erhalten, wie du dein Passwort zurücksetzen kannst.
    email:
      label: Neue E-Mail
      msg:
        empty: E-Mail darf nicht leer sein.
  oauth:
    connect: Mit {{ auth_name }} verbinden
    remove: '{{ auth_name }} entfernen'
  oauth_bind_email:
    subtitle: Wiederherstellungs-E-Mail zu deinem Konto hinzufügen.
    btn_update: E-Mail aktualisieren
    email:
      label: E-Mail
      msg:
        empty: E-Mail darf nicht leer sein.
    modal_title: E-Mail existiert bereits.
    modal_content: Diese E-Mail ist bereits registriert. Bist du sicher, dass du dich mit dem bestehenden Konto verbinden möchtest?
    modal_cancel: E-Mail ändern
    modal_confirm: Mit dem bestehenden Konto verbinden
  password_reset:
    page_title: Passwort zurücksetzen
    btn_name: Setze mein Passwort zurück
    reset_success: >-
      Du hast dein Passwort erfolgreich geändert; du wirst zur Anmeldeseite weitergeleitet.
    link_invalid: >-
      Dieser Link zum Zurücksetzen des Passworts ist leider nicht mehr gültig. Vielleicht ist dein Passwort bereits zurückgesetzt?
    to_login: Weiter zur Anmeldeseite
    password:
      label: Passwort
      msg:
        empty: Passwort kann nicht leer sein.
        length: Die Länge muss zwischen 8 und 32 liegen
        different: Die auf beiden Seiten eingegebenen Passwörter sind inkonsistent
    password_confirm:
      label: Neues Passwort bestätigen
  settings:
    page_title: Einstellungen
    goto_modify: Zum Ändern
    nav:
      profile: Profil
      notification: Benachrichtigungen
      account: Konto
      interface: Benutzeroberfläche
    profile:
      heading: Profil
      btn_name: Speichern
      display_name:
        label: Anzeigename
        msg: Anzeigename darf nicht leer sein.
        msg_range: Anzeigename bis zu 30 Zeichen.
      username:
        label: Nutzername
        caption: Leute können dich als "@Benutzername" erwähnen.
        msg: Benutzername darf nicht leer sein.
        msg_range: Benutzername bis zu 30 Zeichen.
        character: 'Muss den Zeichensatz "a-z", "0-9", " - . _" verwenden'
      avatar:
        label: Profilbild
        gravatar: Gravatar
        gravatar_text: Du kannst das Bild ändern auf
        custom: Benutzerdefiniert
        custom_text: Du kannst dein Bild hochladen.
        default: System
        msg: Bitte lade einen Avatar hoch
      bio:
        label: Über mich
      website:
        label: Webseite
        placeholder: "https://example.com"
        msg: Website falsches Format
      location:
        label: Standort
        placeholder: "Stadt, Land"
    notification:
      heading: E-Mail-Benachrichtigungen
      turn_on: Aktivieren
      inbox:
        label: Posteingangsbenachrichtigungen
        description: Antworten auf deine Fragen, Kommentare, Einladungen und mehr.
      all_new_question:
        label: Alle neuen Fragen
        description: Lass dich über alle neuen Fragen benachrichtigen. Bis zu 50 Fragen pro Woche.
      all_new_question_for_following_tags:
        label: Alle neuen Fragen für folgende Tags
        description: Lass dich über neue Fragen zu folgenden Tags benachrichtigen.
    account:
      heading: Konto
      change_email_btn: E-Mail ändern
      change_pass_btn: Passwort ändern
      change_email_info: >-
        Wir haben eine E-Mail an diese Adresse geschickt. Bitte befolge die Anweisungen zur Bestätigung.
      email:
        label: E-Mail
      new_email:
        label: Neue E-Mail
        msg: Neue E-Mail darf nicht leer sein.
      pass:
        label: Aktuelles Passwort
        msg: Passwort kann nicht leer sein.
      password_title: Passwort
      current_pass:
        label: Aktuelles Passwort
        msg:
          empty: Das aktuelle Passwort darf nicht leer sein.
          length: Die Länge muss zwischen 8 und 32 liegen.
          different: Die beiden eingegebenen Passwörter stimmen nicht überein.
      new_pass:
        label: Neues Passwort
      pass_confirm:
        label: Neues Passwort bestätigen
    interface:
      heading: Benutzeroberfläche
      lang:
        label: Sprache der Benutzeroberfläche
        text: Sprache der Benutzeroberfläche. Sie ändert sich, wenn du die Seite aktualisierst.
    my_logins:
      title: Meine Anmeldungen
      label: Melde dich mit diesen Konten an oder registriere dich auf dieser Seite.
      modal_title: Login entfernen
      modal_content: Bist du sicher, dass du dieses Login aus deinem Konto entfernen möchtest?
      modal_confirm_btn: Entfernen
      remove_success: Erfolgreich entfernt
  toast:
    update: Aktualisierung erfolgreich
    update_password: Das Kennwort wurde erfolgreich geändert.
    flag_success: Danke fürs Markieren.
    forbidden_operate_self: Verboten, an sich selbst zu operieren
    review: Deine Überarbeitung wird nach der Überprüfung angezeigt.
    sent_success: Erfolgreich gesendet
  related_question:
    title: Verwandte Fragen
    answers: antworten
  invite_to_answer:
    title: Frage jemanden
    desc: Lade Leute ein, von denen du glaubst, dass sie die Antwort wissen könnten.
    invite: Zur Antwort einladen
    add: Personen hinzufügen
    search: Personen suchen
  question_detail:
    action: Aktion
    Asked: Gefragt
    asked: gefragt
    update: Geändert
    edit: bearbeitet
    commented: kommentiert
    Views: Gesehen
    Follow: Folgen
    Following: Folgend
    follow_tip: Folge dieser Frage, um Benachrichtigungen zu erhalten
    answered: beantwortet
    closed_in: Abgeschlossen in
    show_exist: Bestehende Frage anzeigen.
    useful: Nützlich
    question_useful: Es ist nützlich und klar
    question_un_useful: Es ist unklar oder nicht nützlich
    question_bookmark: Lesezeichen für diese Frage
    answer_useful: Es ist nützlich
    answer_un_useful: Es ist nicht nützlich
    answers:
      title: Antworten
      score: Punkte
      newest: Neueste
      oldest: Älteste
      btn_accept: Akzeptieren
      btn_accepted: Akzeptiert
    write_answer:
      title: Deine Antwort
      edit_answer: Meine existierende Antwort bearbeiten
      btn_name: Poste deine Antwort
      add_another_answer: Weitere Antwort hinzufügen
      confirm_title: Antworten fortsetzen
      continue: Weitermachen
      confirm_info: >-
        <p>Bist du sicher, dass du eine weitere Antwort hinzufügen willst?</p><p>Du könntest stattdessen den Bearbeiten-Link verwenden, um deine existierende Antwort zu verfeinern und zu verbessern.</p>
      empty: Antwort darf nicht leer sein.
      characters: der Inhalt muss mindestens 6 Zeichen lang sein.
      tips:
        header_1: Danke für deine Antwort
        li1_1: Bitte stelle sicher, dass du <strong>die Frage beantwortest</strong>. Gib Details an und erzähle von deiner Recherche.
        li1_2: Untermauere alle Aussagen, die du erstellst, mit Referenzen oder persönlichen Erfahrungen.
        header_2: Aber <strong>vermeide</strong>...
        li2_1: Bitte um Hilfe, um Klarstellung oder um Antwort auf andere Antworten.
    reopen:
      confirm_btn: Wieder öffnen
      title: Diesen Beitrag erneut öffnen
      content: Bist du sicher, dass du wieder öffnen willst?
    list:
      confirm_btn: Liste
      title: Diesen Beitrag auflisten
      content: Are you sure you want to list?
    unlist:
      confirm_btn: Unlist
      title: Unlist this post
      content: Are you sure you want to unlist?
    pin:
      title: Diesen Beitrag anpinnen
      content: Bist du sicher, dass du den Beitrag global anheften möchtest? Dieser Beitrag wird in allen Beitragslisten ganz oben erscheinen.
      confirm_btn: Anheften
  delete:
    title: Diesen Beitrag löschen
    question: >-
      Wir raten davon ab, <strong>Fragen mit Antworten zu löschen</strong>, weil dadurch zukünftigen Lesern dieses Wissen vorenthalten wird.</p><p>Wiederholtes Löschen von beantworteten Fragen kann dazu führen, dass dein Konto für Fragen gesperrt wird. Bist du sicher, dass du löschen möchtest?
    answer_accepted: >-
      <p>Wir empfehlen nicht, <strong>akzeptierte Antworten zu löschen</strong>, denn dadurch wird zukünftigen Lesern dieses Wissen vorenthalten. </p> Das wiederholte Löschen von akzeptierten Antworten kann dazu führen, dass dein Konto für die Beantwortung gesperrt wird. Bist du sicher, dass du löschen möchtest?
    other: Bist du sicher, dass du löschen möchtest?
    tip_answer_deleted: Diese Antwort wurde gelöscht
    undelete_title: Diesen Beitrag wiederherstellen
    undelete_desc: Bist du sicher, dass du die Löschung umkehren willst?
  btns:
    confirm: Bestätigen
    cancel: Abbrechen
    edit: Bearbeiten
    save: Speichern
    delete: Löschen
    undelete: Wiederherstellen
    list: List
    unlist: Unlist
    unlisted: Unlisted
    login: Einloggen
    signup: Registrieren
    logout: Ausloggen
    verify: Überprüfen
    add_question: Frage stellen
    approve: Genehmigen
    reject: Ablehnen
    skip: Überspringen
    discard_draft: Entwurf verwerfen
    pinned: Angeheftet
    all: Alle
    question: Frage
    answer: Antwort
    comment: Kommentar
    refresh: Aktualisieren
    resend: Erneut senden
    deactivate: Deaktivieren
    active: Aktiv
    suspend: Sperren
    unsuspend: Entsperren
    close: Schließen
    reopen: Wieder öffnen
    ok: OK
    light: Hell
    dark: Dunkel
    system_setting: System-Einstellung
    default: Standard
    reset: Zurücksetzen
    tag: Tag
    post_lowercase: post
    filter: Filter
    ignore: Ignore
    submit: Submit
    normal: Normal
    closed: Closed
    deleted: Deleted
    pending: Pending
    more: More
  search:
    title: Suchergebnisse
    keywords: Schlüsselwörter
    options: Optionen
    follow: Folgen
    following: Folgend
    counts: "{{count}} Ergebnisse"
    more: Mehr
    sort_btns:
      relevance: Relevanz
      newest: Neueste
      active: Aktiv
      score: Punktzahl
      more: Mehr
    tips:
      title: Erweiterte Suchtipps
      tag: "<1>[tag]</1> Suche mit einem Tag"
      user: "<1>user:username</1> Suche nach Autor"
      answer: "<1>Antworten:0</1> unbeantwortete Fragen"
      score: "<1>score:3</1> Beiträge mit einer 3+ Punktzahl"
      question: "<1>is:question</1> Suchfragen"
      is_answer: "<1>ist:answer</1> Suchantworten"
    empty: Wir konnten nichts finden. <br /> Versuche es mit anderen oder weniger spezifischen Keywords.
  share:
    name: Teilen
    copy: Link kopieren
    via: Beitrag teilen über...
    copied: Kopiert
    facebook: Auf Facebook teilen
    twitter: Auf Twitter teilen
  cannot_vote_for_self: Du kannst nicht für deinen eigenen Beitrag stimmen.
  modal_confirm:
    title: Fehler...
  account_result:
    success: Dein neues Konto ist bestätigt; du wirst zur Startseite weitergeleitet.
    link: Weiter zur Startseite
    invalid: >-
      Entschuldige, dieser Link zur Aktivierung des Benutzerkontos ist nicht länger gültig. Ist Dein Konto schon aktiviert?
    confirm_new_email: Deine E-Mail wurde aktualisiert.
    confirm_new_email_invalid: >-
      Dieser Bestätigungslink ist leider nicht mehr gültig. Vielleicht wurde deine E-Mail-Adresse bereits geändert?
  unsubscribe:
    page_title: Abonnement entfernen
    success_title: Erfolgreich vom Abo abgemeldet
    success_desc: Du wurdest erfolgreich aus der Abonnentenliste gestrichen und wirst keine weiteren E-Mails von uns erhalten.
    link: Einstellungen ändern
  question:
    following_tags: Folgende Tags
    edit: Bearbeiten
    save: Speichern
    follow_tag_tip: Folge den Tags, um deine Liste mit Fragen zu erstellen.
    hot_questions: Angesagte Fragen
    all_questions: Alle Fragen
    x_questions: "{{ count }} Fragen"
    x_answers: "{{ count }} Antworten"
    questions: Fragen
    answers: Antworten
    newest: Neueste
    active: Aktiv
    frequent: Häufig
    score: Punktzahl
    unanswered: Unbeantwortet
    modified: geändert
    answered: beantwortet
    asked: gefragt
    closed: schließen
    follow_a_tag: Einem Tag folgen
    more: Mehr
  personal:
    overview: Übersicht
    answers: Antworten
    answer: antwort
    questions: Fragen
    question: frage
    bookmarks: Lesezeichen
    reputation: Ansehen
    comments: Kommentare
    votes: Stimmen
    newest: Neueste
    score: Punktzahl
    edit_profile: Profil bearbeiten
    visited_x_days: "{{ count }} Tage besucht"
    viewed: Gesehen
    joined: Beigetreten
    last_login: Gesehen
    about_me: Über mich
    about_me_empty: "// Hallo Welt !"
    top_answers: Top-Antworten
    top_questions: Top-Fragen
    stats: Statistiken
    list_empty: Keine Beiträge gefunden.<br />Vielleicht möchtest du einen anderen Reiter auswählen?
    accepted: Akzeptiert
    answered: antwortete
    asked: gefragt
    downvoted: negativ bewertet
    mod_short: MOD
    mod_long: Moderatoren
    x_reputation: ansehen
    x_votes: Stimmen erhalten
    x_answers: Antworten
    x_questions: Fragen
  install:
    title: Installation
    next: Nächste
    done: Erledigt
    config_yaml_error: Die Datei config.yaml kann nicht erstellt werden.
    lang:
      label: Bitte wähle eine Sprache
    db_type:
      label: Datenbank-Engine
    db_username:
      label: Nutzername
      placeholder: wurzel
      msg: Benutzername darf nicht leer sein.
    db_password:
      label: Passwort
      placeholder: wurzel
      msg: Passwort kann nicht leer sein.
    db_host:
      label: Datenbank-Host
      placeholder: "db:3306"
      msg: Datenbank-Host darf nicht leer sein.
    db_name:
      label: Datenbankname
      placeholder: answer
      msg: Der Datenbankname darf nicht leer sein.
    db_file:
      label: Datenbank-Datei
      placeholder: /data/answer.Weder noch
      msg: Datenbankdatei kann nicht leer sein.
    config_yaml:
      title: config.yaml erstellen
      label: Die erstellte config.yaml-Datei.
      desc: >-
        Du kannst die Datei <1>config.yaml</1> manuell im Verzeichnis <1>/var/wwww/xxx/</1> erstellen und den folgenden Text dort einfügen.
      info: Nachdem du das getan hast, klickst du auf die Schaltfläche "Weiter".
    site_information: Standortinformationen
    admin_account: Administratorkonto
    site_name:
      label: Seitenname
      msg: Standortname darf nicht leer sein.
      msg_max_length: Der Name der Website darf maximal 30 Zeichen lang sein.
    site_url:
      label: Seiten-URL
      text: Die Adresse deiner Website.
      msg:
        empty: Die Website-URL darf nicht leer sein.
        incorrect: Falsches Format der Website-URL.
        max_length: Die URL der Website darf maximal 512 Zeichen lang sein.
    contact_email:
      label: Kontakt E-Mail
      text: E-Mail-Adresse des Hauptkontakts, der für diese Website verantwortlich ist.
      msg:
        empty: Kontakt-E-Mail kann nicht leer sein.
        incorrect: Falsches Format der Kontakt-E-Mail.
    login_required:
      label: Privat
      switch: Anmeldung erforderlich
      text: Nur eingeloggte Benutzer können auf diese Community zugreifen.
    admin_name:
      label: Name
      msg: Der Name darf nicht leer sein.
      character: 'Muss den Zeichensatz "a-z", "0-9", " - . _" verwenden'
      msg_max_length: Name darf maximal 30 Zeichen lang sein.
    admin_password:
      label: Passwort
      text: >-
        Du brauchst dieses Passwort, um dich einzuloggen. Bitte bewahre es an einem sicheren Ort auf.
      msg: Passwort kann nicht leer sein.
      msg_min_length: Passwort muss mindestens 8 Zeichen lang sein.
      msg_max_length: Das Passwort darf maximal 32 Zeichen lang sein.
    admin_email:
      label: E-Mail
      text: Du brauchst diese E-Mail, um dich einzuloggen.
      msg:
        empty: E-Mail darf nicht leer sein.
        incorrect: E-Mail falsches Format.
<<<<<<< HEAD
    ready_title: Dein site ist fertig!
=======
    ready_title: Your site is ready
>>>>>>> 8a5956fb
    ready_desc: >-
      Wenn du noch mehr Einstellungen ändern möchtest, besuche den <1>Admin-Bereich</1>; du findest ihn im Seitenmenü.
    good_luck: "Viel Spaß und viel Glück!"
    warn_title: Warnung
    warn_desc: >-
      Die Datei <1>config.yaml</1> existiert bereits. Wenn du einen der Konfigurationspunkte in dieser Datei zurücksetzen musst, lösche sie bitte zuerst.
    install_now: Du kannst versuchen, <1>jetzt zu installieren</1>.
    installed: Bereits installiert
    installed_desc: >-
      Du scheinst es bereits installiert zu haben. Um neu zu installieren, lösche bitte zuerst deine alten Datenbanktabellen.
    db_failed: Datenbankverbindung fehlgeschlagen
    db_failed_desc: >-
      Das bedeutet entweder, dass die Datenbankinformationen in deiner <1>config.yaml</1> Datei falsch sind oder dass der Kontakt zum Datenbankserver nicht hergestellt werden konnte. Das könnte bedeuten, dass der Datenbankserver deines Hosts ausgefallen ist.
  counts:
    views: Ansichten
    votes: Stimmen
    answers: Antworten
    accepted: Akzeptiert
  page_error:
    http_error: HTTP Fehler {{ code }}
    desc_403: Du hast keine Berechtigung, auf diese Seite zuzugreifen.
    desc_404: Leider existiert diese Seite nicht.
    desc_50X: Der Server ist auf einen Fehler gestoßen und konnte deine Anfrage nicht vollständig abschließen.
    back_home: Zurück zur Startseite
  page_maintenance:
    desc: "Wir werden gewartet, wir sind bald wieder da."
  nav_menus:
    dashboard: Dashboard
    contents: Inhalt
    questions: Fragen
    answers: Antworten
    users: Benutzer
    flags: Meldungen
    settings: Einstellungen
    general: Allgemein
    interface: Benutzeroberfläche
    smtp: SMTP
    branding: Branding
    legal: Rechtliches
    write: Schreiben
    tos: Nutzungsbedingungen
    privacy: Privatsphäre
    seo: SEO
    customize: Anpassen
    themes: Themen
    css_html: CSS/HTML
    login: Anmeldung
    privileges: Berechtigungen
    plugins: Plugins
    installed_plugins: Installierte Plugins
  website_welcome: Willkommen auf {{site_name}}
  user_center:
    login: Anmelden
    qrcode_login_tip: Bitte verwende {{ agentName }}, um den QR-Code zu scannen und dich einzuloggen.
    login_failed_email_tip: Anmeldung ist fehlgeschlagen. Bitte erlaube dieser App, auf deine E-Mail-Informationen zuzugreifen, bevor du es erneut versuchst.
  admin:
    admin_header:
      title: Administrator
    dashboard:
      title: Dashboard
<<<<<<< HEAD
      welcome: Willkommen beim Admin!
=======
      welcome: Welcome to Admin!
>>>>>>> 8a5956fb
      site_statistics: Website-Statistiken
      questions: "Fragen:"
      answers: "Antworten:"
      comments: "Kommentare:"
      votes: "Stimmen:"
      users: "Nutzer:"
      flags: "Meldungen:"
      reviews: "Reviews:"
      site_health: Site health
      version: "Version:"
      https: "HTTPS:"
      upload_folder: "Hochladeverzeichnis:"
      run_mode: "Betriebsmodus:"
      private: Privat
      public: Öffentlich
      smtp: "SMTP:"
      timezone: "Zeitzone:"
      system_info: System info
      go_version: "Go Version:"
      database: "Datenbank:"
      database_size: "Datenbankgröße:"
      storage_used: "Verwendeter Speicher:"
      uptime: "Betriebszeit:"
      links: Links
      plugins: Plugins
      github: GitHub
      blog: Blog
      contact: Kontakt
      forum: Forum
      documents: Dokumentation
      feedback: Rückmeldung
      support: Unterstützung
      review: Überprüfung
      config: Konfig
      update_to: Aktualisieren zu
      latest: Aktuell
      check_failed: Prüfung fehlgeschlagen
      "yes": "Ja"
      "no": "Nein"
      not_allowed: Nicht erlaubt
      allowed: Erlaubt
      enabled: Aktiviert
      disabled: Deaktiviert
      writable: Schreibbar
      not_writable: Nicht schreibbar
    flags:
      title: Meldungen
      pending: Ausstehend
      completed: Abgeschlossen
      flagged: Gekennzeichnet
      flagged_type: '{{ type }} gemeldet'
      created: Erstellt
      action: Aktion
      review: Überprüfung
    user_role_modal:
      title: Benutzerrolle ändern zu...
      btn_cancel: Abbrechen
      btn_submit: Senden
    new_password_modal:
      title: Neues Passwort festlegen
      form:
        fields:
          password:
            label: Passwort
            text: Der Nutzer wird abgemeldet und muss sich erneut anmelden.
            msg: Das Passwort muss mindestens 8-32 Zeichen lang sein.
      btn_cancel: Abbrechen
      btn_submit: Senden
    edit_profile_modal:
      title: Edit profile
      form:
        fields:
          username:
            label: Username
            msg_range: Username up to 30 characters.
          email:
            label: Email
            msg_invalid: Invalid Email Address.
      edit_success: Edited successfully
      btn_cancel: Cancel
      btn_submit: Submit
    user_modal:
      title: Neuen Benutzer hinzufügen
      form:
        fields:
          users:
            label: Masse Benutzer hinzufügen
            placeholder: "John Smith, john@example.com, BUSYopr2\nAlice, alice@example.com, fpDntV8q"
            text: Trenne "Name, E-Mail, Passwort" mit Kommas. Ein Benutzer pro Zeile.
            msg: "Bitte gib die E-Mail des Nutzers ein, eine pro Zeile."
          display_name:
            label: Anzeigename
            msg: Der Anzeigename muss zwischen 4 und 30 Zeichen lang sein.
          email:
            label: E-Mail
            msg: Die E-Mail ist nicht gültig.
          password:
            label: Passwort
            msg: Das Passwort muss mindestens 8-32 Zeichen lang sein.
      btn_cancel: Abbrechen
      btn_submit: Senden
    users:
      title: Benutzer
      name: Name
      email: E-Mail
      reputation: Ansehen
      created_at: Erstellt
      delete_at: Löschzeit
      suspend_at: Sperrzeit
      status: Status
      role: Rolle
      action: Aktion
      change: Ändern
      all: Alle
      staff: Teammitglieder
      more: Mehr
      inactive: Inaktiv
      suspended: Gesperrt
      deleted: Gelöscht
      normal: Normal
      Moderator: Moderation
      Admin: Administrator
      User: Benutzer
      filter:
        placeholder: "Nach Namen, user:id filtern"
      set_new_password: Neues Passwort festlegen
      edit_profile: Edit profile
      change_status: Status ändern
      change_role: Rolle wechseln
      show_logs: Protokolle anzeigen
      add_user: Benutzer hinzufügen
      deactivate_user:
        title: Benutzer deaktivieren
        content: Ein inaktiver Nutzer muss seine E-Mail erneut bestätigen.
      delete_user:
        title: Diesen Benutzer löschen
        content: Bist du sicher, dass du diesen Benutzer löschen willst? Das ist dauerhaft!
        remove: Ihren Inhalt entfernen
        label: Alle Fragen, Antworten, Kommentare, etc. entfernen
        text: Aktiviere diese Option nicht, wenn du nur das Benutzerkonto löschen möchtest.
      suspend_user:
        title: Diesen Benutzer sperren
        content: Ein gesperrter Benutzer kann sich nicht einloggen.
    questions:
      page_title: Fragen
      unlisted: Unlisted
      post: Beitrag
      votes: Stimmen
      answers: Antworten
      created: Erstellt
      status: Status
      action: Aktion
      change: Ändern
      pending: Pending
      filter:
        placeholder: "Filtern nach Titel, Frage:Id"
    answers:
      page_title: Antworten
      post: Beitrag
      votes: Stimmen
      created: Erstellt
      status: Status
      action: Aktion
      change: Ändern
      filter:
        placeholder: "Filtern nach Titel, Antwort: id"
    general:
      page_title: Allgemein
      name:
        label: Seitenname
        msg: Der Site-Name darf nicht leer sein.
        text: "Der Name dieser Website, wie er im Titel-Tag verwendet wird."
      site_url:
        label: Seiten-URL
        msg: Die Website-Url darf nicht leer sein.
        validate: Bitte gib eine gültige URL ein.
        text: Die Adresse deiner Website.
      short_desc:
        label: Kurze Seitenbeschreibung
        msg: Die kurze Website-Beschreibung darf nicht leer sein.
        text: "Kurze Beschreibung, wie im Titel-Tag auf der Homepage verwendet."
      desc:
        label: Seitenbeschreibung
        msg: Die Websitebeschreibung darf nicht leer sein.
        text: "Beschreibe diese Seite in einem Satz, wie er im Meta Description Tag verwendet wird."
      contact_email:
        label: Kontakt E-Mail
        msg: Kontakt-E-Mail darf nicht leer sein.
        validate: Kontakt-E-Mail ist ungültig.
        text: E-Mail-Adresse des Hauptkontakts, der für diese Website verantwortlich ist.
      check_update:
        label: Software updates
        text: Automatically check for updates
    interface:
      page_title: Benutzeroberfläche
      language:
        label: Interface Sprache
        msg: Sprache der Benutzeroberfläche darf nicht leer sein.
        text: Sprache der Benutzeroberfläche. Sie ändert sich, wenn du die Seite aktualisierst.
      time_zone:
        label: Zeitzone
        msg: Die Zeitzone darf nicht leer sein.
        text: Wähle eine Stadt in der gleichen Zeitzone wie du.
    smtp:
      page_title: SMTP
      from_email:
        label: Von E-Mail
        msg: Von E-Mail darf nicht leer sein.
        text: Die E-Mail-Adresse, von der E-Mails gesendet werden.
      from_name:
        label: Von Name
        msg: Absendername darf nicht leer sein.
        text: Der Name, von dem E-Mails gesendet werden.
      smtp_host:
        label: SMTP-Host
        msg: Der SMTP-Host darf nicht leer sein.
        text: Dein Mailserver.
      encryption:
        label: Verschlüsselung
        msg: Verschlüsselung darf nicht leer sein.
        text: Für die meisten Server ist SSL die empfohlene Option.
        ssl: SSL
        tls: TLS
        none: Keine
      smtp_port:
        label: SMTP-Port
        msg: SMTP-Port muss Nummer 1 ~ 65535 sein.
        text: Der Port zu deinem Mailserver.
      smtp_username:
        label: SMTP-Benutzername
        msg: Der SMTP-Benutzername darf nicht leer sein.
      smtp_password:
        label: SMTP-Kennwort
        msg: Das SMTP-Passwort darf nicht leer sein.
      test_email_recipient:
        label: Test-E-Mail-Empfänger
        text: Gib die E-Mail-Adresse an, an die Testsendungen gesendet werden sollen.
        msg: Test-E-Mail-Empfänger ist ungültig
      smtp_authentication:
        label: Authentifizierung aktivieren
        title: SMTP-Authentifizierung
        msg: Die SMTP-Authentifizierung darf nicht leer sein.
        "yes": "Ja"
        "no": "Nein"
    branding:
      page_title: Branding
      logo:
        label: Logo
        msg: Logo darf nicht leer sein.
        text: Das Logobild oben links auf deiner Website. Verwende ein breites rechteckiges Bild mit einer Höhe von 56 und einem Seitenverhältnis von mehr als 3:1. Wenn du es leer lässt, wird der Text des Website-Titels angezeigt.
      mobile_logo:
        label: Mobiles Logo
        text: Das Logo wird auf der mobilen Version deiner Website verwendet. Verwende ein breites rechteckiges Bild mit einer Höhe von 56. Wenn du nichts angibst, wird das Bild aus der Einstellung "Logo" verwendet.
      square_icon:
        label: Quadratisches Symbol
        msg: Quadratisches Symbol darf nicht leer sein.
        text: Bild, das als Basis für Metadatensymbole verwendet wird. Sollte idealerweise größer als 512x512 sein.
      favicon:
        label: Favicon
        text: Ein Favicon für deine Website. Um korrekt über ein CDN zu funktionieren, muss es ein png sein. Es wird auf 32x32 verkleinert. Wenn du es leer lässt, wird das "quadratische Symbol" verwendet.
    legal:
      page_title: Rechtliches
      terms_of_service:
        label: Nutzungsbedingungen
        text: "Du kannst hier Inhalte zu den Nutzungsbedingungen hinzufügen. Wenn du bereits ein Dokument hast, das anderswo gehostet wird, gib hier die vollständige URL an."
      privacy_policy:
        label: Datenschutzbestimmungen
        text: "Du kannst hier Inhalte zur Datenschutzerklärung hinzufügen. Wenn du bereits ein Dokument hast, das anderswo gehostet wird, gib hier die vollständige URL an."
    write:
      page_title: Schreiben
      restrict_answer:
        title: Antwort einschränken
        label: Jeder Benutzer kann für jede Frage nur eine Antwort schreiben
        text: "Sie können den Bearbeiten-Link verwenden, um ihre bestehende Antwort zu verfeinern und zu verbessern."
      recommend_tags:
        label: Empfohlene Tags
        text: "Bitte gib den Tag-Slug oben ein, ein Tag pro Zeile."
      required_tag:
        title: Erforderlicher Tag
        label: Setze den Empfehlungs-Tag wie gewünscht
        text: "Jede neue Frage muss mindestens ein Empfehlungs-Tag haben."
      reserved_tags:
        label: Reservierte Tags
        text: "Reservierte Tags können nur vom Moderator zu einem Beitrag hinzugefügt werden."
    seo:
      page_title: SEO
      permalink:
        label: Dauerlink
        text: Benutzerdefinierte URL-Strukturen können die Benutzerfreundlichkeit und die Vorwärtskompatibilität deiner Links verbessern.
      robots:
        label: robots.txt
        text: Dadurch werden alle zugehörigen Site-Einstellungen dauerhaft überschrieben.
    themes:
      page_title: Themen
      themes:
        label: Themen
        text: Wähle ein bestehendes Thema aus.
      color_scheme:
        label: Farbschema
      navbar_style:
        label: Stil der Navigationsleiste
      primary_color:
        label: Primäre Farbe
        text: Ändere die Farben, die von deinen Themes verwendet werden
    css_and_html:
      page_title: CSS und HTML
      custom_css:
        label: Benutzerdefinierte CSS
        text: >

      head:
        label: Kopf
        text: >

      header:
        label: Header
        text: >

      footer:
        label: Fusszeile
        text: Dies wird vor </body> eingefügt.
      sidebar:
        label: Seitenleiste
        text: Dies wird in die Seitenleiste eingefügt.
    login:
      page_title: Anmeldung
      membership:
        title: Mitgliedschaft
        label: Neuregistrierungen zulassen
        text: Schalte sie ab, um zu verhindern, dass jemand ein neues Konto erstellt.
      email_registration:
        title: E-Mail Registrierung
        label: E-Mail-Registrierung zulassen
        text: Abschalten, um zu verhindern, dass jemand ein neues Konto per E-Mail erstellt.
      allowed_email_domains:
        title: Zugelassene E-Mail-Domänen
        text: E-Mail-Domänen, bei denen die Nutzer Konten registrieren müssen. Eine Domäne pro Zeile. Wird ignoriert, wenn leer.
      private:
        title: Privatgelände
        label: Anmeldung erforderlich
        text: Nur angemeldete Benutzer können auf diese Community zugreifen.
      password_login:
        title: Passwort-Login
        label: E-Mail-und Passwort-Login erlauben
        text: "WARNUNG: Wenn du diese Option abschaltest, kannst du dich möglicherweise nicht mehr anmelden, wenn du zuvor keine andere Anmeldemethode konfiguriert hast."
    installed_plugins:
      title: Installierte Plugins
<<<<<<< HEAD
      plugin_link: Plugins erweitern und ergänzen die Funktionalität. Du kannst Plugins im <1>Plugin Repository</1> finden.
=======
      plugin_link: Plugins extend and expand the functionality. You may find plugins in the <1>Plugin Repository</1>.
>>>>>>> 8a5956fb
      filter:
        all: Alle
        active: Aktiv
        inactive: Inaktiv
        outdated: Veraltet
      plugins:
        label: Erweiterungen
        text: Wähle ein bestehendes Plugin aus.
      name: Name
      version: Version
      status: Status
      action: Aktion
      deactivate: Deaktivieren
      activate: Aktivieren
      settings: Einstellungen
    settings_users:
      title: Benutzer
      avatar:
        label: Standard-Avatar
        text: Für Benutzer ohne einen eigenen Avatar.
      gravatar_base_url:
        label: Gravatar Base URL
        text: URL der API-Basis des Gravatar-Anbieters. Wird ignoriert, wenn leer.
      profile_editable:
        title: Profil bearbeitbar
      allow_update_display_name:
        label: Benutzern erlauben, ihren Anzeigenamen zu ändern
      allow_update_username:
        label: Benutzern erlauben, ihren Benutzernamen zu ändern
      allow_update_avatar:
        label: Benutzern erlauben, ihr Profilbild zu ändern
      allow_update_bio:
        label: Benutzern erlauben, ihr Über mich zu ändern
      allow_update_website:
        label: Benutzern erlauben, ihre Website zu ändern
      allow_update_location:
        label: Benutzern erlauben, ihren Standort zu ändern
    privilege:
      title: Berechtigungen
      level:
        label: Benötigtes Reputations-Level
        text: Wähle die für die Privilegien erforderliche Reputation aus
      msg:
        should_be_number: the input should be number
        number_larger_1: number should be equal or larger than 1
  form:
    optional: (optional)
    empty: kann nicht leer sein
    invalid: ist ungültig
    btn_submit: Speichern
    not_found_props: "Erforderliche Eigenschaft {{ key }} nicht gefunden."
    select: Auswählen
  page_review:
    review: Überprüfung
    proposed: vorgeschlagen
    question_edit: Frage bearbeiten
    answer_edit: Antwort bearbeiten
    tag_edit: Tag bearbeiten
    edit_summary: Zusammenfassung bearbeiten
    edit_question: Frage bearbeiten
    edit_answer: Antwort bearbeiten
    edit_tag: Tag bearbeiten
    empty: Keine Überprüfungsaufgaben mehr übrig.
    approve_revision_tip: Do you approve this revision?
    approve_flag_tip: Do you approve this flag?
    approve_post_tip: Do you approve this post?
    approve_user_tip: Do you approve this user?
    suggest_edits: Suggested edits
    flag_post: Flag post
    flag_user: Flag user
    queued_post: Queued post
    queued_user: Queued user
    filter_label: Type
    reputation: reputation
    flag_post_type: Flagged this post as {{ type }}.
    flag_user_type: Flagged this user as {{ type }}.
    edit_post: Edit post
    list_post: List post
    unlist_post: Unlist post
  timeline:
    undeleted: ungelöscht
    deleted: gelöscht
    downvote: ablehnen
    upvote: positiv bewerten
    accept: akzeptieren
    cancelled: abgebrochen
    commented: kommentiert
    rollback: zurückrollen
    edited: bearbeitet
    answered: antwortete
    asked: gefragt
    closed: geschlossen
    reopened: wiedereröffnet
    created: erstellt
    pin: angeheftet
    unpin: losgelöst
    show: gelistet
    hide: nicht gelistet
    title: "Verlauf von"
    tag_title: "Zeitleiste für"
    show_votes: "Stimmen anzeigen"
    n_or_a: Keine Angaben
    title_for_question: "Zeitleiste für"
    title_for_answer: "Zeitachse für die Antwort auf {{ title }} von {{ author }}"
    title_for_tag: "Zeitachse für Tag"
    datetime: Terminzeit
    type: Typ
    by: Von
    comment: Kommentar
    no_data: "Wir konnten nichts finden."
  users:
    title: Benutzer
    users_with_the_most_reputation: Benutzer mit den höchsten Reputationspunkten dieser Woche
    users_with_the_most_vote: Benutzer, die diese Woche am meisten gestimmt haben
    staffs: Unsere Community Teammitglieder
    reputation: Ansehen
    votes: stimmen
  prompt:
    leave_page: Bist du sicher, dass du die Seite verlassen willst?
    changes_not_save: Deine Änderungen werden möglicherweise nicht gespeichert.
  draft:
    discard_confirm: Bist du sicher, dass du deinen Entwurf verwerfen willst?
  messages:
    post_deleted: Dieser Beitrag wurde gelöscht.
    post_pin: Dieser Beitrag wurde angepinnt.
    post_unpin: Dieser Beitrag wurde losgelöst.
    post_hide_list: Dieser Beitrag wurde aus der Liste verborgen.
    post_show_list: Dieser Beitrag wird in der Liste angezeigt.
    post_reopen: Dieser Beitrag wurde wieder geöffnet.
    post_list: This post has been listed.
    post_unlist: This post has been unlisted.
    post_pending: Your post is awaiting review. This is a preview, it will be visible after it has been approved.<|MERGE_RESOLUTION|>--- conflicted
+++ resolved
@@ -1367,11 +1367,7 @@
       msg:
         empty: E-Mail darf nicht leer sein.
         incorrect: E-Mail falsches Format.
-<<<<<<< HEAD
     ready_title: Dein site ist fertig!
-=======
-    ready_title: Your site is ready
->>>>>>> 8a5956fb
     ready_desc: >-
       Wenn du noch mehr Einstellungen ändern möchtest, besuche den <1>Admin-Bereich</1>; du findest ihn im Seitenmenü.
     good_luck: "Viel Spaß und viel Glück!"
@@ -1432,11 +1428,7 @@
       title: Administrator
     dashboard:
       title: Dashboard
-<<<<<<< HEAD
       welcome: Willkommen beim Admin!
-=======
-      welcome: Welcome to Admin!
->>>>>>> 8a5956fb
       site_statistics: Website-Statistiken
       questions: "Fragen:"
       answers: "Antworten:"
@@ -1784,11 +1776,7 @@
         text: "WARNUNG: Wenn du diese Option abschaltest, kannst du dich möglicherweise nicht mehr anmelden, wenn du zuvor keine andere Anmeldemethode konfiguriert hast."
     installed_plugins:
       title: Installierte Plugins
-<<<<<<< HEAD
       plugin_link: Plugins erweitern und ergänzen die Funktionalität. Du kannst Plugins im <1>Plugin Repository</1> finden.
-=======
-      plugin_link: Plugins extend and expand the functionality. You may find plugins in the <1>Plugin Repository</1>.
->>>>>>> 8a5956fb
       filter:
         all: Alle
         active: Aktiv
