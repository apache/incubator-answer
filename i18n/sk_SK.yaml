--- conflicted
+++ resolved
@@ -1292,11 +1292,7 @@
     x_answers: odpovede
     x_questions: otázky
   install:
-<<<<<<< HEAD
     title: Inštalácia
-=======
-    title: Installation
->>>>>>> 8a5956fb
     next: Ďalšie
     done: Hotový
     config_yaml_error: Nie je možné vytvoriť súbor config.yaml.
@@ -1432,11 +1428,7 @@
       title: Administrátor
     dashboard:
       title: Nástenka
-<<<<<<< HEAD
       welcome: Vitajte v Administrátorovi!
-=======
-      welcome: Welcome to Admin!
->>>>>>> 8a5956fb
       site_statistics: Site statistics
       questions: "Otázky:"
       answers: "Odpovede:"
@@ -1784,11 +1776,7 @@
         text: "WARNING: If turn off, you may be unable to log in if you have not previously configured other login method."
     installed_plugins:
       title: Installed Plugins
-<<<<<<< HEAD
       plugin_link: Plugins extend and expand the functionality. You may find plugins in the <1> Plugin Repository</1>.
-=======
-      plugin_link: Plugins extend and expand the functionality. You may find plugins in the <1>Plugin Repository</1>.
->>>>>>> 8a5956fb
       filter:
         all: All
         active: Active
