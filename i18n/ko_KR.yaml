# Licensed to the Apache Software Foundation (ASF) under one
# or more contributor license agreements.  See the NOTICE file
# distributed with this work for additional information
# regarding copyright ownership.  The ASF licenses this file
# to you under the Apache License, Version 2.0 (the
# "License"); you may not use this file except in compliance
# with the License.  You may obtain a copy of the License at
#
#   http://www.apache.org/licenses/LICENSE-2.0
#
# Unless required by applicable law or agreed to in writing,
# software distributed under the License is distributed on an
# "AS IS" BASIS, WITHOUT WARRANTIES OR CONDITIONS OF ANY
# KIND, either express or implied.  See the License for the
# specific language governing permissions and limitations
# under the License.

# The following fields are used for back-end

backend:
  base:
    success:
      other: 성공.
    unknown:
      other: 알 수 없는 오류.
    request_format_error:
      other: 요청 형식이 잘못되었습니다.
    unauthorized_error:
      other: 권한이 없습니다.
    database_error:
      other: 데이터 서버 오류.
    forbidden_error:
      other: 접근 금지.
    duplicate_request_error:
      other: 중복된 제출입니다.
  action:
    report:
      other: 신고하기
    edit:
      other: 편집
    delete:
      other: 삭제
    close:
      other: 닫기
    reopen:
      other: 다시 열기
    forbidden_error:
      other: 접근 금지.
    pin:
      other: 고정
    hide:
      other: 리스트 제거
    unpin:
      other: 고정 해제
    show:
      other: 리스트
    invite_someone_to_answer:
      other: 편집
    undelete:
      other: 삭제 취소
  role:
    name:
      user:
        other: 유저
      admin:
        other: 관리자
      moderator:
        other: 중재자
    description:
      user:
        other: 특별한 접근 권한이 없는 기본 사용자입니다.
      admin:
        other: 사이트에 대한 모든 권한을 가집니다.
      moderator:
        other: 관리자 설정을 제외한 모든 게시물에 접근할 수 있습니다.
  privilege:
    level_1:
      description:
        other: 레벨 1 (비공개 팀, 그룹에 적은 평판 필요)
    level_2:
      description:
        other: 레벨 2 (스타트업 커뮤니티에 낮은 평판 필요)
    level_3:
      description:
        other: 레벨 3 (성숙한 커뮤니티에 높은 평판 필요)
    level_custom:
      description:
        other: 커스텀 레벨
    rank_question_add_label:
      other: 질문하기
    rank_answer_add_label:
      other: 답변하기
    rank_comment_add_label:
      other: 댓글 작성하기
    rank_report_add_label:
      other: 신고하기
    rank_comment_vote_up_label:
      other: 댓글 추천
    rank_link_url_limit_label:
      other: 한번에 2개 이상의 링크를 게시하세요
    rank_question_vote_up_label:
      other: 질문 추천
    rank_answer_vote_up_label:
      other: 답변 추천
    rank_question_vote_down_label:
      other: 질문 비추천
    rank_answer_vote_down_label:
      other: 답변 비추천
    rank_invite_someone_to_answer_label:
      other: 답변할 사람 초대
    rank_tag_add_label:
      other: 새 태그 만들기
    rank_tag_edit_label:
      other: 태그 설명 편집 (검토 필요)
    rank_question_edit_label:
      other: 다른 사람의 질문 편집 (검토 필요)
    rank_answer_edit_label:
      other: 다른 사람의 답변 편집 (검토 필요)
    rank_question_edit_without_review_label:
      other: 검토 없이 다른 사람의 질문 편집
    rank_answer_edit_without_review_label:
      other: 검토 없이 다른 사람의 답변 편집
    rank_question_audit_label:
      other: 질문 편집 검토하기
    rank_answer_audit_label:
      other: 답변 편집 검토하기
    rank_tag_audit_label:
      other: 태그 편집 검토하기
    rank_tag_edit_without_review_label:
      other: 검토 없이 태그 설명 편집
    rank_tag_synonym_label:
      other: 태그 동의어 관리
  email:
    other: 이메일
  e_mail:
    other: 이메일
  password:
    other: 비밀번호
  pass:
    other: 비밀번호
  email_or_password_wrong_error:
    other: 이메일과 비밀번호가 일치하지 않습니다.
  error:
    common:
      invalid_url:
        other: 잘못된 URL 입니다.
    password:
      space_invalid:
        other: 암호에는 공백을 포함할 수 없습니다.
    admin:
      cannot_update_their_password:
        other: 암호를 변경할 수 없습니다.
      cannot_modify_self_status:
        other: 상태를 변경할 수 없습니다.
      email_or_password_wrong:
        other: 이메일과 비밀번호가 일치하지 않습니다.
    answer:
      not_found:
        other: 답변을 찾을 수 없습니다.
      cannot_deleted:
        other: 삭제 권한이 없습니다.
      cannot_update:
        other: 편집 권한이 없습니다.
      question_closed_cannot_add:
        other: 질문이 닫혔으며, 추가할 수 없습니다.
    comment:
      edit_without_permission:
        other: 편집이 가능하지 않은 댓글입니다.
      not_found:
        other: 댓글을 찾을 수 없습니다.
      cannot_edit_after_deadline:
        other: 수정 허용 시간을 초과했습니다.
    email:
      duplicate:
        other: 이미 존재하는 이메일입니다.
      need_to_be_verified:
        other: 이메일을 확인해주세요.
      verify_url_expired:
        other: URL이 만료되었습니다. 이메일을 다시 보내주세요.
      illegal_email_domain_error:
        other: 해당 도메인을 사용할 수 없습니다. 다른 전자 메일을 사용하십시오.
    lang:
      not_found:
        other: 언어 파일을 찾을 수 없습니다.
    object:
      captcha_verification_failed:
        other: 잘못된 Captcha입니다.
      disallow_follow:
        other: 팔로우할 수 없습니다.
      disallow_vote:
        other: 추천할 수 없습니다.
      disallow_vote_your_self:
        other: 자신의 게시물에는 추천할 수 없습니다.
      not_found:
        other: 오브젝트를 찾을 수 없습니다.
      verification_failed:
        other: 확인 실패.
      email_or_password_incorrect:
        other: 이메일과 비밀번호가 일치하지 않습니다.
      old_password_verification_failed:
        other: 이전 암호 확인에 실패했습니다
      new_password_same_as_previous_setting:
        other: 새 비밀번호는 이전 비밀번호와 다르게 입력해주세요.
    question:
      already_deleted:
        other: 삭제된 게시물입니다.
      under_review:
        other: 검토를 기다리고 있습니다. 승인된 후에 볼 수 있습니다.
      not_found:
        other: 질문을 찾을 수 없습니다.
      cannot_deleted:
        other: 삭제 권한이 없습니다.
      cannot_close:
        other: 닫을 권한이 없습니다.
      cannot_update:
        other: 업데이트 권한이 없습니다.
    rank:
      fail_to_meet_the_condition:
        other: 등급이 조건을 충족하지 못합니다.
      vote_fail_to_meet_the_condition:
        other: 피드백 감사합니다. 투표를 하려면 최소 {{.Rank}} 평판이 필요합니다.
      no_enough_rank_to_operate:
        other: 이 작업을 하려면 최소 {{.Rank}} 평판이 필요합니다.
    report:
      handle_failed:
        other: 신고 처리에 실패했습니다.
      not_found:
        other: 신고를 찾을 수 없습니다.
    tag:
      already_exist:
        other: 이미 존재하는 태그입니다.
      not_found:
        other: 태그를 찾을 수 없습니다.
      recommend_tag_not_found:
        other: 추천 태그가 존재하지 않습니다.
      recommend_tag_enter:
        other: 하나 이상의 태그를 입력해주세요.
      not_contain_synonym_tags:
        other: 동일한 태그를 포함하지 않아야 합니다.
      cannot_update:
        other: 업데이트 권한이 없습니다.
      is_used_cannot_delete:
        other: 사용 중인 태그는 삭제할 수 없습니다.
      cannot_set_synonym_as_itself:
        other: 현재 태그의 동의어로 자기 자신을 설정할 수 없습니다.
    smtp:
      config_from_name_cannot_be_email:
        other: 발신자 이름은 이메일 주소가 될 수 없습니다.
    theme:
      not_found:
        other: 테마를 찾을 수 없습니다.
    revision:
      review_underway:
        other: 검토 대기열에 있기 때문에 현재 편집할 수 없습니다.
      no_permission:
        other: 수정권한이 없습니다.
    user:
      external_login_missing_user_id:
        other: 서드파티 플랫폼에서 고유 사용자 ID를 제공하지 않아 로그인할 수 없습니다. 웹사이트 관리자에게 문의하세요.
      external_login_unbinding_forbidden:
        other: 이 로그인을 제거하기 전에 계정에 로그인 비밀번호를 설정하세요.
      email_or_password_wrong:
        other:
          other: 이메일 또는 비밀번호가 일치하지 않습니다.
      not_found:
        other: 사용자를 찾을 수 없습니다.
      suspended:
        other: 사용자가 정지되었습니다.
      username_invalid:
        other: 유효하지 않은 이름입니다.
      username_duplicate:
        other: 이미 사용중인 이름입니다.
      set_avatar:
        other: 아바타 설정에 실패했습니다.
      cannot_update_your_role:
        other: 수정할 수 없습니다.
      not_allowed_registration:
        other: 현재 사이트는 등록할 수 없습니다.
      not_allowed_login_via_password:
        other: 현재 사이트는 비밀번호를 통해 로그인할 수 없습니다.
      access_denied:
        other: 접근이 거부당했습니다.
      page_access_denied:
        other: 이 페이지에 대한 접근 권한이 없습니다.
      add_bulk_users_format_error:
        other: "줄 {{.Line}}의 '{{.Content}}' 근처 {{.Field}} 형식 오류입니다. {{.ExtraMessage}}"
      add_bulk_users_amount_error:
        other: "한 번에 추가할 수 있는 사용자 수는 1-{{.MaxAmount}} 범위 내에 있어야 합니다."
    config:
      read_config_failed:
        other: 컨피그파일 읽기를 실패했습니다
    database:
      connection_failed:
        other: 데이터베이스 연결을 실패했습니다
      create_table_failed:
        other: 테이블 생성을 실패했습니다
    install:
      create_config_failed:
        other: config.yaml 파일을 생성할 수 없습니다.
    upload:
      unsupported_file_format:
        other: 지원하지 않는 파일 형식입니다.
    site_info:
      config_not_found:
        other: 사이트 설정을 찾을 수 없습니다.
  reason:
    spam:
      name:
        other: 스팸
      desc:
        other: 이 게시물은 광고로 인식되었습니다. 현재 주제와 관련이 없습니다.
    rude_or_abusive:
      name:
        other: 폭언 또는 무례한 언행입니다.
      desc:
        other: 대화에 부적절한 내용입니다.
    a_duplicate:
      name:
        other: 중복
      desc:
        other: 이 질문은 이전에 질문한 적이 있으며 이미 답변이 있습니다.
      placeholder:
        other: 이미 존재하는 질문입니다
    not_a_answer:
      name:
        other: 답변이 아닙니다
      desc:
        other: 질문에 적절한 대답이 아닙니다. 편집, 댓글, 다른 질문, 또는 완전히 삭제된 것이어야 합니다.
    no_longer_needed:
      name:
        other: 더 이상 필요하지 않습니다.
      desc:
        other: 이 의견은 구식이거나 대화 중이거나 이 게시물과 관련이 없습니다.
    something:
      name:
        other: 다른 항목
      desc:
        other: 이 게시물은 위에 나열되지 않은 다른 이유로 직원의 주의가 필요합니다.
      placeholder:
        other: 귀하가 우려하는 사항을 구체적으로 알려주세요.
    community_specific:
      name:
        other: 커뮤니티별 특정 이유
      desc:
        other: 이 질문은 커뮤니티 가이드라인에 부합하지 않습니다.
    not_clarity:
      name:
        other: 세부사항 또는 명확성이 필요합니다.
      desc:
        other: 이 질문은 현재 하나에 여러 개의 질문이 포함되어 있습니다. 하나의 문제에만 초점을 맞추어야 합니다.
    looks_ok:
      name:
        other: 괜찮아 보입니다.
      desc:
        other: 이 게시물은 괜찮으며 품질이 낮지 않습니다.
    needs_edit:
      name:
        other: 편집이 필요하고, 제가 했습니다.
      desc:
        other: 이 게시물에 대한 문제를 직접 개선하고 수정합니다.
    needs_close:
      name:
        other: 닫혀야 함
      desc:
        other: 닫힌 질문은 대답할 수 없지만 편집, 투표 및 댓글 작성을 할 수 있습니다.
    needs_delete:
      name:
        other: 삭제해야 함
      desc:
        other: 이 게시물은 삭제되었습니다.
  question:
    close:
      duplicate:
        name:
          other: 스팸
        desc:
          other: 이 질문은 이전에 질문한 적이 있으며 이미 답변이 있습니다.
      guideline:
        name:
          other: 커뮤니티 특정 이유
        desc:
          other: 이 질문은 커뮤니티 가이드라인에 부합하지 않습니다.
      multiple:
        name:
          other: 세부사항 또는 명확성이 필요합니다.
        desc:
          other: 이 질문은 현재 하나에 여러 개의 질문이 포함되어 있습니다. 하나의 문제에만 초점을 맞추어야 합니다.
      other:
        name:
          other: 다른 이유
        desc:
          other: 이 게시물에는 위에 나열되지 않은 다른 이유가 필요합니다.
    operation_type:
      asked:
        other: 질문됨
      answered:
        other: 답변됨
      modified:
        other: 수정됨
    deleted_title:
      other: 이미 삭제된 게시물입니다.
  notification:
    action:
      update_question:
        other: 수정된 질문
      answer_the_question:
        other: 대답한 질문
      update_answer:
        other: 수정된 대답
      accept_answer:
        other: 채택된 답변
      comment_question:
        other: 질문에 댓글 달림
      comment_answer:
        other: 답변에 댓글 달림
      reply_to_you:
        other: 당신에게 답변함
      mention_you:
        other: 당신을 언급함
      your_question_is_closed:
        other: 당신의 질문이 닫혔습니다
      your_question_was_deleted:
        other: 당신의 질문이 삭제되었습니다
      your_answer_was_deleted:
        other: 당신의 답변이 삭제되었습니다
      your_comment_was_deleted:
        other: 당신의 댓글이 삭제되었습니다
      up_voted_question:
        other: 질문에 추천함
      down_voted_question:
        other: 질문에 비추천함
      up_voted_answer:
        other: 답변에 추천함
      down_voted_answer:
        other: 답변에 비추천함
      up_voted_comment:
        other: 댓글에 추천함
      invited_you_to_answer:
        other: 답변에 초대함
  email_tpl:
    change_email:
      title:
        other: "[{{.SiteName}}] 새 이메일 주소 확인"
      body:
        other: "{{.SiteName}}에서 새 이메일 주소를 확인하세요. 다음 링크를 클릭하여 확인하세요:<br>\n<a href='{{.ChangeEmailUrl}}' target='_blank'>{{.ChangeEmailUrl}}</a><br><br>\n\n이 변경을 요청하지 않았다면 이 이메일을 무시해 주세요.\n"
    new_answer:
      title:
        other: "[{{.SiteName}}] {{.DisplayName}} 님이 답변을 작성했습니다"
      body:
        other: "<a href='{{.AnswerUrl}}'>{{.QuestionTitle}}</a><br><br>\n\n{{.DisplayName}} 님이 답변을 작성했습니다:<br>\n<blockquote>{{.AnswerSummary}}</blockquote><br>\n<a href='{{.AnswerUrl}}'>자세히 보기 ({{.SiteName}})</a><br><br>\n\n--<br>\n<small><a href='{{.UnsubscribeUrl}}'>구독 취소</a></small>"
    invited_you_to_answer:
      title:
        other: "[{{.SiteName}}] {{.DisplayName}} 님이 답변을 요청했습니다"
      body:
        other: "<a href='{{.InviteUrl}}'>{{.QuestionTitle}}</a><br><br>\n\n{{.DisplayName}} 님이 답변을 요청했습니다:<br>\n<blockquote>아마 당신이 답을 알고 있을 것입니다.</blockquote><br>\n<a href='{{.InviteUrl}}'>자세히 보기 ({{.SiteName}})</a><br><br>\n\n--<br>\n<small><a href='{{.UnsubscribeUrl}}'>구독 취소</a></small>"
    new_comment:
      title:
        other: "[{{.SiteName}}] {{.DisplayName}} 님이 당신의 게시물에 댓글을 남겼습니다"
      body:
        other: "<a href='{{.CommentUrl}}'>{{.QuestionTitle}}</a><br><br>\n\n{{.DisplayName}} 님이 당신의 게시물에 댓글을 남겼습니다:<br>\n<blockquote>{{.CommentSummary}}</blockquote><br>\n<a href='{{.CommentUrl}}'>자세히 보기 ({{.SiteName}})</a><br><br>\n\n--<br>\n<small><a href='{{.UnsubscribeUrl}}'>구독 취소</a></small>"
    new_question:
      title:
        other: "[{{.SiteName}}] 새 질문: {{.QuestionTitle}}"
      body:
        other: "<a href='{{.QuestionUrl}}'>{{.QuestionTitle}}</a><br>\n<small>{{.Tags}}</small><br><br>\n\n--<br>\n<small><a href='{{.UnsubscribeUrl}}'>구독 취소</a></small>"
    pass_reset:
      title:
        other: "[{{.SiteName }}] 비밀번호 재설정"
      body:
        other: "{{.SiteName}}에서 비밀번호 재설정 요청이 있었습니다.<br><br>\n\n만약 이 요청이 여러분이 하지 않았다면, 이 이메일을 무시하셔도 됩니다.<br><br>\n\n새 비밀번호를 설정하려면 다음 링크를 클릭하세요:<br>\n<a href='{{.PassResetUrl}}' target='_blank'>{{.PassResetUrl}}</a>\n"
    register:
      title:
        other: "[{{.SiteName}}] 새 계정 확인"
      body:
        other: "{{.SiteName}}에 오신 것을 환영합니다!<br><br>\n\n다음 링크를 클릭하여 계정을 확인하고 활성화하세요:<br>\n<a href='{{.RegisterUrl}}' target='_blank'>{{.RegisterUrl}}</a><br><br>\n\n위 링크가 클릭이 되지 않을 경우, 웹 브라우저 주소창에 복사하여 붙여넣어 보세요.\n"
    test:
      title:
        other: "[{{.SiteName}}] 테스트 이메일"
      body:
        other: "이것은 테스트용 이메일입니다."
  action_activity_type:
    upvote:
      other: 추천
    upvoted:
      other: 추천함
    downvote:
      other: 비추천
    downvoted:
      other: 비추천함
    accept:
      other: 채택
    accepted:
      other: 채택됨
    edit:
      other: 수정
  review:
    queued_post:
      other: 대기 중인 게시물
    flagged_post:
      other: 신고된 게시물
    suggested_post_edit:
      other: 건의된 수정

# The following fields are used for interface presentation(Front-end)
ui:
  how_to_format:
    title: 포맷 방법
    desc: >-
      <ul class="mb-0"><li><p class="mb-2">링크 만들기</p><pre 
      class="mb-2"><code>&lt;https://url.com&gt;<br/><br/>[Title](https://url.com)</code></pre></li><li><p 
      class="mb-2">단락 사이에 줄 바꿈 넣기</p></li><li><p 
      class="mb-2"><em>_이탤릭체_</em> 또는 **<strong>볼드체</strong>**</p></li><li><p 
      class="mb-2">코드는 4칸 들여쓰기</p></li><li><p class="mb-2">
      인용은 <code>&gt;</code>로 시작하기</p></li><li><p 
      class="mb-2">백틱으로 이스케이프 <code>`이렇게_사용`</code></p></li><li><p 
      class="mb-2">백틱으로 코드 펜스 만들기 <code>`</code></p><pre 
      class="mb-0"><code>```<br/>code here<br/>```</code></pre></li></ul>
  pagination:
    prev: 이전
    next: 다음
  page_title:
    question: 질문
    questions: 질문들
    tag: 태그
    tags: 태그들
    tag_wiki: 태그 위키
    create_tag: 태그 생성
    edit_tag: 태그 수정
    ask_a_question: 질문 추가
    edit_question: 질문 수정
    edit_answer: 답변 수정
    search: 검색
    posts_containing: 포함된 게시물
    settings: 설정
    notifications: 알림
    login: 로그인
    sign_up: 회원 가입
    account_recovery: 계정 복구
    account_activation: 계정 활성화
    confirm_email: 이메일 확인
    account_suspended: 계정 정지
    admin: 관리자
    change_email: 이메일 수정
    install: 답변 설치
    upgrade: 답변 업그레이드
    maintenance: 웹사이트 유지보수
    users: 사용자
    oauth_callback: 처리 중
    http_404: HTTP 오류 404
    http_50X: HTTP 오류 500
    http_403: HTTP 오류 403
    logout: 로그아웃
  notifications:
    title: 알림
    inbox: 받은 편지함
    achievement: 업적
    new_alerts: 새로운 알림
    all_read: 모두 읽음 처리
    show_more: 더 보기
    someone: 누군가
    inbox_type:
      all: 전체
      posts: 게시물
      invites: 초대
      votes: 투표
  suspended:
    title: 계정이 정지되었습니다
    until_time: "당신의 계정은 {{ time }}까지 정지되었습니다."
    forever: 이 사용자는 영구 정지되었습니다.
    end: 커뮤니티 가이드라인을 준수하지 않았습니다.
    contact_us: 문의하기
  editor:
    blockquote:
      text: 인용구
    bold:
      text: 강조
    chart:
      text: 차트
      flow_chart: 플로우 차트
      sequence_diagram: 시퀀스 다이어그램
      class_diagram: 클래스 다이어그램
      state_diagram: 상태 다이어그램
      entity_relationship_diagram: 엔터티 관계 다이어그램
      user_defined_diagram: 사용자 정의 다이어그램
      gantt_chart: 간트 차트
      pie_chart: 파이 차트
    code:
      text: 코드 예시
      add_code: 코드 예시 추가
      form:
        fields:
          code:
            label: 코드
            msg:
              empty: 코드를 입력하세요.
          language:
            label: 언어
            placeholder: 자동 감지
      btn_cancel: 취소
      btn_confirm: 추가
    formula:
      text: 수식
      options:
        inline: 인라인 수식
        block: 블록 수식
    heading:
      text: 제목
      options:
        h1: 제목 1
        h2: 제목 2
        h3: 제목 3
        h4: 제목 4
        h5: 제목 5
        h6: 제목 6
    help:
      text: 도움말
    hr:
      text: 가로규칙
    image:
      text: 이미지
      add_image: 이미지 추가
      tab_image: 이미지 업로드
      form_image:
        fields:
          file:
            label: 이미지 파일
            btn: 이미지 선택
            msg:
              empty: 파일을 선택하세요.
              only_image: 이미지 파일만 허용됩니다.
              max_size: 파일 크기는 4MB를 초과할 수 없습니다.
          desc:
            label: 설명
      tab_url: 이미지 URL
      form_url:
        fields:
          url:
            label: 이미지 URL
            msg:
              empty: 이미지 URL을 입력하세요.
          name:
            label: 설명
      btn_cancel: 취소
      btn_confirm: 추가
      uploading: 업로드 중
    indent:
      text: 들여쓰기
    outdent:
      text: 내어쓰기
    italic:
      text: 이탤릭체
    link:
      text: 링크
      add_link: 링크 추가
      form:
        fields:
          url:
            label: URL
            msg:
              empty: URL을 입력하세요.
          name:
            label: 설명
      btn_cancel: 취소
      btn_confirm: 추가
    ordered_list:
      text: 번호 매긴 목록
    unordered_list:
      text: 글머리 기호 목록
    table:
      text: 표
      heading: 제목
      cell: 셀
  close_modal:
    title: 이 게시물을 다음과 같은 이유로 닫습니다...
    btn_cancel: 취소
    btn_submit: 제출
    remark:
      empty: 비어 있을 수 없습니다.
    msg:
      empty: 이유를 선택해 주세요.
  report_modal:
    flag_title: 이 게시물을 신고합니다...
    close_title: 이 게시물을 다음과 같은 이유로 닫습니다...
    review_question_title: 질문 검토
    review_answer_title: 답변 검토
    review_comment_title: 댓글 검토
    btn_cancel: 취소
    btn_submit: 제출
    remark:
      empty: 비어 있을 수 없습니다.
    msg:
      empty: 이유를 선택해 주세요.
      not_a_url: URL 형식이 올바르지 않습니다.
      url_not_match: URL 원본이 현재 웹사이트와 일치하지 않습니다.
  tag_modal:
    title: 새로운 태그 생성
    form:
      fields:
        display_name:
          label: 표시 이름
          msg:
            empty: 표시 이름을 입력하세요.
            range: 표시 이름은 최대 35자까지 입력 가능합니다.
        slug_name:
          label: URL 슬러그
          desc: '"a-z", "0-9", "+ # - ." 문자 집합을 사용해야 합니다.'
          msg:
            empty: URL 슬러그를 입력하세요.
            range: URL 슬러그는 최대 35자까지 입력 가능합니다.
            character: 허용되지 않은 문자 집합이 포함되어 있습니다.'
        desc:
          label: 설명
        revision:
          label: 개정
        edit_summary:
          label: 편집 요약
          placeholder: >-
            수정 사항을 간략히 설명하세요 (철자 수정, 문법 수정, 서식 개선 등)
    btn_cancel: 취소
    btn_submit: 제출
    btn_post: 새 태그 게시
  tag_info:
    created_at: 생성됨
    edited_at: 편집됨
    history: 히스토리
    synonyms:
      title: 동의어
      text: 다음 태그가 다음으로 다시 매핑됩니다
      empty: 동의어가 없습니다.
      btn_add: 동의어 추가
      btn_edit: 편집
      btn_save: 저장
    synonyms_text: 다음 태그가 다음으로 다시 매핑됩니다
    delete:
      title: 이 태그 삭제
      tip_with_posts: >-
        <p>게시물이 있는 태그는 <strong>삭제할 수 없습니다</strong>.</p> <p>먼저 해당 게시물에서 이 태그를 제거하세요.</p>
      tip_with_synonyms: >-
        <p>동의어가 있는 태그는 <strong>삭제할 수 없습니다</strong>.</p> <p>먼저 이 태그의 동의어를 제거하세요.</p>
      tip: 정말로 삭제하시겠습니까?
      close: 닫기
  edit_tag:
    title: 태그 수정
    default_reason: 태그 수정
    default_first_reason: 태그 추가
    btn_save_edits: 수정 저장
    btn_cancel: 취소
  dates:
    long_date: MMM D
    long_date_with_year: "MMM D, YYYY"
    long_date_with_time: "YYYY년 MMM D일 HH:mm"
    now: 방금 전
    x_seconds_ago: "{{count}}초 전"
    x_minutes_ago: "{{count}}분 전"
    x_hours_ago: "{{count}}시간 전"
    hour: 시간
    day: 일
    hours: 시간
    days: 일
  comment:
    btn_add_comment: 댓글 추가
    reply_to: 답글 달기
    btn_reply: 답글
    btn_edit: 수정
    btn_delete: 삭제
    btn_flag: 신고
    btn_save_edits: 수정 저장
    btn_cancel: 취소
    show_more: "{{count}}개의 댓글 더 보기"
    tip_question: >-
      더 많은 정보를 요청하거나 개선을 제안하기 위해 댓글을 사용하세요. 댓글에서 질문에 답변하지는 마세요.
    tip_answer: >-
      다른 사용자에게 답변하거나 변경 사항을 알릴 때 댓글을 사용하세요. 새로운 정보를 추가하는 경우에는 게시물을 수정하세요.
    tip_vote: 게시물에 유용한 정보를 추가합니다.
  edit_answer:
    title: 답변 수정
    default_reason: 답변 수정
    default_first_reason: 답변 추가
    form:
      fields:
        revision:
          label: 개정
        answer:
          label: 답변
          feedback:
            characters: 내용은 최소 6자 이상이어야 합니다.
        edit_summary:
          label: 편집 요약
          placeholder: >-
            수정 사항을 간략히 설명하세요 (철자 수정, 문법 수정, 서식 개선 등)
    btn_save_edits: 수정 저장
    btn_cancel: 취소
  tags:
    title: 태그들
    sort_buttons:
      popular: 인기순
      name: 이름
      newest: 최신순
    button_follow: 팔로우
    button_following: 팔로잉 중
    tag_label: 질문들
    search_placeholder: 태그 이름으로 필터링
    no_desc: 이 태그에는 설명이 없습니다.
    more: 더 보기
  ask:
    title: 질문 하기
    edit_title: 질문 수정
    default_reason: 질문 수정
    default_first_reason: 질문 추가
    similar_questions: 유사한 질문
    form:
      fields:
        revision:
          label: 개정
        title:
          label: 제목
          placeholder: 구체적이고 다른 사람에게 질문하는 것처럼 생각해 보세요
          msg:
            empty: 제목을 입력하세요.
            range: 제목은 최대 150자까지 입력 가능합니다.
        body:
          label: 본문
          msg:
            empty: 본문을 입력하세요.
        tags:
          label: 태그
          msg:
            empty: 태그를 입력하세요.
        answer:
          label: 답변
          msg:
            empty: 답변을 입력하세요.
        edit_summary:
          label: 편집 요약
          placeholder: >-
            수정 사항을 간략히 설명하세요 (철자 수정, 문법 수정, 서식 개선 등)
    btn_post_question: 질문 게시하기
    btn_save_edits: 수정사항 저장
    answer_question: 질문에 대한 답변 작성
    post_question&answer: 질문과 답변 게시하기
  tag_selector:
    add_btn: 태그 추가
    create_btn: 새 태그 생성
    search_tag: 태그 검색
    hint: "질문의 주제를 설명하세요. 적어도 하나의 태그가 필요합니다."
    no_result: 일치하는 태그가 없습니다.
    tag_required_text: 필수 태그 (적어도 하나)
  header:
    nav:
      question: 질문
      tag: 태그
      user: 사용자
      profile: 프로필
      setting: 설정
      logout: 로그아웃
      admin: 관리자
      review: 리뷰
      bookmark: 즐겨찾기
      moderation: 운영
    search:
      placeholder: 검색
  footer:
    build_on: >-
      Powered by <1> Apache Answer </1> - Q&A 커뮤니티를 지원하는 오픈 소스 소프트웨어입니다.<br />Made with love © {{cc}}.
  upload_img:
    name: 변경
    loading: 로딩 중...
  pic_auth_code:
    title: 캡차
    placeholder: 위의 텍스트를 입력하세요
    msg:
      empty: 캡차를 입력하세요.
  inactive:
    first: >-
      거의 다 되었습니다! <bold>{{mail}}</bold>로 활성화 메일을 보냈습니다. 계정을 활성화하려면 메일 안의 지침을 따르세요.
    info: "메일이 도착하지 않았다면, 스팸 메일함도 확인해 주세요."
    another: >-
      <bold>{{mail}}</bold>로 또 다른 활성화 이메일을 보냈습니다. 메일이 도착하는 데 몇 분 정도 걸릴 수 있으니 스팸 메일함도 확인해 주세요.
    btn_name: 활성화 이메일 재전송
    change_btn_name: 이메일 변경
    msg:
      empty: 비어 있을 수 없습니다.
    resend_email:
      url_label: 활성화 이메일을 재전송하시겠습니까?
      url_text: 위의 활성화 링크를 사용자에게 제공할 수도 있습니다.
  login:
    login_to_continue: 계속하려면 로그인하세요
    info_sign: 계정이 없으신가요? <1>가입하기</1>
    info_login: 이미 계정이 있으신가요? <1>로그인하기</1>
    agreements: 가입하면 <1>개인정보 보호 정책</1>과 <3>이용 약관</3>에 동의하게 됩니다.
    forgot_pass: 비밀번호를 잊으셨나요?
    name:
      label: 이름
      msg:
        empty: 이름을 입력하세요.
        range: 이름은 최대 30자까지 입력 가능합니다.
        character: '문자 집합 "a-z", "0-9", " - . _"를 사용해야 합니다'
    email:
      label: 이메일
      msg:
        empty: 이메일을 입력하세요.
    password:
      label: 비밀번호
      msg:
        empty: 비밀번호를 입력하세요.
        different: 입력된 비밀번호가 일치하지 않습니다.
  account_forgot:
    page_title: 비밀번호를 잊으셨나요?
    btn_name: 비밀번호 재설정 이메일 보내기
    send_success: >-
      <strong>{{mail}}</strong>에 해당하는 계정이 있다면 곧 비밀번호 재설정 방법을 안내하는 이메일을 받으실 수 있습니다.
    email:
      label: 이메일
      msg:
        empty: 이메일을 입력하세요.
  change_email:
    btn_cancel: 취소
    btn_update: 이메일 주소 업데이트
    send_success: >-
      <strong>{{mail}}</strong>에 해당하는 계정이 있다면 곧 이메일 주소 변경 방법을 안내하는 이메일을 받으실 수 있습니다.
    email:
      label: 새 이메일
      msg:
        empty: 이메일을 입력하세요.
  oauth:
    connect: "{{ auth_name }}로 연결"
    remove: "{{ auth_name }} 연결 해제"
  oauth_bind_email:
    subtitle: 계정에 복구 이메일 추가
    btn_update: 이메일 주소 업데이트
    email:
      label: 이메일
      msg:
        empty: 이메일을 입력하세요.
    modal_title: 이미 등록된 이메일
    modal_content: 이 이메일 주소는 이미 등록되어 있습니다. 기존 계정에 연결하시겠습니까?
    modal_cancel: 이메일 변경
    modal_confirm: 기존 계정에 연결하기
  password_reset:
    page_title: 비밀번호 재설정
    btn_name: 비밀번호 재설정
    reset_success: >-
      비밀번호가 성공적으로 변경되었습니다. 로그인 페이지로 이동합니다.
    link_invalid: >-
      죄송합니다. 이 비밀번호 재설정 링크는 더 이상 유효하지 않습니다. 이미 비밀번호를 재설정하셨을 수 있습니다.
    to_login: 로그인 페이지로 이동
    password:
      label: 비밀번호
      msg:
        empty: 비밀번호를 입력하세요.
        length: 비밀번호는 8자에서 32자 사이여야 합니다.
        different: 입력한 비밀번호가 일치하지 않습니다.
    password_confirm:
      label: 새 비밀번호 확인
  settings:
    page_title: 설정
    goto_modify: 수정으로 이동
    nav:
      profile: 프로필
      notification: 알림
      account: 계정
      interface: 인터페이스
    profile:
      heading: 프로필
      btn_name: 저장
      display_name:
        label: 표시 이름
        msg: 표시 이름을 입력하세요.
        msg_range: 표시 이름은 최대 30자까지 가능합니다.
      username:
        label: 사용자 이름
        caption: 다른 사용자가 "@사용자이름"으로 멘션할 수 있습니다.
        msg: 사용자 이름을 입력하세요.
        msg_range: 사용자 이름은 최대 30자까지 가능합니다.
        character: '문자 집합 "a-z", "0-9", " - . _"을 사용해야 합니다.'
      avatar:
        label: 프로필 이미지
        gravatar: Gravatar
        gravatar_text: Gravatar에서 이미지를 변경할 수 있습니다.
        custom: 사용자 정의
        custom_text: 사용자 이미지를 업로드할 수 있습니다.
        default: 시스템 기본 이미지
        msg: 프로필 이미지를 업로드하세요.
      bio:
        label: 자기 소개
      website:
        label: 웹사이트
        placeholder: "https://example.com"
        msg: 웹사이트 형식이 올바르지 않습니다.
      location:
        label: 위치
        placeholder: "도시, 국가"
    notification:
      heading: 이메일 알림
      turn_on: 켜기
      inbox:
        label: 받은 편지함 알림
        description: 질문에 대한 답변, 댓글, 초대 등을 받습니다.
      all_new_question:
        label: 모든 새 질문
        description: 모든 새 질문에 대해 알림을 받습니다. 주당 최대 50개의 질문까지.
      all_new_question_for_following_tags:
        label: 팔로우 태그의 모든 새 질문
        description: 팔로우하는 태그의 새로운 질문에 대해 알림을 받습니다.
    account:
      heading: 계정
      change_email_btn: 이메일 변경
      change_pass_btn: 비밀번호 변경
      change_email_info: >-
        해당 주소로 이메일을 보냈습니다. 확인 지침을 따라주세요.
      email:
        label: 이메일
      new_email:
        label: 새 이메일
        msg: 새 이메일을 입력하세요.
      pass:
        label: 현재 비밀번호
        msg: 비밀번호를 입력하세요.
      password_title: 비밀번호
      current_pass:
        label: 현재 비밀번호
        msg:
          empty: 현재 비밀번호를 입력하세요.
          length: 비밀번호는 8자에서 32자 사이여야 합니다.
          different: 입력한 두 비밀번호가 일치하지 않습니다.
      new_pass:
        label: 새 비밀번호
      pass_confirm:
        label: 새 비밀번호 확인
    interface:
      heading: 인터페이스
      lang:
        label: 인터페이스 언어
        text: 사용자 인터페이스 언어입니다. 페이지를 새로고침하면 변경됩니다.
    my_logins:
      title: 내 로그인 정보
      label: 이 사이트에서 이 계정으로 로그인하거나 가입하세요.
      modal_title: 로그인 제거
      modal_content: 이 계정에서 이 로그인을 제거하시겠습니까?
      modal_confirm_btn: 제거
      remove_success: 제거되었습니다.
  toast:
    update: 업데이트 성공
    update_password: 비밀번호가 성공적으로 변경되었습니다.
    flag_success: 신고 감사합니다.
    forbidden_operate_self: 자신에 대한 작업은 금지되어 있습니다.
    review: 검토 후에 귀하의 수정 사항이 표시됩니다.
    sent_success: 전송 성공
  related_question:
    title: 관련 질문
    answers: 답변
  invite_to_answer:
    title: 질문자 초대
    desc: 답변을 알고 있을 것으로 생각되는 사람을 선택하세요.
    invite: 답변 초대
    add: 사람 추가
    search: 사람 검색
  question_detail:
    action: 동작
    asked: 질문 작성
    update: 수정됨
    edit: 편집됨
    commented: 댓글 작성
    Views: 조회수
    Follow: 팔로우
    Following: 팔로잉 중
    follow_tip: 이 질문을 팔로우하여 알림을 받으세요.
    answered: 답변 작성
    closed_in: 답변 종료
    show_exist: 기존 질문 표시
    useful: 유용함
    question_useful: 유용하고 명확함
    question_un_useful: 불명확하거나 유용하지 않음
    question_bookmark: 이 질문 즐겨찾기
    answer_useful: 유용함
    answer_un_useful: 유용하지 않음
    answers:
      title: 답변
      score: 점수
      newest: 최신순
      oldest: 오래된 순
      btn_accept: 채택
      btn_accepted: 채택됨
    write_answer:
      title: 당신의 답변
      edit_answer: 내 답변 편집하기
      btn_name: 답변 게시하기
      add_another_answer: 다른 답변 추가
      confirm_title: 답변 계속하기
      continue: 계속
      confirm_info: >-
        <p>다른 답변을 추가하시겠습니까?</p><p>대신 기존 답변을 향상시키고 개선할 수 있는 수정 링크를 사용할 수 있습니다.</p>
      empty: 답변을 입력해주세요.
      characters: 내용은 최소 6자 이상이어야 합니다.
      tips:
        header_1: 답변해 주셔서 감사합니다
        li1_1: <strong>질문에 답변</strong>을 제공하세요. 세부 사항을 설명하고 연구 결과를 공유하세요.
        li1_2: 발언을 뒷받침하는 자료나 개인적인 경험을 통해 주장을 뒷받침하세요.
        header_2: 하지만 <strong>피해야 할 것들</strong> ...
        li2_1: 도움을 요청하거나 해명을 구하거나 다른 답변에 응답하는 것.
    reopen:
      confirm_btn: 다시 열기
      title: 이 게시물 다시 열기
      content: 정말 다시 열기를 원하시나요?
    list:
      confirm_btn: 목록
      title: 이 게시물 목록에 추가하기
      content: 정말 목록에 추가하시겠습니까?
    unlist:
      confirm_btn: 목록 해제
      title: 이 게시물 목록에서 제외하기
      content: 정말 목록에서 제외하시겠습니까?
    pin:
      title: 이 게시물 고정하기
      content: 글로벌로 고정하시겠습니까? 이 게시물은 모든 게시물 목록 상단에 표시됩니다.
      confirm_btn: 고정하기
  delete:
    title: 이 게시물 삭제하기
    question: >-
      <p><strong>답변이 있는 질문을 삭제하는 것은 권장하지 않습니다</strong> 이는 이 지식을 필요로 하는 사용자에게 정보를 제공하지 못하게 될 수 있습니다. </p><p>답변이 있는 질문을 반복적으로 삭제하는 경우 질문 권한이 차단될 수 있습니다. 정말 삭제하시겠습니까?
    answer_accepted: >-
      <p><strong>채택된 답변을 삭제하는 것은 권장하지 않습니다</strong> 이는 이 지식을 필요로 하는 사용자에게 정보를 제공하지 못하게 될 수 있습니다. </p><p>채택된 답변을 반복적으로 삭제하는 경우 답변 권한이 차단될 수 있습니다. 정말 삭제하시겠습니까?
    other: 정말 삭제하시겠습니까?
    tip_answer_deleted: 이 답변은 삭제되었습니다.
    undelete_title: 이 게시물 복구하기
    undelete_desc: 정말 복구하시겠습니까?
  btns:
    confirm: 확인
    cancel: 취소
    edit: 편집
    save: 저장
    delete: 삭제
    undelete: 복구
    list: 목록
    unlist: 목록 해제
    unlisted: 목록에서 해제됨
    login: 로그인
    signup: 가입하기
    logout: 로그아웃
    verify: 확인
    add_question: 질문 추가
    approve: 승인
    reject: 거부
    skip: 건너뛰기
    discard_draft: 임시 저장 삭제
    pinned: 고정됨
    all: 모두
    question: 질문
    answer: 답변
    comment: 댓글
    refresh: 새로 고침
    resend: 재전송
    deactivate: 비활성화
    active: 활성화
    suspend: 정지
    unsuspend: 정지 해제
    close: 닫기
    reopen: 다시 열기
    ok: 확인
    light: 밝게
    dark: 어둡게
    system_setting: 시스템 설정
    default: 기본
    reset: 재설정
    tag: 태그
    post_lowercase: 게시물
    filter: 필터
    ignore: 무시
    submit: 제출
    normal: 일반
    closed: 닫힘
    deleted: 삭제됨
    pending: 보류 중
    more: 더 보기
  search:
    title: 검색 결과
    keywords: 키워드
    options: 옵션
    follow: 팔로우
    following: 팔로잉 중
    counts: "{{count}} 개의 결과"
    more: 더 보기
    sort_btns:
      relevance: 관련성
      newest: 최신순
      active: 활성순
      score: 평점순
      more: 더 보기
    tips:
      title: 고급 검색 팁
      tag: "<1>[태그]</1> 태그로 검색"
      user: "<1>user:사용자명</1> 작성자로 검색"
      answer: "<1>answers:0</1> 답변이 없는 질문"
      score: "<1>score:3</1> 평점이 3 이상인 글"
      question: "<1>is:question</1> 질문만 검색"
      is_answer: "<1>is:answer</1> 답변만 검색"
    empty: 아무것도 찾지 못했습니다. <br /> 다른 키워드를 사용하거나 덜 구체적인 검색을 시도하세요.
  share:
    name: 공유
    copy: 링크 복사
    via: 포스트 공유하기...
    copied: 복사됨
    facebook: Facebook에 공유
    twitter: Twitter에 공유
  cannot_vote_for_self: 자신의 글에 투표할 수 없습니다.
  modal_confirm:
    title: 오류...
  account_result:
    success: 새 계정이 확인되었습니다. 홈페이지로 이동합니다.
    link: 홈페이지로 이동
    invalid: 죄송합니다, 이 계정 확인 링크는 더 이상 유효하지 않습니다. 이미 계정이 활성화된 상태일 수 있습니다.
    confirm_new_email: 이메일이 업데이트되었습니다.
    confirm_new_email_invalid: 죄송합니다, 이 확인 링크는 더 이상 유효하지 않습니다. 이미 이메일이 변경된 상태일 수 있습니다.
  unsubscribe:
    page_title: 구독 해지
    success_title: 구독 해지 완료
    success_desc: 이 구독자 목록에서 성공적으로 제거되었으며, 더 이상 우리로부터 어떠한 이메일도 받지 않게 됩니다.
    link: 설정 변경하기
  question:
    following_tags: 팔로우 태그
    edit: 수정
    save: 저장
    follow_tag_tip: 질문 목록을 관리하기 위해 태그를 팔로우하세요.
    hot_questions: 인기 질문
    all_questions: 모든 질문
    x_questions: "{{ count }} 개의 질문"
    x_answers: "{{ count }} 개의 답변"
    questions: 질문
    answers: 답변
    newest: 최신순
    active: 활성순
    frequent: 자주 본 질문
    score: 평점순
    unanswered: 답변이 없는 질문
    modified: 수정됨
    answered: 답변됨
    asked: 질문됨
    closed: 닫힘
    follow_a_tag: 태그 팔로우하기
    more: 더 보기
  personal:
    overview: 개요
    answers: 답변
    answer: 답변
    questions: 질문
    question: 질문
    bookmarks: 즐겨찾기
    reputation: 평판
    comments: 댓글
    votes: 투표
    newest: 최신순
    score: 평점순
    edit_profile: 프로필 수정
    visited_x_days: "{{ count }} 일 방문함"
    viewed: 조회됨
    joined: 가입일
    last_login: 최근 접속
    about_me: 자기 소개
    about_me_empty: "// 안녕하세요, 세상아 !"
    top_answers: 최고 답변
    top_questions: 최고 질문
    stats: 통계
    list_empty: 게시물을 찾을 수 없습니다.<br />다른 탭을 선택하실 수 있습니다.
    accepted: 채택됨
    answered: 답변됨
    asked: 질문됨
    downvoted: 다운투표됨
    mod_short: MOD
    mod_long: 관리자
    x_reputation: 평판
    x_votes: 받은 투표
    x_answers: 답변
    x_questions: 질문
  install:
    title: 설치
    next: 다음
    done: 완료
    config_yaml_error: config.yaml 파일을 생성할 수 없습니다.
    lang:
      label: 언어 선택
    db_type:
      label: 데이터베이스 엔진
    db_username:
      label: 사용자 이름
      placeholder: root
      msg: 사용자 이름은 비워둘 수 없습니다.
    db_password:
      label: 비밀번호
      placeholder: root
      msg: 비밀번호는 비워둘 수 없습니다.
    db_host:
      label: 데이터베이스 호스트
      placeholder: "db:3306"
      msg: 데이터베이스 호스트는 비워둘 수 없습니다.
    db_name:
      label: 데이터베이스 이름
      placeholder: answer
      msg: 데이터베이스 이름은 비워둘 수 없습니다.
    db_file:
      label: 데이터베이스 파일
      placeholder: /data/answer.db
      msg: 데이터베이스 파일은 비워둘 수 없습니다.
    config_yaml:
      title: config.yaml 파일 생성
      label: config.yaml 파일이 생성되었습니다.
      desc: >-
        config.yaml 파일을 <1>/var/wwww/xxx/</1> 디렉터리에 수동으로 생성하고 아래 텍스트를 붙여넣을 수 있습니다.
      info: 위 작업을 완료한 후 "다음" 버튼을 클릭하세요.
    site_information: 사이트 정보
    admin_account: 관리자 계정
    site_name:
      label: 사이트 이름
      msg: 사이트 이름을 입력하세요.
      msg_max_length: 사이트 이름은 최대 30자여야 합니다.
    site_url:
      label: 사이트 URL
      text: 사이트의 주소입니다.
      msg:
        empty: 사이트 URL을 입력하세요.
        incorrect: 올바른 형식의 사이트 URL을 입력하세요.
        max_length: 사이트 URL은 최대 512자여야 합니다.
    contact_email:
      label: 연락처 이메일
      text: 이 사이트에 책임을 지는 주요 연락 이메일 주소입니다.
      msg:
        empty: 연락처 이메일을 입력하세요.
        incorrect: 올바른 형식의 연락처 이메일을 입력하세요.
    login_required:
      label: 비공개
      switch: 로그인 필요
      text: 로그인한 사용자만 이 커뮤니티에 접근할 수 있습니다.
    admin_name:
      label: 이름
      msg: 이름을 입력하세요.
      character: '문자 집합 "a-z", "0-9", " - . _"을 사용해야 합니다.'
      msg_max_length: 이름은 최대 30자여야 합니다.
    admin_password:
      label: 비밀번호
      text: 로그인에 필요한 비밀번호입니다. 안전한 위치에 보관하세요.
      msg: 비밀번호를 입력하세요.
      msg_min_length: 비밀번호는 최소 8자여야 합니다.
      msg_max_length: 비밀번호는 최대 32자여야 합니다.
    admin_email:
      label: 이메일
      text: 로그인에 필요한 이메일입니다.
      msg:
<<<<<<< HEAD
        empty: Email cannot be empty.
        incorrect: Email incorrect format.
    ready_title: Your site is ready
=======
        empty: 이메일을 입력하세요.
        incorrect: 올바른 형식의 이메일을 입력하세요.
    ready_title: 준비 완료!
>>>>>>> 47310496
    ready_desc: >-
      추가 설정을 원하시면 <1>관리자 섹션</1>에서 찾아보세요; 사이트 메뉴에서 확인할 수 있습니다.
    good_luck: 재미있고 행운을 빕니다!
    warn_title: 경고
    warn_desc: >-
      파일 <1>config.yaml</1>이 이미 존재합니다. 이 파일의 구성 항목 중 재설정이 필요하면 먼저 삭제하세요.
    install_now: <1>지금 설치해보세요</1>.
    installed: 이미 설치됨
    installed_desc: >-
      이미 설치된 것으로 보입니다. 재설치하려면 먼저 이전 데이터베이스 테이블을 삭제하세요.
    db_failed: 데이터베이스 연결 실패
    db_failed_desc: >-
      <1>config.yaml</1> 파일에 있는 데이터베이스 정보가 올바르지 않거나 데이터베이스 서버와 연결할 수 없습니다. 호스트의 데이터베이스 서버가 다운된 경우입니다.
  counts:
    views: 조회수
    votes: 투표
    answers: 답변
    accepted: 채택됨
  page_error:
    http_error: HTTP 오류 {{ code }}
    desc_403: 이 페이지에 접근할 권한이 없습니다.
    desc_404: 죄송합니다. 이 페이지는 존재하지 않습니다.
    desc_50X: 서버에서 오류가 발생하여 요청을 완료할 수 없습니다.
    back_home: 홈페이지로 돌아가기
  page_maintenance:
    desc: "저희는 현재 유지보수 중입니다. 곧 돌아오겠습니다."
  nav_menus:
    dashboard: 대시보드
    contents: 콘텐츠
    questions: 질문
    answers: 답변
    users: 사용자
    flags: 신고하기
    settings: 설정
    general: 일반
    interface: 인터페이스
    smtp: SMTP
    branding: 브랜딩
    legal: 법적 사항
    write: 글 작성
    tos: 이용 약관
    privacy: 개인정보 보호
    seo: SEO
    customize: 사용자 정의
    themes: 테마
    css_html: CSS/HTML
    login: 로그인
    privileges: 권한
    plugins: 플러그인
    installed_plugins: 설치된 플러그인
  website_welcome: "{{site_name}}에 오신 것을 환영합니다"
  user_center:
    login: 로그인
    qrcode_login_tip: "{{ agentName }}을(를) 사용하여 QR 코드를 스캔하고 로그인하세요."
    login_failed_email_tip: 로그인 실패, 다시 시도하기 전에 이 앱이 이메일 정보에 접근할 수 있도록 허용하세요.

  admin:
    admin_header:
      title: 관리자
    dashboard:
<<<<<<< HEAD
      title: Dashboard
      welcome: Welcome to Admin!
      site_statistics: Site statistics
      questions: "Questions:"
      answers: "Answers:"
      comments: "Comments:"
      votes: "Votes:"
      users: "Users:"
      flags: "Flags:"
      reviews: "Reviews:"
      site_health: Site health
      version: "Version:"
=======
      title: 대시보드
      welcome: Answer 관리자 페이지에 오신 것을 환영합니다!
      site_statistics: 사이트 통계
      questions: "질문:"
      answers: "답변:"
      comments: "댓글:"
      votes: "투표:"
      users: "사용자:"
      flags: "신고:"
      reviews: "리뷰:"
      site_health: 사이트 상태
      version: "버전:"
>>>>>>> 47310496
      https: "HTTPS:"
      upload_folder: "업로드 폴더:"
      run_mode: "실행 모드:"
      private: 비공개
      public: 공개
      smtp: "SMTP:"
      timezone: "시간대:"
      system_info: 시스템 정보
      go_version: "Go 버전:"
      database: "데이터베이스:"
      database_size: "데이터베이스 크기:"
      storage_used: "사용 중인 저장 공간:"
      uptime: "가동 시간:"
      links: 링크
      plugins: 플러그인
      github: GitHub
      blog: 블로그
      contact: 연락처
      forum: 포럼
      documents: 문서
      feedback: 피드백
      support: 지원
      review: 검토
      config: 설정
      update_to: 업데이트
      latest: 최신 버전
      check_failed: 확인 실패
      "yes": "예"
      "no": "아니요"
      not_allowed: 허용되지 않음
      allowed: 허용됨
      enabled: 활성화됨
      disabled: 비활성화됨
      writable: 쓰기 가능
      not_writable: 쓰기 불가능
    flags:
      title: 신고
      pending: 처리 대기 중
      completed: 완료됨
      flagged: 신고됨
      flagged_type: "{{ type }}로 신고됨"
      created: 생성됨
      action: 동작
      review: 검토
    user_role_modal:
      title: 사용자 역할 변경
      btn_cancel: 취소
      btn_submit: 제출
    new_password_modal:
      title: 새 비밀번호 설정
      form:
        fields:
          password:
            label: 비밀번호
            text: 사용자가 로그아웃되고 다시 로그인해야 합니다.
            msg: 비밀번호는 8-32자여야 합니다.
      btn_cancel: 취소
      btn_submit: 제출
    user_modal:
      title: 새 사용자 추가
      form:
        fields:
          users:
            label: 대량 사용자 추가
            placeholder: "홍길동, hong@example.com, BUSYopr2\n김철수, kim@example.com, fpDntV8q"
            text: 쉼표로 구분하여 “이름, 이메일, 비밀번호”를 입력하세요. 한 줄에 한 명의 사용자.
            msg: 사용자의 이메일을 입력하세요. 한 줄에 한 명씩 입력하세요.
          display_name:
            label: 표시 이름
            msg: 표시 이름은 4-30자여야 합니다.
          email:
            label: 이메일
            msg: 이메일이 유효하지 않습니다.
          password:
            label: 비밀번호
            msg: 비밀번호는 8-32자여야 합니다.
      btn_cancel: 취소
      btn_submit: 제출
    users:
      title: 사용자
      name: 이름
      email: 이메일
      reputation: 평판
      created_at: 생성 시간
      delete_at: 삭제된 시간
      suspend_at: 정지된 시간
      status: 상태
      role: 역할
      action: 동작
      change: 변경
      all: 전체
      staff: 스탭
      more: 더 보기
      inactive: 비활성화됨
      suspended: 정지됨
      deleted: 삭제됨
      normal: 일반
      Moderator: 관리자
      Admin: 관리자
      User: 사용자
      filter:
        placeholder: "이름 또는 사용자 ID로 필터링"
      set_new_password: 새 비밀번호 설정
      change_status: 상태 변경
      change_role: 역할 변경
      show_logs: 로그 표시
      add_user: 사용자 추가
      deactivate_user:
        title: 사용자 비활성화
        content: 비활성화된 사용자는 이메일을 다시 확인해야 합니다.
      delete_user:
        title: 이 사용자 삭제
        content: 정말로 이 사용자를 삭제하시겠습니까? 이 작업은 되돌릴 수 없습니다!
        remove: 사용자의 모든 질문, 답변, 댓글 등을 삭제합니다.
        label: 사용자의 계정만 삭제하려면 이 옵션을 선택하지 마세요.
        text: 사용자의 계정만 삭제하려면 이 항목을 선택하지 마십시오.
      suspend_user:
        title: 이 사용자 정지
        content: 정지된 사용자는 로그인할 수 없습니다.
    questions:
      page_title: 질문
      unlisted: 비공개
      post: 게시물
      votes: 투표
      answers: 답변
      created: 생성됨
      status: 상태
      action: 동작
      change: 변경
      pending: 대기 중
      filter:
        placeholder: "제목 또는 질문 ID로 필터링"
    answers:
      page_title: 답변
      post: 게시물
      votes: 투표
      created: 생성됨
      status: 상태
      action: 동작
      change: 변경
      filter:
        placeholder: "제목 또는 답변 ID로 필터링"
    general:
      page_title: 일반
      name:
        label: 사이트 이름
        msg: 사이트 이름을 입력하세요.
        text: "사이트 이름, 타이틀 태그에 사용됩니다."
      site_url:
        label: 사이트 URL
        msg: 사이트 URL을 입력하세요.
        validate: 유효한 URL을 입력하세요.
        text: "사이트 주소입니다."
      short_desc:
        label: 짧은 사이트 설명
        msg: 짧은 사이트 설명을 입력하세요.
        text: "홈페이지에서 사용되는 짧은 설명입니다."
      desc:
        label: 사이트 설명
        msg: 사이트 설명을 입력하세요.
        text: "메타 설명 태그에 사용되는 한 문장 설명입니다."
      contact_email:
        label: 연락처 이메일
        msg: 연락처 이메일을 입력하세요.
        validate: 유효한 이메일 주소를 입력하세요.
        text: 사이트를 책임지는 주요 연락처 이메일 주소입니다.
      check_update:
        label: 소프트웨어 업데이트
        text: 소프트웨어 업데이트 자동 확인
    interface:
      page_title: 인터페이스
      language:
        label: 인터페이스 언어
        msg: 인터페이스 언어를 선택하세요.
        text: 페이지를 새로고침하면 언어가 변경됩니다.
      time_zone:
        label: 시간대
        msg: 시간대를 선택하세요.
        text: 본인과 같은 시간대의 도시를 선택하세요.
    smtp:
      page_title: SMTP
      from_email:
        label: 발신 이메일
        msg: 발신 이메일을 입력하세요.
        text: 이메일 발신 주소입니다.
      from_name:
        label: 발신자 이름
        msg: 발신자 이름을 입력하세요.
        text: 이메일 발신 시 사용될 이름입니다.
      smtp_host:
        label: SMTP 호스트
        msg: SMTP 호스트를 입력하세요.
        text: 메일 서버 주소입니다.
      encryption:
        label: 암호화
        msg: 암호화 방식을 선택하세요.
        text: 대부분의 서버에서 SSL을 권장합니다.
        ssl: SSL
        none: 없음
      smtp_port:
        label: SMTP 포트
        msg: SMTP 포트는 1에서 65535 사이의 숫자여야 합니다.
        text: 메일 서버의 포트 번호입니다.
      smtp_username:
        label: SMTP 사용자 이름
        msg: SMTP 사용자 이름을 입력하세요.
      smtp_password:
        label: SMTP 비밀번호
        msg: SMTP 비밀번호를 입력하세요.
      test_email_recipient:
        label: 테스트 이메일 수신자
        text: 테스트 이메일을 받을 이메일 주소를 입력하세요.
        msg: 테스트 이메일 수신자가 유효하지 않습니다.
      smtp_authentication:
        label: 인증 사용
        title: SMTP 인증
        msg: SMTP 인증을 선택하세요.
        "yes": 예
        "no": 아니오
    branding:
      page_title: 브랜딩
      logo:
        label: 로고
        msg: 로고를 입력하세요.
        text: 사이트 좌측 상단에 표시될 로고 이미지입니다. 넓은 직사각형 이미지로, 높이는 56 이상이어야 하며 가로 세로 비율은 3:1 이상이어야 합니다. 비워 둘 경우 사이트 제목 텍스트가 표시됩니다.
      mobile_logo:
        label: 모바일 로고
        text: 사이트의 모바일 버전에서 사용할 로고 이미지입니다. 넓은 직사각형 이미지로, 높이는 56 이상이어야 합니다. 비워 둘 경우 "로고" 설정에서 이미지가 사용됩니다.
      square_icon:
        label: 정사각형 아이콘
        msg: 정사각형 아이콘을 입력하세요.
        text: 메타데이터 아이콘의 기본 이미지로 사용됩니다. 이상적으로는 512x512보다 큰 이미지여야 합니다.
      favicon:
        label: 파비콘
        text: 사이트의 파비콘 이미지입니다. CDN에서 정상적으로 작동하려면 png 형식이어야 하며, 크기는 32x32로 조정됩니다. 비워 둘 경우 "정사각형 아이콘"이 사용됩니다.
    legal:
      page_title: 법적 고지
      terms_of_service:
        label: 서비스 이용 약관
        text: "여기에 서비스 이용 약관 내용을 추가할 수 있습니다. 이미 다른 곳에 문서가 호스팅되어 있다면 전체 URL을 여기에 제공하세요."
      privacy_policy:
        label: 개인정보 보호 정책
        text: "여기에 개인정보 보호 정책 내용을 추가할 수 있습니다. 이미 다른 곳에 문서가 호스팅되어 있다면 전체 URL을 여기에 제공하세요."
    write:
      page_title: 작성
      restrict_answer:
        title: 답변 제한
        label: 각 사용자는 각 질문에 대해 단 하나의 답변만 작성할 수 있습니다.
        text: "기존 답변을 개선하고 향상시키기 위해 편집 링크를 사용할 수 있습니다."
      recommend_tags:
        label: 추천 태그
        text: "태그 슬러그를 입력하세요. 한 줄에 하나의 태그를 입력하세요."
      required_tag:
        title: 필수 태그
        label: 추천 태그를 필수로 설정합니다.
        text: "모든 새로운 질문은 최소한 하나의 추천 태그가 있어야 합니다."
      reserved_tags:
        label: 예약된 태그
        text: "예약된 태그는 관리자만이 게시물에 추가할 수 있습니다."
    seo:
      page_title: SEO
      permalink:
        label: 영구 링크
        text: 사용자 정의 URL 구조는 링크의 사용성과 미래 호환성을 향상시킬 수 있습니다.
      robots:
        label: robots.txt
        text: 이 설정은 사이트 설정과 관련된 내용을 영구적으로 덮어씁니다.
    themes:
      page_title: 테마
      themes:
        label: 테마
        text: 기존 테마를 선택하세요.
      color_scheme:
        label: 색상 스키마
      navbar_style:
        label: 네비게이션 바 스타일
      primary_color:
        label: 주요 색상
        text: 테마에서 사용할 색상을 수정합니다.
    css_and_html:
      page_title: CSS 및 HTML
      custom_css:
        label: 사용자 정의 CSS
        text: >
          사용자 정의 CSS 코드를 입력하세요.
      head:
        label: 헤드
        text: >
          헤드 부분에 추가할 HTML 코드를 입력하세요.
      header:
        label: 헤더
        text: >
          헤더 부분에 추가할 HTML 코드를 입력하세요.
      footer:
        label: 푸터
        text: 본문의 바로 앞에 삽입됩니다.
      sidebar:
        label: 사이드바
        text: 사이드바에 삽입됩니다.
    login:
      page_title: 로그인
      membership:
        title: 멤버십
        label: 신규 등록 허용
        text: 계정을 생성할 수 있는 사람을 제한하려면 끄세요.
      email_registration:
        title: 이메일 등록
        label: 이메일 등록 허용
        text: 이메일을 통한 새 계정 생성을 막으려면 끄세요.
      allowed_email_domains:
        title: 허용된 이메일 도메인
        text: 사용자가 계정을 등록할 때 필수적으로 사용해야 하는 이메일 도메인입니다. 한 줄에 하나의 도메인을 입력하세요. 비어 있으면 무시됩니다.
      private:
        title: 비공개
        label: 로그인 필수
        text: 로그인한 사용자만이 이 커뮤니티에 접근할 수 있습니다.
      password_login:
        title: 비밀번호 로그인
        label: 이메일과 비밀번호 로그인 허용
        text: "경고: 끄면 다른 로그인 방법을 설정하지 않았다면 로그인할 수 없을 수 있습니다."
    installed_plugins:
<<<<<<< HEAD
      title: Installed Plugins
      plugin_link: Plugins extend and expand the functionality. You may find plugins in the <1> Plugin Repository</1>.
=======
      title: 설치된 플러그인
      plugin_link: 플러그인은 Answer의 기능을 확장하고 확장합니다. <1>Answer 플러그인 저장소</1>에서 플러그인을 찾아보세요.
>>>>>>> 47310496
      filter:
        all: 전체
        active: 활성화됨
        inactive: 비활성화됨
        outdated: 오래된 상태
      plugins:
        label: 플러그인
        text: 기존 플러그인을 선택하세요.
      name: 이름
      version: 버전
      status: 상태
      action: 작업
      deactivate: 비활성화
      activate: 활성화
      settings: 설정
    settings_users:
      title: 사용자
      avatar:
        label: 기본 아바타
        text: 사용자가 자신의 사용자 정의 아바타를 가지지 않았을 때 표시됩니다.
      gravatar_base_url:
        label: Gravatar 기본 URL
        text: Gravatar 공급자의 API 기본 URL입니다. 비어 있으면 무시됩니다.
      profile_editable:
        title: 프로필 편집 가능
      allow_update_display_name:
        label: 사용자가 표시 이름을 변경할 수 있도록 허용
      allow_update_username:
        label: 사용자가 사용자 이름을 변경할 수 있도록 허용
      allow_update_avatar:
        label: 사용자가 프로필 이미지를 변경할 수 있도록 허용
      allow_update_bio:
        label: 사용자가 자기 소개를 변경할 수 있도록 허용
      allow_update_website:
        label: 사용자가 웹사이트를 변경할 수 있도록 허용
      allow_update_location:
        label: 사용자가 위치 정보를 변경할 수 있도록 허용
    privilege:
      title: 권한
      level:
        label: 권한에 필요한 평판 레벨
        text: 권한에 필요한 평판 레벨을 선택하세요.
      msg:
        should_be_number: 입력값은 숫자여야 합니다.
        number_larger_1: 숫자는 1 이상이어야 합니다.

  form:
    optional: (선택 사항)
    empty: 비어 있을 수 없습니다
    invalid: 유효하지 않습니다
    btn_submit: 저장
    not_found_props: "필수 속성 {{ key }}을(를) 찾을 수 없습니다."
    select: 선택

  page_review:
    review: 리뷰
    proposed: 제안된
    question_edit: 질문 편집
    answer_edit: 답변 편집
    tag_edit: 태그 편집
    edit_summary: 편집 요약
    edit_question: 질문 편집
    edit_answer: 답변 편집
    edit_tag: 태그 편집
    empty: 남은 리뷰 작업이 없습니다.
    approve_revision_tip: 이 리비전을 승인하시겠습니까?
    approve_flag_tip: 이 신고를 승인하시겠습니까?
    approve_post_tip: 이 게시물을 승인하시겠습니까?
    approve_user_tip: 이 사용자를 승인하시겠습니까?
    suggest_edits: 제안된 편집
    flag_post: 게시물 신고
    flag_user: 사용자 신고
    queued_post: 대기 중인 게시물
    queued_user: 대기 중인 사용자
    filter_label: 유형
    reputation: 평판
    flag_post_type: 이 게시물을 {{ type }}로 신고 처리했습니다.
    flag_user_type: 이 사용자를 {{ type }}로 신고 처리했습니다.
    edit_post: 게시물 편집
    list_post: 게시물 목록
    unlist_post: 게시물 비공개
  timeline:
    undeleted: 복구됨
    deleted: 삭제됨
    downvote: 다운보트
    upvote: 업보트
    accept: 채택됨
    cancelled: 취소됨
    commented: 댓글 작성됨
    rollback: 롤백
    edited: 편집됨
    answered: 답변됨
    asked: 질문됨
    closed: 닫힘
    reopened: 다시 열림
    created: 생성됨
    pin: 고정됨
    unpin: 고정 해제됨
    show: 공개됨
    hide: 비공개됨
    title: "다음을 위한 히스토리"
    tag_title: "태그에 대한 타임라인"
    show_votes: "투표 보기"
    n_or_a: 없음
    title_for_question: "질문에 대한 타임라인"
    title_for_answer: "{{ author }}가 {{ title }}에 대한 답변에 대한 타임라인"
    title_for_tag: "태그에 대한 타임라인"
    datetime: 날짜 및 시간
    type: 유형
    by: 작성자
    comment: 코멘트
    no_data: "아무 데이터도 찾을 수 없습니다."
  users:
    title: 사용자
    users_with_the_most_reputation: 이번 주 평판이 가장 높은 사용자들
    users_with_the_most_vote: 이번 주 투표를 가장 많이 한 사용자들
    staffs: 우리 커뮤니티 스태프
    reputation: 평판
    votes: 투표
  prompt:
    leave_page: 페이지를 떠나시겠습니까?
    changes_not_save: 변경 사항이 저장되지 않을 수 있습니다.
  draft:
    discard_confirm: 초안을 삭제하시겠습니까?
  messages:
    post_deleted: 이 게시물은 삭제되었습니다.
    post_pin: 이 게시물이 고정되었습니다.
    post_unpin: 이 게시물의 고정이 해제되었습니다.
    post_hide_list: 이 게시물이 목록에서 숨겨졌습니다.
    post_show_list: 이 게시물이 목록에 표시되었습니다.
    post_reopen: 이 게시물이 다시 열렸습니다.
    post_list: 이 게시물이 목록에 등록되었습니다.
    post_unlist: 이 게시물이 목록에서 등록 해제되었습니다.
    post_pending: 회원님의 게시물이 검토를 기다리고 있습니다. 미리보기입니다. 승인 후에 공개됩니다.<|MERGE_RESOLUTION|>--- conflicted
+++ resolved
@@ -506,14 +506,14 @@
   how_to_format:
     title: 포맷 방법
     desc: >-
-      <ul class="mb-0"><li><p class="mb-2">링크 만들기</p><pre 
-      class="mb-2"><code>&lt;https://url.com&gt;<br/><br/>[Title](https://url.com)</code></pre></li><li><p 
-      class="mb-2">단락 사이에 줄 바꿈 넣기</p></li><li><p 
-      class="mb-2"><em>_이탤릭체_</em> 또는 **<strong>볼드체</strong>**</p></li><li><p 
+      <ul class="mb-0"><li><p class="mb-2">링크 만들기</p><pre
+      class="mb-2"><code>&lt;https://url.com&gt;<br/><br/>[Title](https://url.com)</code></pre></li><li><p
+      class="mb-2">단락 사이에 줄 바꿈 넣기</p></li><li><p
+      class="mb-2"><em>_이탤릭체_</em> 또는 **<strong>볼드체</strong>**</p></li><li><p
       class="mb-2">코드는 4칸 들여쓰기</p></li><li><p class="mb-2">
-      인용은 <code>&gt;</code>로 시작하기</p></li><li><p 
-      class="mb-2">백틱으로 이스케이프 <code>`이렇게_사용`</code></p></li><li><p 
-      class="mb-2">백틱으로 코드 펜스 만들기 <code>`</code></p><pre 
+      인용은 <code>&gt;</code>로 시작하기</p></li><li><p
+      class="mb-2">백틱으로 이스케이프 <code>`이렇게_사용`</code></p></li><li><p
+      class="mb-2">백틱으로 코드 펜스 만들기 <code>`</code></p><pre
       class="mb-0"><code>```<br/>code here<br/>```</code></pre></li></ul>
   pagination:
     prev: 이전
@@ -1344,15 +1344,9 @@
       label: 이메일
       text: 로그인에 필요한 이메일입니다.
       msg:
-<<<<<<< HEAD
-        empty: Email cannot be empty.
-        incorrect: Email incorrect format.
-    ready_title: Your site is ready
-=======
         empty: 이메일을 입력하세요.
         incorrect: 올바른 형식의 이메일을 입력하세요.
-    ready_title: 준비 완료!
->>>>>>> 47310496
+    ready_title: 귀하의 사이트가 준비되었습니다
     ready_desc: >-
       추가 설정을 원하시면 <1>관리자 섹션</1>에서 찾아보세요; 사이트 메뉴에서 확인할 수 있습니다.
     good_luck: 재미있고 행운을 빕니다!
@@ -1413,22 +1407,8 @@
     admin_header:
       title: 관리자
     dashboard:
-<<<<<<< HEAD
-      title: Dashboard
-      welcome: Welcome to Admin!
-      site_statistics: Site statistics
-      questions: "Questions:"
-      answers: "Answers:"
-      comments: "Comments:"
-      votes: "Votes:"
-      users: "Users:"
-      flags: "Flags:"
-      reviews: "Reviews:"
-      site_health: Site health
-      version: "Version:"
-=======
       title: 대시보드
-      welcome: Answer 관리자 페이지에 오신 것을 환영합니다!
+      welcome: 관리자에 오신 것을 환영합니다!
       site_statistics: 사이트 통계
       questions: "질문:"
       answers: "답변:"
@@ -1439,7 +1419,6 @@
       reviews: "리뷰:"
       site_health: 사이트 상태
       version: "버전:"
->>>>>>> 47310496
       https: "HTTPS:"
       upload_folder: "업로드 폴더:"
       run_mode: "실행 모드:"
@@ -1761,13 +1740,8 @@
         label: 이메일과 비밀번호 로그인 허용
         text: "경고: 끄면 다른 로그인 방법을 설정하지 않았다면 로그인할 수 없을 수 있습니다."
     installed_plugins:
-<<<<<<< HEAD
-      title: Installed Plugins
-      plugin_link: Plugins extend and expand the functionality. You may find plugins in the <1> Plugin Repository</1>.
-=======
       title: 설치된 플러그인
-      plugin_link: 플러그인은 Answer의 기능을 확장하고 확장합니다. <1>Answer 플러그인 저장소</1>에서 플러그인을 찾아보세요.
->>>>>>> 47310496
+      plugin_link: 플러그인은 기능을 확장하고 확장합니다. <1> 플러그인 저장소</1>에서 플러그인을 찾을 수 있습니다.
       filter:
         all: 전체
         active: 활성화됨
