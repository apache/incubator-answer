# Licensed to the Apache Software Foundation (ASF) under one
# or more contributor license agreements.  See the NOTICE file
# distributed with this work for additional information
# regarding copyright ownership.  The ASF licenses this file
# to you under the Apache License, Version 2.0 (the
# "License"); you may not use this file except in compliance
# with the License.  You may obtain a copy of the License at
#
#   http://www.apache.org/licenses/LICENSE-2.0
#
# Unless required by applicable law or agreed to in writing,
# software distributed under the License is distributed on an
# "AS IS" BASIS, WITHOUT WARRANTIES OR CONDITIONS OF ANY
# KIND, either express or implied.  See the License for the
# specific language governing permissions and limitations
# under the License.

# The following fields are used for back-end
backend:
  base:
    success:
      other: موفق.
    unknown:
      other: خطای ناشناخته.
    request_format_error:
      other: ساختار درخواست شناخته شده نیست.
    unauthorized_error:
      other: دسترسی غیر مجاز.
    database_error:
      other: خطای سرور داده.
    forbidden_error:
      other: عدم اجازه دسترسی.
    duplicate_request_error:
      other: ارسال تکراری.
  action:
    report:
      other: نشان
    edit:
      other: ویرایش
    delete:
      other: حذف
    close:
      other: بستن
    reopen:
      other: بازگشایی
    forbidden_error:
      other: عدم اجازه دسترسی.
    pin:
      other: سنجاق کردن
    hide:
      other: پنهان کردن
    unpin:
      other: برداشتن سنجاق
    show:
      other: فهرست
    invite_someone_to_answer:
      other: ویرایش
    undelete:
      other: بازگردانی حذف
  role:
    name:
      user:
        other: کاربر
      admin:
        other: ادمین
      moderator:
        other: مدير
    description:
      user:
        other: پیش فرض بدون دسترسی خاص.
      admin:
        other: تمامی دسترسی ها را داراست.
      moderator:
        other: دسترسی به تمامی پست هارا داراست بجز تنظیمات ادمین.
  privilege:
    level_1:
      description:
        other: سطح ۱ (شهرت کمی نیاز هست برای تیم/گروه های خصوصی)
    level_2:
      description:
        other: سطح ۲ (شهرت کمی نیاز هست برای انجمن های استارتاپی)
    level_3:
      description:
        other: سطح ۳ (شهرت بالایی برای نیاز هست برای انجمن های تکمیل)
    level_custom:
      description:
        other: سطح دلخواه
    rank_question_add_label:
      other: سوال بپرس
    rank_answer_add_label:
      other: جواب بده
    rank_comment_add_label:
      other: نظر بده
    rank_report_add_label:
      other: نشان
    rank_comment_vote_up_label:
      other: رای موافق
    rank_link_url_limit_label:
      other: بیشتر از دو لینک را هم زمان پست کنید
    rank_question_vote_up_label:
      other: رای موافق
    rank_answer_vote_up_label:
      other: رای موافق
    rank_question_vote_down_label:
      other: رای مخالف
    rank_answer_vote_down_label:
      other: رای مخالف
    rank_invite_someone_to_answer_label:
      other: فردی رو دعوت کنین تا جواب بدن
    rank_tag_add_label:
      other: ساخت تگ جدید
    rank_tag_edit_label:
      other: ویرایش توضیحات تگ (نیازمند بازبینی)
    rank_question_edit_label:
      other: ویرایش سوال دیگران (نیازمند بازبینی)
    rank_answer_edit_label:
      other: ویرایش جواب دیگران (نیازمند بازبینی)
    rank_question_edit_without_review_label:
      other: ویرایش سوال دیگران بدون نیاز به بازبینی
    rank_answer_edit_without_review_label:
      other: ویرایش جواب دیگران بدون نیاز به بازبینی
    rank_question_audit_label:
      other: بازبینی ویرایش های سوال
    rank_answer_audit_label:
      other: بازبینی ویرایش های جواب
    rank_tag_audit_label:
      other: بازبینی ویرایش های تگ
    rank_tag_edit_without_review_label:
      other: ویرایش توضیحات تگ بدون بازبینی
    rank_tag_synonym_label:
      other: مدیریت تگ های مترادف
  email:
    other: ایمیل
  e_mail:
    other: ایمیل
  password:
    other: رمز
  pass:
    other: رمز
  original_text:
    other: This post
  email_or_password_wrong_error:
    other: ایمیل و رمز وارد شده صحیح نیست.
  error:
    common:
      invalid_url:
        other: Invalid URL.
    password:
      space_invalid:
        other: رمز عبور نمی تواند شامل فضای خالی باشد.
    admin:
      cannot_update_their_password:
        other: نمیتوانید رمز عبور خود را تغییر دهید.
      cannot_edit_their_profile:
        other: You cannot modify your profile.
      cannot_modify_self_status:
        other: نمیتوانید وضعیت خود را تغییر دهید.
      email_or_password_wrong:
        other: ایمیل و رمز وارد شده صحیح نیست.
    answer:
      not_found:
        other: جواب پیدا نشد.
      cannot_deleted:
        other: اجازه حذف ندارید.
      cannot_update:
        other: اجازه بروزرسانی ندارید.
      question_closed_cannot_add:
        other: سوالات بسته شده اند و نمیتوان سوالی اضافه کرد.
    comment:
      edit_without_permission:
        other: نظرات قابل ویرایش نیستند.
      not_found:
        other: نظر پیدا نشد.
      cannot_edit_after_deadline:
        other: زمان زیادی برای ویرایش نظر گذشته است.
    email:
      duplicate:
        other: ایمیل تکراری.
      need_to_be_verified:
        other: ایمیل باید تایید شود.
      verify_url_expired:
        other: لینک تایید ایمیل منقضی شده است،‌لطفا دوباره تلاش کنید.
      illegal_email_domain_error:
        other: دامنه ایمیل پیشتیبانی نمی شود، لطفا از ایمیل دیگری استفاده کنید.
    lang:
      not_found:
        other: فایل زبان یافت نشد.
    object:
      captcha_verification_failed:
        other: اشتباه در Captcha.
      disallow_follow:
        other: شما اجازه فالو کردن ندارید.
      disallow_vote:
        other: شما اجازه رای دادن ندارید.
      disallow_vote_your_self:
        other: شما نمی توانید به پست خودتان رای دهید.
      not_found:
        other: آبجکت مورد نظر پیدا نشد.
      verification_failed:
        other: تایید با خطا مواجه شد.
      email_or_password_incorrect:
        other: ایمیل و رمز وارد شده صحیح نیست.
      old_password_verification_failed:
        other: پسورد قدیمی تایید نشد
      new_password_same_as_previous_setting:
        other: پسورد جدید با پسورد قدیمی یکسان است.
      already_deleted:
        other: This post has been deleted.
    meta:
      object_not_found:
        other: Meta object not found
    question:
      already_deleted:
        other: این پست حذف شده است.
      under_review:
        other: Your post is awaiting review. It will be visible after it has been approved.
      not_found:
        other: سوال پیدا نشد.
      cannot_deleted:
        other: اجازه حذف ندارید.
      cannot_close:
        other: اجاره بستن ندارید.
      cannot_update:
        other: اجازه بروزرسانی ندارید.
    rank:
      fail_to_meet_the_condition:
        other: شهرت ناکافی.
      vote_fail_to_meet_the_condition:
        other: ممنون بابت بازخورد. شما حداقل به {{.Rank}} نیاز دارید برای رای دادن.
      no_enough_rank_to_operate:
        other: شما حداقل به {{.Rank}} نیاز دارید برای انجام این کار.
    report:
      handle_failed:
        other: گزارش دهی با مشکل مواجه شد.
      not_found:
        other: گزارش مورد نظر پیدا نشد.
    tag:
      already_exist:
        other: تگ از قبل موجود است.
      not_found:
        other: تگ پیدا نشد.
      recommend_tag_not_found:
        other: تگ پیشنهاد شده موجود نیست.
      recommend_tag_enter:
        other: لطفا حداقل یک تگ را وارد کنید.
      not_contain_synonym_tags:
        other: نباید تگ مترادف داشته باشد.
      cannot_update:
        other: اجازه بروزرسانی ندارید.
      is_used_cannot_delete:
        other: نمی توانید تگی که در حال استفاده است را حذف کنید.
      cannot_set_synonym_as_itself:
        other: شما نمی توانید مترادفی برای برچسب فعلی به عوان خودش تنظیم کنین.
    smtp:
      config_from_name_cannot_be_email:
        other: '"از طرفه" نمی تواند آدرس ایمیل باشد.'
    theme:
      not_found:
        other: تم پیدا نشد.
    revision:
      review_underway:
        other: فعلا امکان ویرایش وجود ندارد،‌این نسخه در صف بازینی قرار دارد.
      no_permission:
        other: اجاره بازبینی و اصلاح ندارید.
    user:
      external_login_missing_user_id:
        other: پلتفورم های سوم شخص نمی توانند نام کاربر خاصی را ارائه دهند، بنابر این شما نمی توانید وارد شوید، لطفا با مدیریت وبسایت تماس بگیرید.
      external_login_unbinding_forbidden:
        other: لطفاً یک رمز ورود برای حساب خود قبل از حذف تنظیم کنید.
      email_or_password_wrong:
        other:
          other: ایمیل و رمز وارد شده صحیح نیست.
      not_found:
        other: کاربر پیدا نشد.
      suspended:
        other: کاربر در حالت تعلیق قرار داده شده است.
      username_invalid:
        other: نام کاربری نامعتبر است.
      username_duplicate:
        other: این نام کاربری قبلا استفاده شده است.
      set_avatar:
        other: ست کردن آواتار با مشکل مواجه شد.
      cannot_update_your_role:
        other: شما نمی توانید وظیفه خود را تغییر دهید.
      not_allowed_registration:
        other: درحال حاضر سایت برای ثبت نام باز نیست.
      not_allowed_login_via_password:
        other: در حال حاضر سایت اجازه ورود از طریق رمز عبور ندارد.
      access_denied:
        other: دسترسی مجاز نیست
      page_access_denied:
        other: شما وجوز دسترسی به این صفحه را ندارید.
      add_bulk_users_format_error:
        other: "مشکل پیش آمده در فرمت {{.Field}} در کنار {{.Content}} در خط {{.Line}}. {{.ExtraMessage}}"
      add_bulk_users_amount_error:
        other: "تعداد کاربرانی که اضافه می کنید باید رنج بین ۱-{{.MaxAmount}} باشند."
    config:
      read_config_failed:
        other: خواندن کافیگ با مشکل مواجه شد
    database:
      connection_failed:
        other: اتصال به دیتابیس موفقیت آمیز نبود
      create_table_failed:
        other: ایجاد کردن جدول موفقیت آمیز نبود
    install:
      create_config_failed:
        other: فایل config.yaml نمی تواند ایجاد شود.
    upload:
      unsupported_file_format:
        other: فرمت فایل پشتیبانی نمی شود.
    site_info:
      config_not_found:
        other: پیکربندی سایت پیدا نشد.
  reason:
    spam:
      name:
        other: هرزنامه
      desc:
        other: این پست یک تبلیغ یا خرابکاری است. این پس مفید یا مربوط به این موضوع نمی باشد.
    rude_or_abusive:
      name:
        other: بی ادب یا توهین آمیز
      desc:
        other:
          - A reasonable person would find this content inappropriate for respectful
          - discourse.
    a_duplicate:
      name:
        other: تکراری
      desc:
        other: این سوال قبلا پرسیده و جواب داده شده است.
      placeholder:
        other: لینک سوال مورد نظر را وارد کنید
    not_a_answer:
      name:
        other: این یک پاسخ نیست
      desc:
        other:
          - This was posted as an answer, but it does not attempt to answer the
          - question. It should possibly be an edit, a comment, another question,
          - or deleted altogether.
    no_longer_needed:
      name:
        other: دیگر نیازی نیست
      desc:
        other: این نظر منسوخ شده، مکلامه ای یا مربوط به این پس نیست.
    something:
      name:
        other: یک مورد دیگر
      desc:
        other: این پست به دلیل دیگری که در بالا ذکر نشده نیاز به توجه کارکنان دارد.
      placeholder:
        other: به طور خاص به ما اطلاع دهید که در مورد چه چیزی نگران هستید
    community_specific:
      name:
        other: یک دلیل خاص جامعه
      desc:
        other: این سوال با دستورالعمل جامعه مطابقت ندارد.
    not_clarity:
      name:
        other: نیاز به جزئیات یا واضح کردن دارد
      desc:
        other: این سوال درحال حاضر شامل چندتا سوال در یکی هست. باید فقط روی یک مشکل تمرکز کند.
    looks_ok:
      name:
        other: به نظر خوب میاد
      desc:
        other: این پست همانطور که هست خوب است و کیفیت پایینی ندارد.
    needs_edit:
      name:
        other: نیاز به ویرایش بود، من انجام دادم
      desc:
        other: مشکلات این پست را خودتان بهبود و اصلاح کنید.
    needs_close:
      name:
        other: نیاز است که بسته بشود
      desc:
        other: به یک سوال بسته شده نمیتوان جوابی ثبت کرد بلکه می توان ویرایش، رای و نظر داد.
    needs_delete:
      name:
        other: نیاز است که حذف بشود
      desc:
        other: این پست حذف خواهد شد.
  question:
    close:
      duplicate:
        name:
          other: هرزنامه
        desc:
          other: این سوال قبلا پرسیده و جواب داده شده است.
      guideline:
        name:
          other: یک دلیل خاص جامعه
        desc:
          other: این سوال با دستورالعمل جامعه مطابقت ندارد.
      multiple:
        name:
          other: نیاز به جزئیات یا واضح کردن دارد
        desc:
          other:
            - This question currently includes multiple questions in one. It should
            - focus on one problem only.
      other:
        name:
          other: یک مورد دیگر
        desc:
          other: این پست به دلیل دیگری نیاز دارد که در بالا ذکر نشده است.
    operation_type:
      asked:
        other: پرسیده شده
      answered:
        other: جواب داده
      modified:
        other: تغییر یافته
    deleted_title:
      other: سوال حذف شده
  notification:
    action:
      update_question:
        other: سوال بارگزاری شده
      answer_the_question:
        other: سؤال جواب داده شده
      update_answer:
        other: جواب بارگذاری شده
      accept_answer:
        other: جواب پذیرفته شده
      comment_question:
        other: سوال از کامنت
      comment_answer:
        other: جواب از کامنت
      reply_to_you:
        other: به شما پاسخ داد
      mention_you:
        other: به شما اشاره کرده
      your_question_is_closed:
        other: سوال شما بسته شده است
      your_question_was_deleted:
        other: سوال شما حذف شده است
      your_answer_was_deleted:
        other: جواب شما حذف شده است
      your_comment_was_deleted:
        other: نظر شما پاک شده است
      up_voted_question:
        other: رای موافق
      down_voted_question:
        other: سوال با رای منفی
      up_voted_answer:
        other: پاسخ موافق
      down_voted_answer:
        other: جواب مخالف
      up_voted_comment:
        other: نظر بدون رای
      invited_you_to_answer:
        other: برای جواب دادن دعوت شده اید
  email_tpl:
    change_email:
      title:
        other: "آدرس ایمیل جدید خود را تایید کنید{{.SiteName}}"
      body:
        other: "آدرس ایمیل جدید خود را برای {{.SiteName}} با کلیک بر روی پیوند زیر تأیید کنید:\n<br>\n<a href='{{.ChangeEmailUrl}}' target='_blank'>{{.ChangeEmailUrl}}</a><br><br>\n\nاگر این تغییر را درخواست نکرده‌اید، لطفاً این ایمیل را نادیده بگیرید.\n"
    new_answer:
      title:
        other: "[{{.SiteName}}] {{.DisplayName}} به سؤال شما پاسخ داد"
      body:
        other: "<a href='{{.AnswerUrl}}'>{{.QuestionTitle}}</a><br><br>\n\n{{.DisplayName}}:<br>\n<blockquote>{{.AnswerSummary}}</blockquote><br>\n<a href='{{.AnswerUrl}}'>مشاهده آن در {{.SiteName}}</a><br><br>\n\n--<br>\n<small><a href='{{.UnsubscribeUrl}}'>لغو اشتراک</a></small>"
    invited_you_to_answer:
      title:
        other: "[{{.SiteName}}] {{.DisplayName}} شما را به پاسخ دعوت کرد"
      body:
        other: "<a href='{{.InviteUrl}}'>{{.QuestionTitle}}</a><br><br>\n\n{{.DisplayName}}:<br>\n<blockquote>من فکر می کنم شما ممکن است پاسخ را بدانید.</blockquote><br>\n<a href='{{.InviteUrl}}'>مشاهده آن در {{.SiteName}}</a><br><br>\n\n--<br>\n<small><a href='{{.UnsubscribeUrl}}'>لغو اشتراک</a></small>"
    new_comment:
      title:
        other: "[{{.SiteName}}] {{.DisplayName}} روی پست شما نظر داد"
      body:
        other: "<a href='{{.CommentUrl}}'>{{.QuestionTitle}}</a><br><br>\n\n{{.DisplayName}}:<br>\n<blockquote>{{.CommentSummary}}</blockquote><br>\n<a href='{{.CommentUrl}}'>مشاهده آن در {{.SiteName}}</a><br><br>\n\n--<br>\n<small><a href='{{.UnsubscribeUrl}}'>لغو اشتراک</a></small>"
    new_question:
      title:
        other: "[{{.SiteName}}] سؤال جدید: {{.QuestionTitle}}"
      body:
        other: "<a href='{{.QuestionUrl}}'>{{.QuestionTitle}}</a><br>\n<small>{{.Tags}}</small><br><br>\n\n--<br>\n<small><a href='{{.UnsubscribeUrl}}'>لغو اشتراک</a></small>"
    pass_reset:
      title:
        other: "[{{.SiteName }}] گذرواژه بازنشانی شد"
      body:
        other: "شخصی بازنشانی رمز عبور شما در {{.SiteName}} می‌باشد.<br><br>\n\nاگر این شخص شما نبوده اید، می‌توانید با خیال راحت این ایمیل را نادیده بگیرید.<br><br>\n\nبرای انتخاب رمز عبور جدید روی پیوند زیر کلیک کنید:<br>\n<a href='{{.PassResetUrl}}' target='_blank'>{{.PassResetUrl}}</a>\n"
    register:
      title:
        other: "[{{.SiteName}}] حساب کاربری جدید خود را تأیید کنید"
      body:
        other: "به {{.SiteName}} خوش آمدید!<br><br>\n\nبرای تأیید و فعال سازی حساب کاربری جدید خود روی پیوند زیر کلیک کنید:<br>\n<a href='{{.RegisterUrl}}' target='_blank'>{{.RegisterUrl}}</a><br><br>\n\nاگر پیوند بالا قابل بازشدن نیست، آن را کپی کرده و در نوار آدرس مرورگر وب خود قرار دهید.\n"
    test:
      title:
        other: "[{{.SiteName}}] ایمیل آزمایشی"
      body:
        other: "این یک ایمیل تست است."
  action_activity_type:
    upvote:
      other: رأی مثبت
    upvoted:
      other: رأی مثبت
    downvote:
      other: رأی منفی
    downvoted:
      other: رأی منفی
    accept:
      other: پذیرفتن
    accepted:
      other: پذیرفته شده
    edit:
      other: edit
  review:
    queued_post:
      other: Queued post
    flagged_post:
      other: Flagged post
    suggested_post_edit:
      other: Suggested edits
  reaction:
    tooltip:
      other: "{{ .Names }} and {{ .Count }} more..."
# The following fields are used for interface presentation(Front-end)
ui:
  how_to_format:
    title: نحوه فرمت کردن
    desc: >-
      <ul class="mb-0"><li><p class="mb-2">برای ایجاد پیوند</p><pre class="mb-2"><code>&lt;https://url.com&gt;<br/><br/>[Title](https://url.com)</code></pre></li><li><p class="mb-2">بین پاراگراف ها اینتر قرار بدهید</p></li><li><p class="mb-2"><em>_italic_</em> یا **<strong>پررنگ</strong>**</p></ li><li><p class="mb-2">کد تورفتگی با 4 فاصله</p></li><li><p class="mb-2">نقل قول با قرار دادن <code>&gt;< /code> در ابتدای خط</p></li><li><p class="mb-2">بکتیک فرار می کند <code>`مانند _this_`</code></p></li>< li><p class="mb-2">حصارهای کد با بکتیک ایجاد کنید <code>`</code></p><pre class="mb-0"><code>```<br/>کد اینجا<br/>```</code></pre></li></ul>
  pagination:
    prev: قبلی
    next: بعدی
  page_title:
    question: سوال
    questions: سوالات
    tag: برچسب
    tags: برچسب ها
    tag_wiki: ویکی تگ
    create_tag: ایجاد برچسب
    edit_tag: ویرایش برچسب
    ask_a_question: اضافه کردن سوال
    edit_question: ویرایش سوال
    edit_answer: ویرایش پاسخ
    search: جستجو
    posts_containing: پست های شامل
    settings: تنظیمات
    notifications: اعلانات
    login: ورود
    sign_up: ثبت نام
    account_recovery: بازیابی حساب کاربری
    account_activation: فعالسازی حساب
    confirm_email: تایید ایمیل
    account_suspended: حساب تعلیق شد
    admin: ادمین
    change_email: نگارش ایمیل
    install: نصب Bepors
    upgrade: بروزرسانی بپرس
    maintenance: تعمیر و نگهداری وب سایت
    users: کاربرها
    oauth_callback: در حال پردازش
    http_404: خطای 404 HTTP
    http_50X: خطای 500 HTTP
    http_403: خطای 403 HTTP
    logout: خروج
  notifications:
    title: اعلانات
    inbox: پیغام‌های دریافتی
    achievement: دستاوردها
    new_alerts: هشدار جدید
    all_read: علامتگذاری همه بعنوان خوانده شده
    show_more: نمایش بیشتر
    someone: کسی
    inbox_type:
      all: همه
      posts: پست ها
      invites: دعوت ها
      votes: آراء
  suspended:
    title: حساب شما معلق شده است
    until_time: "حساب شما تا تاریخ {{ time }} به حالت تعلیق درآمده است."
    forever: این کاربر برای همیشه به حالت تعلیق درآمده است.
    end: شما یک دستورالعمل انجمن را رعایت نمی کنید.
    contact_us: ارتباط با ما
  editor:
    blockquote:
      text: مسابقه
    bold:
      text: قوی
    chart:
      text: نمودار
      flow_chart: نمودار جریان
      sequence_diagram: نمودار توالی
      class_diagram: نمودار کلاس
      state_diagram: نمودار حالت
      entity_relationship_diagram: نمودار رابطه موجودیت
      user_defined_diagram: نمودار تعریف شده توسط کاربر
      gantt_chart: نمودار گانت
      pie_chart: نمودار دابره‌ای
    code:
      text: نمونه کد
      add_code: نمونه کد اضافه کنید
      form:
        fields:
          code:
            label: کد
            msg:
              empty: کد نمی تواند خالی باشد.
          language:
            label: زبان
            placeholder: تشخیص خودکار
      btn_cancel: لغو
      btn_confirm: اضافه کردن
    formula:
      text: فرمول
      options:
        inline: فرمول در خط
        block: بلاک کردن فرمول
    heading:
      text: سرفصل
      options:
        h1: سرفصل ۱
        h2: سرفصل ۲
        h3: سرفصل ۳
        h4: سرفصل ۴
        h5: سرفصل ۵
        h6: سرفصل ۶
    help:
      text: راهنما
    hr:
      text: خط افقی
    image:
      text: عکس
      add_image: افزودن عکس
      tab_image: آپلود عکس
      form_image:
        fields:
          file:
            label: فایل عکس
            btn: انتخاب عکس
            msg:
              empty: فایل نمی تواند خالی باشد.
              only_image: فقط فایل های تصویری مجاز هستند.
              max_size: حجم فایل نباید بیشتر از 4 مگابایت باشد.
          desc:
            label: توضیحات
      tab_url: لینک عکس
      form_url:
        fields:
          url:
            label: لینک عکس
            msg:
              empty: آدرس عکس نمی‌تواند خالی باشد.
          name:
            label: توضیحات
      btn_cancel: لغو
      btn_confirm: اضافه کردن
      uploading: درحال ارسال
    indent:
      text: تورفتگی
    outdent:
      text: بیرون آمدگی
    italic:
      text: تاکید
    link:
      text: فراپیوند
      add_link: اضافه کردن فراپیوند
      form:
        fields:
          url:
            label: آدرس
            msg:
              empty: آدرس نمی‌تواند خالی باشد.
          name:
            label: توضیح
      btn_cancel: لغو
      btn_confirm: افزودن
    ordered_list:
      text: فهرست عددی
    unordered_list:
      text: لیست گلوله‌ای
    table:
      text: جدول
      heading: سرفصل
      cell: تلفن همراه
  close_modal:
    title: این پست را می بندم بدلیل...
    btn_cancel: لغو
    btn_submit: فرستادن
    remark:
      empty: نمی‌تواند خالی باشد.
    msg:
      empty: لطفا یک دلیل را انتخاب کنید.
  report_modal:
    flag_title: من پرچم گذاری می کنم تا این پست را به عنوان گزارش کنم...
    close_title: این پست را می بندم بدلیل...
    review_question_title: بازبینی سوال
    review_answer_title: بازبینی جواب
    review_comment_title: بازبینی نظر
    btn_cancel: لغو
    btn_submit: ثبت
    remark:
      empty: نمی‌تواند خالی باشد.
    msg:
      empty: لطفا یک دلیل را انتخاب کنید.
      not_a_url: URL format is incorrect.
      url_not_match: URL origin does not match the current website.
  tag_modal:
    title: ساخت تگ جدید
    form:
      fields:
        display_name:
          label: نام
          msg:
            empty: نام نمی تواند خالی باشد.
            range: نام باید نهایتا ۳۵ حرف داشته باشد.
        slug_name:
          label: نامک آدس
          desc: نامک آدرس باید نهایتا ۳۵ حرف داشته باشد.
          msg:
            empty: نامک آدرس نمی تواند خالی باشد.
            range: نامک آدرس باید نهایتا ۳۵ حرف داشته باشد.
            character: نامک آدرس شامل کلمات غیر مجاز می باشد.
        desc:
          label: توضیحات
        revision:
          label: تجدید نظر
        edit_summary:
          label: ویرایش خلاصه
          placeholder: >-
            تغییرات خود را به طور خلاصه توضیح دهید (املا صحیح، دستور زبان مناسب، قالب بندی بهبود یافته)
    btn_cancel: لغو
    btn_submit: ثبت
    btn_post: پست کردن تگ جدید
  tag_info:
    created_at: ایجاد شده
    edited_at: ویرایش شده
    history: تاریخچه
    synonyms:
      title: مترادف ها
      text: تگ های زیر مجدداً به آنها نگاشت می شوند
      empty: مترادفی پیدا نشد.
      btn_add: افزودن مترادف
      btn_edit: ویرایش
      btn_save: ذخیره
    synonyms_text: تگ های زیر مجدداً به آنها نگاشت می شوند
    delete:
      title: این برچسب حذف شود
      tip_with_posts: >-
        <p>ما به <strong>حذف برچسب دارای پست‌ها</strong> اجازه حذف نمی‌دهیم.</p> <p>لطفاً ابتدا این برچسب را از پست‌ها حذف کنید.</p>
      tip_with_synonyms: >-
        <p>ما اجازه <strong>حذف برچسب دارای مترادف</strong> را نمی‌دهیم.</p> <p>لطفاً ابتدا مترادف ها را از این برچسب حذف کنید.</p>
      tip: مطمئنید که میخواهید حذف شود?
      close: بستن
  edit_tag:
    title: ویرایش تگ‌
    default_reason: ویرایش تگ‌
    default_first_reason: برچسب اضافه کنید
    btn_save_edits: ذخیره ویرایشها
    btn_cancel: لغو
  dates:
    long_date: ماه ماه ماه روز
    long_date_with_year: "ماه روز، سال"
    long_date_with_time: "ماه روز، سال در ساعت:دقیقه"
    now: حالا
    x_seconds_ago: "{{count}} ثانیه پیش"
    x_minutes_ago: "{{count}} دقیقه پیش"
    x_hours_ago: "{{count}}ساعت پیش"
    hour: ساعت
    day: روز
    hours: ساعات
    days: روزها
  reaction:
    heart: heart
    smile: smile
    frown: frown
    btn_label: add or remove reactions
    undo_emoji: undo {{ emoji }} reaction
    react_emoji: react with {{ emoji }}
    unreact_emoji: unreact with {{ emoji }}
  comment:
    btn_add_comment: افزودن نظر
    reply_to: پاسخ به
    btn_reply: پاسخ
    btn_edit: ویرایش
    btn_delete: حذف
    btn_flag: نشان
    btn_save_edits: ذخیره ویرایشها
    btn_cancel: لغو
    show_more: "{{count}} نظر بیشتر"
    tip_question: >-
      از نظرات برای درخواست اطلاعات بیشتر یا پیشنهاد بهبود استفاده کنید. از پاسخ دادن به سوالات در نظرات خودداری کنید.
    tip_answer: >-
      از نظرات برای پاسخ دادن به سایر کاربران یا اطلاع دادن آنها از تغییرات استفاده کنید. اگر اطلاعات جدیدی اضافه می کنید، به جای نظر دادن، پست خود را ویرایش کنید.
    tip_vote: چیز مفیدی به پست اضافه می کند
  edit_answer:
    title: ویرایش جواب
    default_reason: ویرایش جواب
    default_first_reason: پاسخ را اضافه کنید
    form:
      fields:
        revision:
          label: بازنگری
        answer:
          label: پاسخ
          feedback:
            characters: متن باید حداقل ۶ حرف داشته باشد.
        edit_summary:
          label: ویرایش خلاصه
          placeholder: >-
            بطور خلاصه تغییرات را توضیح دهید (اصلاح املایی، اصلاح دستورزبان،‌ بهبود فرمت دهی)
    btn_save_edits: ذخیره ویرایش ها
    btn_cancel: لغو
  tags:
    title: برچسب ها
    sort_buttons:
      popular: محبوب
      name: نام
      newest: جدیدترین
    button_follow: دنبال کردن
    button_following: دنبال می کنید
    tag_label: سوالات
    search_placeholder: فیلتر بر اساس اسم برچسب
    no_desc: برچسب هیچ توضیحی ندارد.
    more: بیشتر
  ask:
    title: سوالی اضافه کنید
    edit_title: سوال را ویرایش کنید
    default_reason: سوال را ویرایش کنید
    default_first_reason: سوال اضافه کنید
    similar_questions: سؤال های مشابه
    form:
      fields:
        revision:
          label: تجدید نظر
        title:
          label: عنوان
          placeholder: به طور خاص فرض کنید که شما یک سؤال از یک شخص دیگری می پرسید
          msg:
            empty: عنوان نمی تواند خالی باشد.
            range: عنوان میتواند تا ۳۰ حرف باشد
        body:
          label: بدنه
          msg:
            empty: بدنه نمی تواند خالی باشد.
        tags:
          label: برچسب ها
          msg:
            empty: برچسب ها نمی تواند خالی باشد.
        answer:
          label: پاسخ
          msg:
            empty: جواب نمی تواند خالی باشد.
        edit_summary:
          label: ویرایش خلاصه
          placeholder: >-
            بطور خلاصه تغییرات را توضیح دهید (اصلاح املایی، اصلاح دستورزبان،‌ بهبود فرمت دهی)
    btn_post_question: سوال خود را پست کنید
    btn_save_edits: ذخیره ویرایش ها
    answer_question: جواب دادن به سوال خودتان
    post_question&answer: سوال خود را پست و جواب دهید
  tag_selector:
    add_btn: اضافه کردن برچسب
    create_btn: ایجاد یک برچسب جدید
    search_tag: جست‌وجوی برچسب‌
    hint: "درمورد سوال خود توضیحی دهید، حداقل یک برچسب نیاز است."
    no_result: هیچ تگی مطابقت ندارد
    tag_required_text: تگ نیاز هست (حداقل یک مورد)
  header:
    nav:
      question: سوالات
      tag: تگ‌ها
      user: کاربران
      profile: پروفایل
      setting: تنظیمات
      logout: خروج
      admin: ادمین
      review: بازبینی
      bookmark: نشانک ها
      moderation: مدیریت
    search:
      placeholder: جستجو
  footer:
    build_on: >-
      پشتیبانی شده توسط <1> Apache Answer </1> - نرم‌افزار منبع باز که باهمستان های پرسش و پاسخ را تقویت می کند.<br />ساخته شده با عشق © {{cc}}.
  upload_img:
    name: تغییر
    loading: درحال بارگذاری...
  pic_auth_code:
    title: کپچا
    placeholder: متن بالا را تاپ کنید
    msg:
      empty: کپچا نمی تواند خالی باشد.
  inactive:
    first: >-
      شما تقریباً آماده شده اید! ما یک ایمیل فعال سازی به <bold>{{mail}}</bold> ارسال کردیم. لطفا دستورالعمل های ایمیل را برای فعال کردن حساب خود دنبال کنید.
    info: "اگر ایمیل ارسالی را دریافت نکردید، قسمت spam خود را چک کنید."
    another: >-
      ایمیل فعال‌سازی دیگری را به آدرس <bold>{{mail}}</bold> برای شما ارسال کردیم. ممکن است چند دقیقه طول بکشد تا دستتان برسد. پوشه هرزنامه خود را حتما چک کنید.
    btn_name: ارسال مجدد کد فعالسازی
    change_btn_name: تغییر ایمیل
    msg:
      empty: نمی‌تواند خالی باشد.
    resend_email:
      url_label: آیا مطمئن هستید که می خواهید ایمیل فعال سازی را دوباره ارسال کنید؟
      url_text: همچنین می توانید لینک فعال سازی بالا را در اختیار کاربر قرار دهید.
  login:
    login_to_continue: برای ادامه وارد حساب کاربری شوید
    info_sign: حساب کاربری ندارید؟ </1>ثبت نام<1>
    info_login: از قبل حساب کاربری دارید؟ <1>وارد شوید</1>
    agreements: با ثبت نام، با <1>خط مشی رازداری</1> و <3>شرایط خدمات</3> موافقت می کنید.
    forgot_pass: رمزعبور را فراموش کردید?
    name:
      label: نام
      msg:
        empty: نام نمی‌تواند خالی باشد.
        range: Length of name should between 4 to 30 characters.
        character: 'Must use the character set "a-z", "A-Z", "0-9", " - . _"'
    email:
      label: ایمیل
      msg:
        empty: ایمیل نمی تواند خالی باشد.
    password:
      label: رمز عبور
      msg:
        empty: رمز عبور نمی تواند خالی باشد.
        different: پسوردهای وارد شده در هر دو طرف متناقض هستند
  account_forgot:
    page_title: رمزعبور را فراموش کردید
    btn_name: ارسال ایمیل بازیابی
    send_success: >-
      اگر یک حساب با <strong>{{mail}}</strong> مطابقت داشته باشد، باید به زودی ایمیلی حاوی دستورالعمل‌هایی درباره نحوه بازنشانی رمز عبور خود دریافت کنید.
    email:
      label: ایمیل
      msg:
        empty: ایمیل نمی تواند خالی باشد.
  change_email:
    btn_cancel: لغو
    btn_update: نشانی ایمیل را به روز کنید
    send_success: >-
      اگر یک حساب با <strong>{{mail}}</strong> مطابقت داشته باشد، باید به زودی ایمیلی حاوی دستورالعمل‌هایی درباره نحوه بازنشانی رمز عبور خود دریافت کنید.
    email:
      label: ایمیل جدید
      msg:
        empty: ایمیل نمی تواند خالی باشد.
  oauth:
    connect: ارتباط با {{ auth_name }}
    remove: حذف {{ auth_name }}
  oauth_bind_email:
    subtitle: یک ایمیل بازیابی به حساب خود اضافه کنید.
    btn_update: نشانی ایمیل را به روز کنید
    email:
      label: ایمیل
      msg:
        empty: ایمیل نمی تواند خالی باشد.
    modal_title: ایمیل تکراری.
    modal_content: این ایمیل قبلا ثبت نام کرده است. آیا مطمئن هستید که می خواهید به حساب ثبت نام کرده متصل شوید?
    modal_cancel: تغییر ایمیل
    modal_confirm: به حساب کاربری ثبت نام کرده متصل شوید
  password_reset:
    page_title: بازیابی کلمه عبور
    btn_name: رمز عبورم را بازنشانی کن
    reset_success: >-
      شما با موفقیت رمز عبور خود را تغییر دادید، به صفحه ورود هدایت می شوید.
    link_invalid: >-
      متاسفم،‌ لینک بازنشانی رمز عبور دیگر اعتبار ندارد. شاید رمز عبور شما قبلا تغییر کرده است?
    to_login: ادامه بدهید تا به صفحه ورود برسید
    password:
      label: رمز عبور
      msg:
        empty: رمز عبور نمی تواند خالی باشد.
        length: تعداد حروف باید بین ۸ تا ۳۲ باشد
        different: پسوردهای وارد شده در هر دو طرف متناقض هستند
    password_confirm:
      label: تأیید رمز عبور جديد
  settings:
    page_title: تنظیمات
    goto_modify: برای تغییر بروید
    nav:
      profile: پروفایل
      notification: اعلانات
      account: حساب کاربری
      interface: رابط کاربری
    profile:
      heading: پروفایل
      btn_name: ذخیره
      display_name:
        label: نام
        msg: نام نمی تواند خالی باشد.
        msg_range: نام میتواند تا ۳۰ حرف باشد.
      username:
        label: نام‌کاربری
        caption: دیگران میتوانند به شما به بصورت "@username" اشاره کنند.
        msg: نام کاربری نمی تواند خالی باشد.
        msg_range: نام کاربری میتواند تا ۳۰ حرف باشد.
        character: 'باید از حروف "a-z", "0-9", " - . _" استفاده شود'
      avatar:
        label: عکس پروفایل
        gravatar: Gravatar
        gravatar_text: می توانید تصویر را تغییر دهید
        custom: سفارشی
        custom_text: شما میتوانید عکس خود را بازگذاری کنید.
        default: سیستم
        msg: لطفا یک آواتار آپلود کنید
      bio:
        label: درباره من
      website:
        label: وب سایت
        placeholder: "https://example.com"
        msg: فرمت نادرست وب سایت
      location:
        label: موقعیت
        placeholder: "شهر، کشور"
    notification:
      heading: اعلان های ایمیلی
      turn_on: روشن کردن
      inbox:
        label: اعلانات ایمیل
        description: پاسخ به سوالات خود،‌ نظرات،‌ دعوت ها،‌و بیشتر.
      all_new_question:
        label: تمامی سوالات جدید
        description: درمورد تمامی سوالات جدید با خبر شوید. تا ۵۰ سوال در هفته.
      all_new_question_for_following_tags:
        label: تمامی سوالات جدید برای این تگ ها
        description: درمورد تمامی سوالات جدید در مورد این تگ ها باخبر شوید.
    account:
      heading: حساب کاربری
      change_email_btn: تغییر ایمیل
      change_pass_btn: تغییر رمز عبور
      change_email_info: >-
        ما یک ایمیل به آن آدرس ارسال کردیم. لطفا مراحل تایید را طی کنید.
      email:
        label: Email
      new_email:
        label: New email
        msg: New email cannot be empty.
      pass:
        label: رمز عبور فعلی
        msg: رمز عبور نمی تواند خالی باشد.
      password_title: رمز عبور
      current_pass:
        label: رمز عبور فعلی
        msg:
          empty: رمز عبور نمی تواند خالی باشد.
          length: تعداد حروف باید بین ۸ تا ۳۲ باشد.
          different: دو رمز عبور وارد شده همخوانی ندارند.
      new_pass:
        label: رمز عبور جدید
      pass_confirm:
        label: تأیید رمز عبور جديد
    interface:
      heading: رابط کاربری
      lang:
        label: زبان رابط کاربری
        text: زبان رابط کاربری. زمانی تغییر می کند که صفحه را دوباره بارگذاری کنید.
    my_logins:
      title: ورود های من
      label: با استفاده از این حساب ها وارد این سایت شوید یا ثبت نام کنید.
      modal_title: حذف ورود
      modal_content: آیا مطمئن هستید که می خواهید این ورود را از حساب خود حذف کنید؟
      modal_confirm_btn: حذف
      remove_success: با موفقیت حذف شد
  toast:
    update: بروز رسانی موفق بود
    update_password: رمز عبور با موفقیت تغییر کرد.
    flag_success: ممنون بابت اطلاع دادن.
    forbidden_operate_self: عملیات غیر مجاز
    review: بازبینی شما پس از بررسی نشان داده خواهد شد.
    sent_success: با موفقيت ارسال شد
  related_question:
    title: سوالات مرتبط
    answers: جواب ها
  invite_to_answer:
    title: مردم پرسیدند
    desc: افرادی را دعوت کنید که فکر می کنید ممکن است پاسخ را بدانند.
    invite: دعوت به پاسخ
    add: افزودن افراد
    search: جستجوی افراد
  question_detail:
    action: عملیات
    Asked: پرسیده شده
    asked: پرسیده شده
    update: تغییر یافته
    edit: ویرایش شده
    commented: commented
    Views: مشاهده شده
    Follow: دنبال کردن
    Following: دنبال می کنید
    follow_tip: برای دریافت اعلان ها این سوال را دنبال کنید
    answered: جواب داده
    closed_in: بسته شده د
    show_exist: نمایش سوال موجود.
    useful: مفید
    question_useful: مفید و واضح است
    question_un_useful: نامشخص یا مفید نیست
    question_bookmark: این سوال را نشانه گذاری کنید
    answer_useful: مفید است
    answer_un_useful: مفید نیست
    answers:
      title: پاسخ ها
      score: امتیاز
      newest: جدیدترین
      oldest: Oldest
      btn_accept: پذیرفتن
      btn_accepted: پذیرفته شده
    write_answer:
      title: پاسخ شما
      edit_answer: پاسخ فعلی من را ویرایش کنید
      btn_name: پاسخ خود را ارسال کنید
      add_another_answer: پاسخ دیگری اضافه کنید
      confirm_title: به پاسخ دادن ادامه دهید
      continue: ادامه دهید
      confirm_info: >-
        <p>Are you sure you want to add another answer?</p><p>You could use the edit link to refine and improve your existing answer, instead.</p>
      empty: جواب نمی تواند خالی باشد.
      characters: متن باید حداقل ۶ حرف داشته باشد.
      tips:
        header_1: از جواب شما متشکریم
        li1_1: لطفا مطمئن شوید که <strong>جواب دهید سوال را</strong>. جزئیات بیشتری ارائه دهید و تحقیقات خود را به اشتراک بگذارید.
        li1_2: از هر اظهاراتی که می کنید با ارجاعات یا تجربه شخصی پشتیبان بگیرید.
        header_2: اما <strong>دوری کنید</strong> ...
        li2_1: درخواست کمک، به دنبال شفاف سازی، یا پاسخ به پاسخ های دیگر.
    reopen:
      confirm_btn: بازگشایی مجدد
      title: بازگشایی مجدد این پست
      content: آیا مطمئن هستید که می‌خواهید بازگشایی مجدد انجام دهید?
    list:
      confirm_btn: List
      title: List this post
      content: Are you sure you want to list?
    unlist:
      confirm_btn: Unlist
      title: Unlist this post
      content: Are you sure you want to unlist?
    pin:
      title: پست را پین کن
      content: آیا مطمئن هستید میخواهید پست بصورت عمومی پین شود؟ پست در بالای تمامی پست ها نشان داده خواهد شد.
      confirm_btn: پین کردن
  delete:
    title: حذف این پست
    question: >-
      ما <strong>حذف سوالات با جواب</strong> را پیشنهاد نمی کنیم، زیرا انجام این کار خوانندگان آینده را از این دانش محروم می کند.</p><p> حذف مکرر سؤالات پاسخ داده شده می تواند منجر به مسدود شدن حساب شما از سؤال شود. آیا مطمئن هستید که می خواهید حذف کنید?
    answer_accepted: >-
      ما <strong>حذف جواب تایید شده</strong> را پیشنهاد نمی کنیم، زیرا انجام این کار خوانندگان آینده را از این دانش محروم می کند.</p><p> حذف مکرر سؤالات پاسخ داده شده می تواند منجر به مسدود شدن حساب شما از سؤال شود. آیا مطمئن هستید که می خواهید حذف کنید?
    other: مطمئنید که میخواهید حذف شود?
    tip_answer_deleted: جواب شما حذف شده است
    undelete_title: حذف این پست
    undelete_desc: آیا مطمئن به بازگردانی هستید؟
  btns:
    confirm: تایید
    cancel: لغو
    edit: ویرایش
    save: ذخیره
    delete: حذف
    undelete: بازگردانی
    list: List
    unlist: Unlist
    unlisted: Unlisted
    login: ورود
    signup: عضويت
    logout: خروج
    verify: تایید
    add_question: اضافه کردن سوال
    approve: تایید
    reject: رد کردن
    skip: بعدی
    discard_draft: دور انداختن پیش‌نویس‌
    pinned: پین شد
    all: همه
    question: سوال
    answer: پاسخ
    comment: نظر
    refresh: بارگذاری مجدد
    resend: ارسال مجدد
    deactivate: غیرفعال کردن
    active: فعال
    suspend: تعلیق
    unsuspend: لغو تعلیق
    close: بستن
    reopen: بازگشایی
    ok: تأیید
    light: روشن
    dark: تیره
    system_setting: تنظیمات سامانه
    default: Default
    reset: Reset
    tag: Tag
    post_lowercase: post
    filter: Filter
    ignore: Ignore
    submit: Submit
    normal: Normal
    closed: Closed
    deleted: Deleted
    pending: Pending
    more: More
  search:
    title: نتایج جستجو
    keywords: کلیدواژه ها
    options: گزینه‌ها
    follow: دنبال کردن
    following: دنبال میکنید
    counts: "{{count}} نتیجه"
    more: بیشتر
    sort_btns:
      relevance: مرتبط
      newest: جدیدترین
      active: فعال
      score: امتیاز
      more: بیشتر
    tips:
      title: گزینه های پیشرفته جستجو
      tag: "<1>[tag]</1> search with a tag"
      user: "<1>user:username</1> جستجو براساس نویسنده"
      answer: "<1>answers:0</1> سوال بی جواب"
      score: "<1>score:3</1> posts with a 3+ score"
      question: "<1>is:question</1> search questions"
      is_answer: "<1>is:answer</1> search answers"
    empty: چیزی پیدا نکردیم <br /> کلمات کلیدی متفاوت یا کمتر خاص را امتحان کنید.
  share:
    name: اشتراک‌گذاری
    copy: کپی کردن لینک
    via: اشتراک گذاری پست با...
    copied: کپی انجام شد
    facebook: اشتراک گذاری در فیس بوک
    twitter: اشتراک گذاری در Twitter
  cannot_vote_for_self: شما نمی توانید به پست خودتان رای دهید.
  modal_confirm:
    title: خطا...
  account_result:
    success: اکانت جدید شما تایید شده است، به صفحه خانه منتقل خواهید شد.
    link: ادامه بدهید تا به صفحه خانه برسید
    invalid: >-
      متاسفیم، لینک تایید این حساب دیگر مجاز نیست. شاید حساب شما از قبل فعال شده است?
    confirm_new_email: ایمیل شما به‌روز شده است.
    confirm_new_email_invalid: >-
      متاسفیم، لینک تایید دیگر مجاز نیست. شاید حساب شما از قبل فعال شده است?
  unsubscribe:
    page_title: قطع عضویت
    success_title: لغو عضویت موفق (Automatic Translation)
    success_desc: شما با موفقیت از این لیست مشترک حذف شده اید و دیگر ایمیلی از ما دریافت نخواهید کرد.
    link: تغییر تنظیمات
  question:
    following_tags: تگهای مورد نظر
    edit: ویرایش
    save: ذخیره
    follow_tag_tip: برچسب ها را دنبال کنید تا لیست سوالات خود را تنظیم کنید.
    hot_questions: سوالات داغ
    all_questions: تمام سوالات
    x_questions: "{{ count }} سوال"
    x_answers: "{{ count }} جواب"
    questions: سوالات
    answers: پاسخ ها
    newest: جدیدترین
    active: فعال
    frequent: پرتکرار
    score: امتیاز
    unanswered: بدون پاسخ
    modified: تغییر یافته
    answered: جواب داده
    asked: پرسیده شده
    closed: بسته
    follow_a_tag: یک برچسب را دنبال کنید
    more: بیشتر
  personal:
    overview: خلاصه
    answers: پاسخ ها
    answer: پاسخ
    questions: سوالات
    question: سوال
    bookmarks: نشان ها
    reputation: محبوبیت
    comments: نظرات
    votes: آراء
    newest: جدیدترین
    score: امتیاز
    edit_profile: ویرایش پروفایل
    visited_x_days: "Visited {{ count }} days"
    viewed: مشاهده شده
    joined: عضو شد
    last_login: مشاهده شده
    about_me: درباره من
    about_me_empty: "// Hello, World !"
    top_answers: پاسخ های برتر
    top_questions: سوالات برتر
    stats: آمار
    list_empty: No posts found.<br />Perhaps you'd like to select a different tab?
    accepted: پذیرفته شده
    answered: جواب داده
    asked: پرسیده شده
    downvoted: رأی منفی
    mod_short: MOD
    mod_long: Moderators
    x_reputation: محبوبیت
    x_votes: آرای دریافت شد
    x_answers: جواب ها
    x_questions: سوالات
  install:
<<<<<<< HEAD
    title: تثبيت
=======
    title: Installation
>>>>>>> 8a5956fb
    next: بعدی
    done: انجام شده
    config_yaml_error: نمیتوان فایل config.yaml را ایجاد کرد.
    lang:
      label: لطفا زبان خود را انتخاب کنید
    db_type:
      label: موتور پایگاه‌داده
    db_username:
      label: نام‌کاربری
      placeholder: روت
      msg: نام کاربری نمی تواند خالی باشد.
    db_password:
      label: رمز عبور
      placeholder: روت
      msg: رمز عبور نمی تواند خالی باشد.
    db_host:
      label: میزبان پایگاه داده
      placeholder: "db:3306"
      msg: پایگاه داده میزبان نمیتواند خالی باشد.
    db_name:
      label: نام پایگاه‌داده
      placeholder: پاسخ
      msg: نام پایگاه داده میزبان نمیتواند خالی باشد.
    db_file:
      label: فایل پایگاه داده
      placeholder: /data/answer.db
      msg: فایل پایگاه داده نمیتواند خالی باشد.
    config_yaml:
      title: Config.yaml را بسازید
      label: فایل config.yaml ساخته شد.
      desc: >-
        شما بصورت دستی میتوانید فایل <1>config.yaml</1> را در پوشه <1>/var/wwww/xxx/ </1> ایجاد و متن را در داخل آن جایگذاری کنید.
      info: بعد از اتمام،‌ بر روی "بعدی" کلیک کنید.
    site_information: اطلاعات سایت
    admin_account: حساب ادمین
    site_name:
      label: نام سایت
      msg: نام سایت نمی تواند خالی باشد.
      msg_max_length: Site name must be at maximum 30 characters in length.
    site_url:
      label: آدرس سایت
      text: آدرس سایت شما
      msg:
        empty: آدرس سایت نمی تواند خالی باشد.
        incorrect: فرمت آدرس سایت نادرست است.
        max_length: Site URL must be at maximum 512 characters in length.
    contact_email:
      label: ایمیل ارتباطی
      text: آدرس ایمیل مخاطب کلیدی پاسخگو برای این سایت.
      msg:
        empty: ایمیل مخاطب نمی تواند خالی باشد.
        incorrect: فرمت ایمیل مخاطب نادرست است.
    login_required:
      label: خصوصی
      switch: ورود الزامی است
      text: تنها افرادی که وارد سایت شده اند میتوانند به این انجمن دسترسی پیدا کنند.
    admin_name:
      label: نام
      msg: نام نمی‌تواند خالی باشد.
      character: 'باید از حروف "a-z", "0-9", " - . _" استفاده شود'
      msg_max_length: Name must be at maximum 30 characters in length.
    admin_password:
      label: رمز عبور
      text: >-
        شما برای ورود نیازمند این پسورد خواهید بود. لطفا در محل امنی ذخیره کنید.
      msg: رمز عبور نمی تواند خالی باشد.
      msg_min_length: Password must be at least 8 characters in length.
      msg_max_length: Password must be at maximum 32 characters in length.
    admin_email:
      label: ایمیل
      text: شما به این ایمیل برای ورود نیاز خواهید داشت.
      msg:
        empty: ایمیل نمی تواند خالی باشد.
        incorrect: فرمت ایمیل نادرست است.
    ready_title: Your site is ready
    ready_desc: >-
      اگر به تغییر بیشتر تنظیمات نیاز دارید،‌به <1> قسمت ادمین </1> مراجعه کنید،‌میتوانید این گزینه را در منو سایت مشاهده کنید.
    good_luck: "خوش بگذره و موفق باشید!"
    warn_title: هشدار
    warn_desc: >-
      The file <1>config.yaml</1> already exists. If you need to reset any of the configuration items in this file, please delete it first.
    install_now: You may try <1>installing now</1>.
    installed: قبلاً نصب شده است
    installed_desc: >-
      شما پیش از‌این وردپرس را برپا نموده‌اید. برای راه‌اندازی دوباره ابتدا جدول‌های کهنه در پایگاه‌داده را پاک نمایید.
    db_failed: اتصال به دیتابیس موفقیت آمیز نبود
    db_failed_desc: >-
      This either means that the database information in your <1>config.yaml</1> file is incorrect or that contact with the database server could not be established. This could mean your host's database server is down.
  counts:
    views: مشاهده
    votes: آراء
    answers: جواب ها
    accepted: پذیرفته شده
  page_error:
    http_error: HTTP Error {{ code }}
    desc_403: شما مجوز دسترسی به این صفحه را ندارید.
    desc_404: متاسفانه این صفحه وجود ندارد.
    desc_50X: The server encountered an error and could not complete your request.
    back_home: بازگشت به صفحه اصلی
  page_maintenance:
    desc: "ما درحال تعمیر هستیم، به زودی برمی گردیم."
  nav_menus:
    dashboard: داشبرد
    contents: محتوا
    questions: سوالات
    answers: پاسخ ها
    users: کاربران
    flags: پرچم
    settings: تنظیمات
    general: عمومی
    interface: رابط کاربری
    smtp: SMTP
    branding: نام تجاری
    legal: قانونی
    write: نوشتن
    tos: قوانین
    privacy: حریم خصوصی
    seo: سئو
    customize: شخصی‌سازی
    themes: پوسته ها
    css_html: CSS/HTML
    login: ورود
    privileges: مجوزها
    plugins: افزونه‌ها
    installed_plugins: پلاگین های نصب شده
  website_welcome: به {{site_name}} خوش آمدید
  user_center:
    login: ورود
    qrcode_login_tip: لطفاً از {{ agentName }} برای اسکن کد QR و ورود به سیستم استفاده کنید.
    login_failed_email_tip: ورود ناموفق بود، لطفاً قبل از امتحان مجدد به این برنامه اجازه دهید به اطلاعات ایمیل شما دسترسی داشته باشد.
  admin:
    admin_header:
      title: ادمین
    dashboard:
      title: داشبرد
      welcome: Welcome to Admin!
      site_statistics: Site statistics
      questions: "سوالات:"
      answers: "جواب ها:"
      comments: "نظرات:"
      votes: "آرا:"
      users: "Users:"
      flags: "علامت‌ها:"
      reviews: "Reviews:"
      site_health: Site health
      version: "نسخه:"
      https: "HTTPS:"
      upload_folder: "Upload folder:"
      run_mode: "Running mode:"
      private: Private
      public: در دسترس عموم
      smtp: "SMTP:"
      timezone: "منطقه زمانی:"
      system_info: اطلاعات سامانه
      go_version: "نسخه Go:"
      database: "پایگاه داده:"
      database_size: "اندازه پایگاه داده :"
      storage_used: "فضای استفاده شده:"
      uptime: "پایداری:"
      links: Links
      plugins: افزونه‌ها
      github: GitHub
      blog: بلاگ
      contact: تماس
      forum: Forum
      documents: اسناد
      feedback: ﺑﺎﺯﺧﻮﺭﺩ
      support: پشتیبانی
      review: بازبینی
      config: کانفینگ
      update_to: آپدیت کردن به
      latest: آخرین
      check_failed: بررسی ناموفق بود
      "yes": "بله"
      "no": "نه"
      not_allowed: غیر مجاز
      allowed: مجاز
      enabled: فعال
      disabled: غیرفعال
      writable: قابل نوشتن
      not_writable: غیرقابل کُپی
    flags:
      title: علامت‌ها
      pending: در حالت انتظار
      completed: تکمیل شده
      flagged: علامت گذاری شده
      flagged_type: پرچم گذاری شده {{ type }}
      created: ایجاد شده
      action: عمل
      review: بازبینی
    user_role_modal:
      title: تغییر نقش کاربر به ...
      btn_cancel: لغو
      btn_submit: ثبت
    new_password_modal:
      title: تعیین رمزعبور جدید
      form:
        fields:
          password:
            label: رمز عبور
            text: کاربر از سیستم خارج می شود و باید دوباره وارد سیستم شود.
            msg: رمز عبور باید 8 تا 32 کاراکتر باشد.
      btn_cancel: لغو
      btn_submit: ثبت
    edit_profile_modal:
      title: Edit profile
      form:
        fields:
          username:
            label: Username
            msg_range: Username up to 30 characters.
          email:
            label: Email
            msg_invalid: Invalid Email Address.
      edit_success: Edited successfully
      btn_cancel: Cancel
      btn_submit: Submit
    user_modal:
      title: افزودن کاربر جدید
      form:
        fields:
          users:
            label: اضافه کردن انبوه کاربر
            placeholder: "John Smith, john@example.com, BUSYopr2\nAlice, alice@example.com, fpDntV8q"
            text: '"نام، ایمیل، رمز عبور" را با کاما جدا کنید. یک کاربر در هر خط.'
            msg: "لطفا ایمیل کاربر را در هر خط یکی وارد کنید."
          display_name:
            label: نمایش نام
            msg: نام نمایشی باید 4 تا 30 کاراکتر باشد.
          email:
            label: ایمیل
            msg: ایمیل معتبر نمی‌باشد
          password:
            label: رمز عبور
            msg: رمز عبور باید 8 تا 32 کاراکتر باشد.
      btn_cancel: لغو
      btn_submit: ثبت
    users:
      title: کاربرها
      name: نام
      email: ایمیل
      reputation: محبوبیت
      created_at: زمان ایجاد
      delete_at: زمان حذف
      suspend_at: زمان معلق
      status: وضعیت
      role: نقش
      action: عمل
      change: تغییر
      all: همه
      staff: کارکنان
      more: بیشتر
      inactive: غیرفعال
      suspended: تعلیق شده
      deleted: حذف شده
      normal: عادي
      Moderator: مدير
      Admin: ادمین
      User: کاربر
      filter:
        placeholder: "فیلتر براساس، user:id"
      set_new_password: تعیین رمزعبور جدید
      edit_profile: Edit profile
      change_status: تغییر وضعیت
      change_role: تغییر نقش
      show_logs: نمایش ورود ها
      add_user: افزودن کاربر
      deactivate_user:
        title: غیر فعال کردن کاربر
        content: یک کاربر غیرفعال باید ایمیل خود را دوباره تایید کند.
      delete_user:
        title: این کاربر حذف شود
        content: آیا مطمئن هستید که میخواهید این کابر را حذف نمایید؟ این اقدام دائمی است!
        remove: محتوای آنها را حذف کنید
        label: تمام سوالات، پاسخ ها، نظرات و غیره را حذف کن.
        text: اگر می‌خواهید فقط حساب کاربر را حذف کنید، این را بررسی نکنید.
      suspend_user:
        title: تعلیق این کاربر
        content: کاربر تعلیق شده نمی‌تواند وارد شود.
    questions:
      page_title: سوالات
      unlisted: Unlisted
      post: پست
      votes: آراء
      answers: پاسخ ها
      created: ایجاد شده
      status: وضعیت
      action: عمل
      change: تغییر
      pending: Pending
      filter:
        placeholder: "فیلتر براساس، user:id"
    answers:
      page_title: پاسخ ها
      post: پست
      votes: آراء
      created: ایجاد شده
      status: وضعیت
      action: اقدام
      change: تغییر
      filter:
        placeholder: "فیلتر براساس، user:id"
    general:
      page_title: عمومی
      name:
        label: نام سایت
        msg: نام سایت نمی تواند خالی باشد.
        text: "نام این سایت همانطور که در تگ عنوان استفاده شده است."
      site_url:
        label: آدرس سایت
        msg: آدرس سایت نمی تواند خالی باشد.
        validate: لطفا یک url معتبر وارد کنید.
        text: آدرس سایت شما.
      short_desc:
        label: نام این سایت مورد استفاده قرار گرفته است
        msg: توضیحات کوتاه سایت نمی تواند خالی باشد.
        text: "شرح کوتاه، همانطور که در تگ عنوان در صفحه اصلی استفاده شده است."
      desc:
        label: توضیحات سایت
        msg: توضیحات کوتاه سایت نمی تواند خالی باشد.
        text: "همانطور که در تگ توضیحات متا استفاده شده است، این سایت را در یک جمله توصیف کنید."
      contact_email:
        label: ایمیل ارتباطی
        msg: ایمیل مخاطب نمی تواند خالی باشد.
        validate: ایمیل تماس معتبر نیست.
        text: آدرس ایمیل مخاطب کلیدی مسئول این سایت.
      check_update:
        label: Software updates
        text: Automatically check for updates
    interface:
      page_title: رابط کاربری
      language:
        label: زبان رابط کاربری
        msg: زبان رابط نمی تواند خالی باشد.
        text: زبان رابط کاربری. زمانی تغییر می کند که صفحه را دوباره بارگذاری کنید.
      time_zone:
        label: منطقه زمانی
        msg: منطقه زمانی نمی تواند خالی باشد.
        text: شهری را در همان منطقه زمانی خود انتخاب کنید.
    smtp:
      page_title: SMTP
      from_email:
        label: از ایمیل
        msg: ایمیل نباید خالی باشد.
        text: آدرس ایمیلی که ایمیل ها از آن ارسال می شوند.
      from_name:
        label: نام فرستنده
        msg: ایمیل نباید خالی باشد.
        text: آدرس ایمیلی که ایمیل ها از آن ارسال می شوند.
      smtp_host:
        label: ميزبان SMTP
        msg: میزبان SMTP نمی تواند خالی باشد.
        text: سرور ایمیل شما.
      encryption:
        label: رمزگذاری
        msg: کلید رمزگذاری نمی تواند خالی باشد.
        text: برای اکثر سرورها SSL گزینه پیشنهادی است.
        ssl: SSL
        tls: TLS
        none: هیچ‌کدام
      smtp_port:
        label: پورت SMTP
        msg: پورت SMTP باید شماره 1 ~ 65535 باشد.
        text: پورت سرور ایمیل شما.
      smtp_username:
        label: نام کاربری SMTP
        msg: نام کاربری SMTP نمی تواند خالی باشد.
      smtp_password:
        label: رمزعبور SMTP
        msg: رمز عبور مدیر نمی‌تواند خالی باشد.
      test_email_recipient:
        label: گیرندگان ایمیل را آزمایش کنید
        text: آدرس ایمیلی را ارائه دهید که ارسال های آزمایشی را دریافت می کند.
        msg: گیرندگان ایمیل آزمایشی نامعتبر است
      smtp_authentication:
        label: فعال کردن احراز هویت
        title: تأیید هویت SMTP
        msg: احراز هویت SMTP نمی تواند خالی باشد.
        "yes": "بله"
        "no": "نه"
    branding:
      page_title: نام تجاری
      logo:
        label: لوگو
        msg: کد نمی تواند خالی باشد.
        text: تصویر لوگو در سمت چپ بالای سایت شما. از یک تصویر مستطیلی عریض با ارتفاع 56 و نسبت تصویر بیشتر از 3:1 استفاده کنید. اگر خالی بماند، متن عنوان سایت نشان داده می شود.
      mobile_logo:
        label: لوگوی موبایل
        text: لوگوی مورد استفاده در نسخه موبایلی سایت شما. از یک تصویر مستطیلی عریض با ارتفاع 56 استفاده کنید. اگر خالی بماند، تصویر از تنظیمات "لوگو" استفاده خواهد شد.
      square_icon:
        label: نماد مربعی
        msg: نماد مربعی نمی تواند خالی باشد.
        text: تصویر به عنوان پایه نمادهای متادیتا استفاده می شود. در حالت ایده آل باید بزرگتر از 512x512 باشد.
      favicon:
        label: نمادک
        text: فاویکون برای سایت شما. برای اینکه روی CDN به درستی کار کند باید یک png باشد. به 32x32 تغییر اندازه خواهد شد. اگر خالی بماند، از "نماد مربع" استفاده می شود.
    legal:
      page_title: قانونی
      terms_of_service:
        label: شرایط خدمات
        text: "می توانید محتوای شرایط خدمات را در اینجا اضافه کنید. اگر قبلاً سندی دارید که در جای دیگری میزبانی شده است، URL کامل را در اینجا ارائه دهید."
      privacy_policy:
        label: حریم خصوصی
        text: "You can add privacy policy content here. If you already have a document hosted elsewhere, provide the full URL here."
    write:
      page_title: نوشتن
      restrict_answer:
        title: Restrict answer
        label: Each user can only write one answer for each question
        text: "They can use the edit link to refine and improve their existing answer, instead."
      recommend_tags:
        label: Recommend tags
        text: "Please input tag slug above, one tag per line."
      required_tag:
        title: Required tag
        label: Set recommend tag as required
        text: "Every new question must have at least one recommend tag."
      reserved_tags:
        label: Reserved tags
        text: "Reserved tags can only be added to a post by moderator."
    seo:
      page_title: بهینه‌سازی عملیات موتورهای جستجو
      permalink:
        label: پیوند ثابت
        text: Custom URL structures can improve the usability, and forward-compatibility of your links.
      robots:
        label: robots.txt
        text: This will permanently override any related site settings.
    themes:
      page_title: Themes
      themes:
        label: Themes
        text: Select an existing theme.
      color_scheme:
        label: Color scheme
      navbar_style:
        label: Navbar style
      primary_color:
        label: Primary color
        text: Modify the colors used by your themes
    css_and_html:
      page_title: CSS and HTML
      custom_css:
        label: Custom CSS
        text: >

      head:
        label: Head
        text: >

      header:
        label: Header
        text: >

      footer:
        label: Footer
        text: This will insert before &lt;/body>.
      sidebar:
        label: Sidebar
        text: This will insert in sidebar.
    login:
      page_title: Login
      membership:
        title: Membership
        label: Allow new registrations
        text: Turn off to prevent anyone from creating a new account.
      email_registration:
        title: Email registration
        label: Allow email registration
        text: Turn off to prevent anyone creating new account through email.
      allowed_email_domains:
        title: دامنه های مجاز ایمیل
        text: دامنه های ایمیلی که کاربران باید با آنها حساب ثبت کنند. یک دامنه در هر خط. وقتی خالی است نادیده گرفته می شود.
      private:
        title: Private
        label: Login required
        text: Only logged in users can access this community.
      password_login:
        title: Password login
        label: Allow email and password login
        text: "WARNING: If turn off, you may be unable to log in if you have not previously configured other login method."
    installed_plugins:
      title: Installed Plugins
      plugin_link: Plugins extend and expand the functionality. You may find plugins in the <1>Plugin Repository</1>.
      filter:
        all: All
        active: Active
        inactive: Inactive
        outdated: Outdated
      plugins:
        label: Plugins
        text: Select an existing plugin.
      name: Name
      version: Version
      status: وضعیت
      action: اقدام
      deactivate: Deactivate
      activate: فعال سازی
      settings: تنظیمات
    settings_users:
      title: کاربران
      avatar:
        label: آواتار پیش فرض
        text: For users without a custom avatar of their own.
      gravatar_base_url:
        label: Gravatar Base URL
        text: URL of the Gravatar provider's API base. Ignored when empty.
      profile_editable:
        title: Profile editable
      allow_update_display_name:
        label: Allow users to change their display name
      allow_update_username:
        label: Allow users to change their username
      allow_update_avatar:
        label: Allow users to change their profile image
      allow_update_bio:
        label: Allow users to change their about me
      allow_update_website:
        label: Allow users to change their website
      allow_update_location:
        label: Allow users to change their location
    privilege:
      title: Privileges
      level:
        label: Reputation required level
        text: Choose the reputation required for the privileges
      msg:
        should_be_number: the input should be number
        number_larger_1: number should be equal or larger than 1
  form:
    optional: (optional)
    empty: cannot be empty
    invalid: is invalid
    btn_submit: Save
    not_found_props: "Required property {{ key }} not found."
    select: Select
  page_review:
    review: Review
    proposed: proposed
    question_edit: Question edit
    answer_edit: Answer edit
    tag_edit: Tag edit
    edit_summary: Edit summary
    edit_question: Edit question
    edit_answer: Edit answer
    edit_tag: Edit tag
    empty: No review tasks left.
    approve_revision_tip: Do you approve this revision?
    approve_flag_tip: Do you approve this flag?
    approve_post_tip: Do you approve this post?
    approve_user_tip: Do you approve this user?
    suggest_edits: Suggested edits
    flag_post: Flag post
    flag_user: Flag user
    queued_post: Queued post
    queued_user: Queued user
    filter_label: Type
    reputation: reputation
    flag_post_type: Flagged this post as {{ type }}.
    flag_user_type: Flagged this user as {{ type }}.
    edit_post: Edit post
    list_post: List post
    unlist_post: Unlist post
  timeline:
    undeleted: undeleted
    deleted: deleted
    downvote: downvote
    upvote: upvote
    accept: accept
    cancelled: cancelled
    commented: commented
    rollback: rollback
    edited: edited
    answered: answered
    asked: asked
    closed: closed
    reopened: reopened
    created: created
    pin: pinned
    unpin: unpinned
    show: listed
    hide: unlisted
    title: "History for"
    tag_title: "Timeline for"
    show_votes: "Show votes"
    n_or_a: N/A
    title_for_question: "Timeline for"
    title_for_answer: "Timeline for answer to {{ title }} by {{ author }}"
    title_for_tag: "Timeline for tag"
    datetime: Datetime
    type: Type
    by: By
    comment: Comment
    no_data: "We couldn't find anything."
  users:
    title: Users
    users_with_the_most_reputation: Users with the highest reputation scores this week
    users_with_the_most_vote: Users who voted the most this week
    staffs: Our community staff
    reputation: reputation
    votes: votes
  prompt:
    leave_page: Are you sure you want to leave the page?
    changes_not_save: Your changes may not be saved.
  draft:
    discard_confirm: Are you sure you want to discard your draft?
  messages:
    post_deleted: This post has been deleted.
    post_pin: This post has been pinned.
    post_unpin: This post has been unpinned.
    post_hide_list: This post has been hidden from list.
    post_show_list: This post has been shown to list.
    post_reopen: This post has been reopened.
    post_list: This post has been listed.
    post_unlist: This post has been unlisted.
    post_pending: Your post is awaiting review. This is a preview, it will be visible after it has been approved.<|MERGE_RESOLUTION|>--- conflicted
+++ resolved
@@ -1292,11 +1292,7 @@
     x_answers: جواب ها
     x_questions: سوالات
   install:
-<<<<<<< HEAD
     title: تثبيت
-=======
-    title: Installation
->>>>>>> 8a5956fb
     next: بعدی
     done: انجام شده
     config_yaml_error: نمیتوان فایل config.yaml را ایجاد کرد.
