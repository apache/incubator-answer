#The following fields are used for back-end
backend:
  base:
    success:
      other: موفق.
    unknown:
      other: خطای ناشناخته.
    request_format_error:
      other: ساختار درخواست شناخته شده نیست.
    unauthorized_error:
      other: دسترسی غیر مجاز.
    database_error:
      other: خطای سرور داده.
    forbidden_error:
      other: عدم اجازه دسترسی.
  action:
    report:
      other: نشان
    edit:
      other: ویرایش
    delete:
      other: حذف
    close:
      other: بستن
    reopen:
      other: بازگشایی
    forbidden_error:
      other: عدم اجازه دسترسی.
    pin:
      other: سنجاق کردن
    hide:
      other: پنهان کردن
    unpin:
      other: برداشتن سنجاق
    show:
      other: فهرست
    invite_someone_to_answer:
      other: ویرایش
  role:
    name:
      user:
        other: کاربر
      admin:
        other: ادمین
      moderator:
        other: مدير
    description:
      user:
        other: پیش فرض بدون دسترسی خاص.
      admin:
        other: تمامی دسترسی ها را داراست.
      moderator:
        other: دسترسی به تمامی پست هارا داراست بجز تنظیمات ادمین.
  privilege:
    level_1:
      description:
        other: سطح ۱ (شهرت کمی نیاز هست برای تیم/گروه های خصوصی)
    level_2:
      description:
        other: سطح ۲ (شهرت کمی نیاز هست برای انجمن های استارتاپی)
    level_3:
      description:
        other: سطح ۳ (شهرت بالایی برای نیاز هست برای انجمن های تکمیل)
    rank_question_add_label:
      other: سوال بپرس
    rank_answer_add_label:
      other: جواب بده
    rank_comment_add_label:
      other: نظر بده
    rank_report_add_label:
      other: نشان
    rank_comment_vote_up_label:
      other: رای موافق
    rank_link_url_limit_label:
      other: بیشتر از دو لینک را هم زمان پست کنید
    rank_question_vote_up_label:
      other: رای موافق
    rank_answer_vote_up_label:
      other: رای موافق
    rank_question_vote_down_label:
      other: رای مخالف
    rank_answer_vote_down_label:
      other: رای مخالف
    rank_invite_someone_to_answer_label:
      other: فردی رو دعوت کنین تا جواب بدن
    rank_tag_add_label:
      other: ساخت تگ جدید
    rank_tag_edit_label:
      other: ویرایش توضیحات تگ (نیازمند بازبینی)
    rank_question_edit_label:
      other: ویرایش سوال دیگران (نیازمند بازبینی)
    rank_answer_edit_label:
      other: ویرایش جواب دیگران (نیازمند بازبینی)
    rank_question_edit_without_review_label:
      other: ویرایش سوال دیگران بدون نیاز به بازبینی
    rank_answer_edit_without_review_label:
      other: ویرایش جواب دیگران بدون نیاز به بازبینی
    rank_question_audit_label:
      other: بازبینی ویرایش های سوال
    rank_answer_audit_label:
      other: بازبینی ویرایش های جواب
    rank_tag_audit_label:
      other: بازبینی ویرایش های تگ
    rank_tag_edit_without_review_label:
      other: ویرایش توضیحات تگ بدون بازبینی
    rank_tag_synonym_label:
      other: مدیریت تگ های مترادف
  email:
    other: ایمیل
  e_mail:
    other: ایمیل
  password:
    other: رمز
  pass:
    other: رمز
  email_or_password_wrong_error:
    other: ایمیل و رمز وارد شده صحیح نیست.
  error:
    password:
      space_invalid:
        other: رمز عبور نمی تواند شامل فضای خالی باشد.
    admin:
      cannot_update_their_password:
        other: نمیتوانید رمز عبور خود را تغییر دهید.
      cannot_modify_self_status:
        other: نمیتوانید وضعیت خود را تغییر دهید.
      email_or_password_wrong:
        other: ایمیل و رمز وارد شده صحیح نیست.
    answer:
      not_found:
        other: جواب پیدا نشد.
      cannot_deleted:
        other: اجازه حذف ندارید.
      cannot_update:
        other: اجازه بروزرسانی ندارید.
      question_closed_cannot_add:
        other: سوالات بسته شده اند و نمیتوان سوالی اضافه کرد.
    comment:
      edit_without_permission:
        other: نظرات قابل ویرایش نیستند.
      not_found:
        other: نظر پیدا نشد.
      cannot_edit_after_deadline:
        other: زمان زیادی برای ویرایش نظر گذشته است.
    email:
      duplicate:
        other: ایمیل تکراری.
      need_to_be_verified:
        other: ایمیل باید تایید شود.
      verify_url_expired:
        other: لینک تایید ایمیل منقضی شده است،‌لطفا دوباره تلاش کنید.
      illegal_email_domain_error:
        other: دامنه ایمیل پیشتیبانی نمی شود، لطفا از ایمیل دیگری استفاده کنید.
    lang:
      not_found:
        other: فایل زبان یافت نشد.
    object:
      captcha_verification_failed:
        other: اشتباه در Captcha.
      disallow_follow:
        other: شما اجازه فالو کردن ندارید.
      disallow_vote:
        other: شما اجازه رای دادن ندارید.
      disallow_vote_your_self:
        other: شما نمی توانید به پست خودتان رای دهید.
      not_found:
        other: آبجکت مورد نظر پیدا نشد.
      verification_failed:
        other: تایید با خطا مواجه شد.
      email_or_password_incorrect:
        other: ایمیل و رمز وارد شده صحیح نیست.
      old_password_verification_failed:
        other: پسورد قدیمی تایید نشد
      new_password_same_as_previous_setting:
        other: پسورد جدید با پسورد قدیمی یکسان است.
    question:
      already_deleted:
        other: این پست حذف شده است.
      not_found:
        other: سوال پیدا نشد.
      cannot_deleted:
        other: اجازه حذف ندارید.
      cannot_close:
        other: اجاره بستن ندارید.
      cannot_update:
        other: اجازه بروزرسانی ندارید.
    rank:
      fail_to_meet_the_condition:
        other: Reputation rank fail to meet the condition.
      vote_fail_to_meet_the_condition:
        other: ممنون بابت بازخورد. شما حداقل به {{.Rank}} نیاز دارید برای رای دادن.
      no_enough_rank_to_operate:
        other: شما حداقل به {{.Rank}} نیاز دارید برای انجام این کار.
    report:
      handle_failed:
        other: گزارش دهی با مشکل مواجه شد.
      not_found:
        other: گزارش مورد نظر پیدا نشد.
    tag:
      already_exist:
        other: تگ از قبل موجود است.
      not_found:
        other: تگ پیدا نشد.
      recommend_tag_not_found:
        other: Recommend tag is not exist.
      recommend_tag_enter:
        other: لطفا حداقل یک تگ را وارد کنید.
      not_contain_synonym_tags:
        other: نباید تگ مترادف داشته باشد.
      cannot_update:
        other: اجازه بروزرسانی ندارید.
      is_used_cannot_delete:
        other: You cannot delete a tag that is in use.
      cannot_set_synonym_as_itself:
        other: شما نمی توانید مترادفی برای برچسب فعلی به عوان خودش تنظیم کنین.
    smtp:
      config_from_name_cannot_be_email:
        other: The from name cannot be a email address.
    theme:
      not_found:
        other: تم پیدا نشد.
    revision:
      review_underway:
        other: فعلا امکان ویرایش وجود ندارد،‌این نسخه در صف بازینی قرار دارد.
      no_permission:
        other: No permission to revise.
    user:
      external_login_missing_user_id:
        other: پلتفورم های سوم شخص نمی توانند نام کاربر خاصی را ارائه دهند، بنابر این شما نمی توانید وارد شوید، لطفا با مدیریت وبسایت تماس بگیرید.
      external_login_unbinding_forbidden:
        other: لطفاً یک رمز ورود برای حساب خود قبل از حذف تنظیم کنید.
      email_or_password_wrong:
        other:
          other: ایمیل و رمز وارد شده صحیح نیست.
      not_found:
        other: کاربر پیدا نشد.
      suspended:
        other: کاربر در حالت تعلیق قرار داده شده است.
      username_invalid:
        other: نام کاربری نامعتبر است.
      username_duplicate:
        other: این نام کاربری قبلا استفاده شده است.
      set_avatar:
        other: Avatar set failed.
      cannot_update_your_role:
        other: شما نمی توانید وظیفه خود را تغییر دهید.
      not_allowed_registration:
        other: Currently the site is not open for registration.
      access_denied:
        other: دسترسی مجاز نیست
      page_access_denied:
        other: شما وجوز دسترسی به این صفحه را ندارید.
      add_bulk_users_format_error:
        other: "Error {{.Field}} format near '{{.Content}}' at line {{.Line}}. {{.ExtraMessage}}"
      add_bulk_users_amount_error:
        other: "The number of users you add at once should be in the range of 1-{{.MaxAmount}}."
    config:
      read_config_failed:
        other: Read config failed
    database:
      connection_failed:
        other: اتصال به دیتابیس موفقیت آمیز نبود
      create_table_failed:
        other: ایجاد کردن جدول موفقیت آمیز نبود
    install:
      create_config_failed:
        other: فایل config.yaml نمی تواند ایجاد شود.
    upload:
      unsupported_file_format:
        other: فرمت فایل پشتیبانی نمی شود.
    site_info:
      config_not_found:
        other: پیکربندی سایت پیدا نشد.
  reason:
    spam:
      name:
        other: spam
      desc:
        other: This post is an advertisement, or vandalism. It is not useful or relevant to the current topic.
    rude_or_abusive:
      name:
        other: rude or abusive
      desc:
        other: A reasonable person would find this content inappropriate for respectful discourse.
    a_duplicate:
      name:
        other: a duplicate
      desc:
        other: This question has been asked before and already has an answer.
      placeholder:
        other: Enter the existing question link
    not_a_answer:
      name:
        other: not an answer
      desc:
        other: This was posted as an answer, but it does not attempt to answer the question. It should possibly be an edit, a comment, another question, or deleted altogether.
    no_longer_needed:
      name:
        other: no longer needed
      desc:
        other: This comment is outdated, conversational or not relevant to this post.
    something:
      name:
        other: something else
      desc:
        other: This post requires staff attention for another reason not listed above.
      placeholder:
        other: Let us know specifically what you are concerned about
    community_specific:
      name:
        other: a community-specific reason
      desc:
        other: This question doesn't meet a community guideline.
    not_clarity:
      name:
        other: needs details or clarity
      desc:
        other: This question currently includes multiple questions in one. It should focus on one problem only.
    looks_ok:
      name:
        other: looks OK
      desc:
        other: This post is good as-is and not low quality.
    needs_edit:
      name:
        other: needs edit, and I did it
      desc:
        other: Improve and correct problems with this post yourself.
    needs_close:
      name:
        other: نیاز است که بسته بشود
      desc:
        other: A closed question can't answer, but still can edit, vote and comment.
    needs_delete:
      name:
        other: نیاز است که حذف بشود
      desc:
        other: این پست حذف خواهد شد.
  question:
    close:
      duplicate:
        name:
          other: spam
        desc:
          other: This question has been asked before and already has an answer.
      guideline:
        name:
          other: a community-specific reason
        desc:
          other: This question doesn't meet a community guideline.
      multiple:
        name:
          other: needs details or clarity
        desc:
          other: This question currently includes multiple questions in one. It should focus on one problem only.
      other:
        name:
          other: something else
        desc:
          other: This post requires another reason not listed above.
    operation_type:
      asked:
        other: پرسیده شده
      answered:
        other: answered
      modified:
        other: modified
    deleted_title:
      other: سوال حذف شده
  notification:
    action:
      update_question:
        other: سوال بارگزاری شده
      answer_the_question:
        other: سؤال جواب داده شده
      update_answer:
        other: جواب بارگذاری شده
      accept_answer:
        other: جواب پذیرفته شده
      comment_question:
        other: commented question
      comment_answer:
        other: commented answer
      reply_to_you:
        other: replied to you
      mention_you:
        other: mentioned you
      your_question_is_closed:
        other: سوال شما بسته شده است
      your_question_was_deleted:
        other: Your question has been deleted
      your_answer_was_deleted:
        other: Your answer has been deleted
      your_comment_was_deleted:
        other: Your comment has been deleted
      up_voted_question:
        other: upvoted question
      down_voted_question:
        other: downvoted question
      up_voted_answer:
        other: upvoted answer
      down_voted_answer:
        other: downvoted answer
      up_voted_comment:
        other: نظر بدون رای
      invited_you_to_answer:
        other: برای جواب دادن دعوت شده اید
  email_tpl:
    change_email:
      title:
        other: "[{{.SiteName}}] Confirm your new email address"
      body:
        other: "Confirm your new email address for {{.SiteName}} by clicking on the following link:<br>\n<a href='{{.ChangeEmailUrl}}' target='_blank'>{{.ChangeEmailUrl}}</a><br><br>\n\nIf you did not request this change, please ignore this email.\n"
    new_answer:
      title:
        other: "[{{.SiteName}}] {{.DisplayName}} answered your question"
      body:
        other: "<a href='{{.AnswerUrl}}'>{{.QuestionTitle}}</a><br><br>\n\n{{.DisplayName}}:<br>\n<blockquote>{{.AnswerSummary}}</blockquote><br>\n<a href='{{.AnswerUrl}}'>View it on {{.SiteName}}</a><br><br>\n\n--<br>\n<small><a href='{{.UnsubscribeUrl}}'>Unsubscribe</a></small>"
    invited_you_to_answer:
      title:
        other: "[{{.SiteName}}] {{.DisplayName}} invited you to answer"
      body:
        other: "<a href='{{.InviteUrl}}'>{{.QuestionTitle}}</a><br><br>\n\n{{.DisplayName}}:<br>\n<blockquote>I think you may know the answer.</blockquote><br>\n<a href='{{.InviteUrl}}'>View it on {{.SiteName}}</a><br><br>\n\n--<br>\n<small><a href='{{.UnsubscribeUrl}}'>Unsubscribe</a></small>"
    new_comment:
      title:
        other: "[{{.SiteName}}] {{.DisplayName}} commented on your post"
      body:
        other: "<a href='{{.CommentUrl}}'>{{.QuestionTitle}}</a><br><br>\n\n{{.DisplayName}}:<br>\n<blockquote>{{.CommentSummary}}</blockquote><br>\n<a href='{{.CommentUrl}}'>View it on {{.SiteName}}</a><br><br>\n\n--<br>\n<small><a href='{{.UnsubscribeUrl}}'>Unsubscribe</a></small>"
    new_question:
      title:
        other: "[{{.SiteName}}] New question: {{.QuestionTitle}}"
      body:
        other: "<a href='{{.QuestionUrl}}'>{{.QuestionTitle}}</a><br>\n<small>{{.Tags}}</small><br><br>\n\n--<br>\n<small><a href='{{.UnsubscribeUrl}}'>Unsubscribe</a></small>"
    pass_reset:
      title:
        other: "[{{.SiteName }}] Password reset"
      body:
        other: "Somebody asked to reset your password on {{.SiteName}}.<br><br>\n\nIf it was not you, you can safely ignore this email.<br><br>\n\nClick the following link to choose a new password:<br>\n<a href='{{.PassResetUrl}}' target='_blank'>{{.PassResetUrl}}</a>\n"
    register:
      title:
        other: "[{{.SiteName}}] Confirm your new account"
      body:
        other: "Welcome to {{.SiteName}}!<br><br>\n\nClick the following link to confirm and activate your new account:<br>\n<a href='{{.RegisterUrl}}' target='_blank'>{{.RegisterUrl}}</a><br><br>\n\nIf the above link is not clickable, try copying and pasting it into the address bar of your web browser.\n"
    test:
      title:
        other: "[{{.SiteName}}] Test Email"
      body:
        other: "This is a test email."
  action_activity_type:
    upvote:
      other: upvote
    upvoted:
      other: upvoted
    downvote:
      other: downvote
    downvoted:
      other: downvoted
    accept:
      other: accept
    accepted:
      other: accepted
#The following fields are used for interface presentation(Front-end)
ui:
  how_to_format:
    title: How to Format
    desc: >-
      <ul class="mb-0"><li><p class="mb-2">to make links</p><pre class="mb-2"><code>&lt;https://url.com&gt;<br/><br/>[Title](https://url.com)</code></pre></li><li><p class="mb-2">put returns between paragraphs</p></li><li><p class="mb-2"><em>_italic_</em> or **<strong>bold</strong>**</p></li><li><p class="mb-2">indent code by 4 spaces</p></li><li><p class="mb-2">quote by placing <code>&gt;</code> at start of line</p></li><li><p class="mb-2">backtick escapes <code>`like _this_`</code></p></li><li><p class="mb-2">create code fences with backticks <code>`</code></p><pre class="mb-0"><code>```<br/>code here<br/>```</code></pre></li></ul>
  pagination:
    prev: Prev
    next: Next
  page_title:
    question: Question
    questions: Questions
    tag: Tag
    tags: Tags
    tag_wiki: tag wiki
    create_tag: Create Tag
    edit_tag: ویرایش برچسب
    ask_a_question: اضافه کردن سوال
    edit_question: ویرایش سوال
    edit_answer: Edit Answer
    search: جستجو
    posts_containing: Posts containing
    settings: تنظیمات
    notifications: اعلانات
    login: ورود
    sign_up: ثبت نام
    account_recovery: بازیابی حساب کاربری
    account_activation: Account Activation
    confirm_email: تایید ایمیل
    account_suspended: Account Suspended
    admin: ادمین
    change_email: نگارش ایمیل
    install: Answer Installation
    upgrade: Answer Upgrade
    maintenance: Website Maintenance
    users: Users
    oauth_callback: Processing
    http_404: HTTP Error 404
    http_50X: HTTP Error 500
    http_403: HTTP Error 403
  notifications:
    title: Notifications
    inbox: Inbox
    achievement: Achievements
    new_alerts: New alerts
    all_read: Mark all as read
    show_more: Show more
    someone: Someone
    inbox_type:
      all: All
      posts: Posts
      invites: Invites
      votes: Votes
  suspended:
    title: Your Account has been Suspended
    until_time: "Your account was suspended until {{ time }}."
    forever: This user was suspended forever.
    end: You don't meet a community guideline.
    contact_us: Contact us
  editor:
    blockquote:
      text: Blockquote
    bold:
      text: Strong
    chart:
      text: Chart
      flow_chart: Flow chart
      sequence_diagram: Sequence diagram
      class_diagram: Class diagram
      state_diagram: State diagram
      entity_relationship_diagram: Entity relationship diagram
      user_defined_diagram: User defined diagram
      gantt_chart: Gantt chart
      pie_chart: Pie chart
    code:
      text: Code Sample
      add_code: Add code sample
      form:
        fields:
          code:
            label: Code
            msg:
              empty: Code cannot be empty.
          language:
            label: Language
            placeholder: Automatic detection
      btn_cancel: Cancel
      btn_confirm: Add
    formula:
      text: Formula
      options:
        inline: Inline formula
        block: Block formula
    heading:
      text: Heading
      options:
        h1: Heading 1
        h2: Heading 2
        h3: Heading 3
        h4: Heading 4
        h5: Heading 5
        h6: Heading 6
    help:
      text: Help
    hr:
      text: Horizontal rule
    image:
      text: Image
      add_image: Add image
      tab_image: Upload image
      form_image:
        fields:
          file:
            label: Image file
            btn: Select image
            msg:
              empty: File cannot be empty.
              only_image: Only image files are allowed.
              max_size: File size cannot exceed 4MB.
          desc:
            label: Description
      tab_url: Image URL
      form_url:
        fields:
          url:
            label: Image URL
            msg:
              empty: Image URL cannot be empty.
          name:
            label: Description
      btn_cancel: Cancel
      btn_confirm: Add
      uploading: Uploading
    indent:
      text: Indent
    outdent:
      text: Outdent
    italic:
      text: Emphasis
    link:
      text: Hyperlink
      add_link: Add hyperlink
      form:
        fields:
          url:
            label: URL
            msg:
              empty: URL cannot be empty.
          name:
            label: Description
      btn_cancel: Cancel
      btn_confirm: Add
    ordered_list:
      text: Numbered list
    unordered_list:
      text: Bulleted list
    table:
      text: Table
      heading: Heading
      cell: Cell
  close_modal:
    title: I am closing this post as...
    btn_cancel: Cancel
    btn_submit: Submit
    remark:
      empty: Cannot be empty.
    msg:
      empty: Please select a reason.
  report_modal:
    flag_title: I am flagging to report this post as...
    close_title: I am closing this post as...
    review_question_title: Review question
    review_answer_title: Review answer
    review_comment_title: Review comment
    btn_cancel: Cancel
    btn_submit: Submit
    remark:
      empty: Cannot be empty.
    msg:
      empty: Please select a reason.
  tag_modal:
    title: Create new tag
    form:
      fields:
        display_name:
          label: Display name
          msg:
            empty: Display name cannot be empty.
            range: Display name up to 35 characters.
        slug_name:
          label: URL slug
          desc: URL slug up to 35 characters.
          msg:
            empty: URL slug cannot be empty.
            range: URL slug up to 35 characters.
            character: URL slug contains unallowed character set.
        desc:
          label: Description
    btn_cancel: Cancel
    btn_submit: Submit
    btn_post: Post new tag
  tag_info:
    created_at: Created
    edited_at: Edited
    history: History
    synonyms:
      title: Synonyms
      text: The following tags will be remapped to
      empty: No synonyms found.
      btn_add: Add a synonym
      btn_edit: Edit
      btn_save: Save
    synonyms_text: The following tags will be remapped to
    delete:
      title: Delete this tag
      tip_with_posts: >-
        <p>We do not allowed <strong>deleting tag with posts</strong>.</p> <p>Please remove this tag from the posts first.</p>
      tip_with_synonyms: >-
        <p>We do not allowed <strong>deleting tag with synonyms</strong>.</p> <p>Please remove the synonyms from this tag first.</p>
      tip: Are you sure you wish to delete?
      close: Close
  edit_tag:
    title: Edit Tag
    default_reason: Edit tag
    form:
      fields:
        revision:
          label: Revision
        display_name:
          label: Display name
        slug_name:
          label: URL slug
          info: 'Must use the character set "a-z", "0-9", "+ # - ."'
        desc:
          label: Description
        edit_summary:
          label: Edit summary
          placeholder: >-
            Briefly explain your changes (corrected spelling, fixed grammar, improved formatting)
    btn_save_edits: Save edits
    btn_cancel: Cancel
  dates:
    long_date: MMM D
    long_date_with_year: "MMM D, YYYY"
    long_date_with_time: "MMM D, YYYY [at] HH:mm"
    now: now
    x_seconds_ago: "{{count}}s ago"
    x_minutes_ago: "{{count}}m ago"
    x_hours_ago: "{{count}}h ago"
    hour: hour
    day: day
  comment:
    btn_add_comment: Add comment
    reply_to: Reply to
    btn_reply: Reply
    btn_edit: Edit
    btn_delete: Delete
    btn_flag: Flag
    btn_save_edits: Save edits
    btn_cancel: Cancel
    show_more: Show more comments
    tip_question: >-
      Use comments to ask for more information or suggest improvements. Avoid answering questions in comments.
    tip_answer: >-
      Use comments to reply to other users or notify them of changes. If you are adding new information, edit your post instead of commenting.
    tip_vote: It adds something useful to the post
  edit_answer:
    title: Edit Answer
    default_reason: Edit answer
    form:
      fields:
        revision:
          label: Revision
        answer:
          label: Answer
          feedback:
            characters: content must be at least 6 characters in length.
        edit_summary:
          label: Edit summary
          placeholder: >-
            Briefly explain your changes (corrected spelling, fixed grammar, improved formatting)
    btn_save_edits: Save edits
    btn_cancel: Cancel
  tags:
    title: Tags
    sort_buttons:
      popular: Popular
      name: Name
      newest: Newest
    button_follow: Follow
    button_following: Following
    tag_label: questions
    search_placeholder: Filter by tag name
    no_desc: The tag has no description.
    more: More
  ask:
    title: Add Question
    edit_title: Edit Question
    default_reason: Edit question
    similar_questions: Similar questions
    form:
      fields:
        revision:
          label: Revision
        title:
          label: Title
          placeholder: Be specific and imagine you're asking a question to another person
          msg:
            empty: Title cannot be empty.
            range: Title up to 150 characters
        body:
          label: Body
          msg:
            empty: Body cannot be empty.
        tags:
          label: Tags
          msg:
            empty: Tags cannot be empty.
        answer:
          label: Answer
          msg:
            empty: Answer cannot be empty.
        edit_summary:
          label: Edit summary
          placeholder: >-
            Briefly explain your changes (corrected spelling, fixed grammar, improved formatting)
    btn_post_question: Post your question
    btn_save_edits: Save edits
    answer_question: Answer your own question
    post_question&answer: Post your question and answer
  tag_selector:
    add_btn: Add tag
    create_btn: Create new tag
    search_tag: Search tag
    hint: "Describe what your question is about, at least one tag is required."
    no_result: No tags matched
    tag_required_text: Required tag (at least one)
  header:
    nav:
      question: Questions
      tag: Tags
      user: Users
      profile: Profile
      setting: Settings
      logout: Log out
      admin: Admin
      review: Review
      bookmark: Bookmarks
      moderation: Moderation
    search:
      placeholder: Search
  footer:
    build_on: >-
      Built on <1> Answer </1>- the open-source software that powers Q&A communities.<br />Made with love © {{cc}}.
  upload_img:
    name: Change
    loading: loading...
  pic_auth_code:
    title: Captcha
    placeholder: Type the text above
    msg:
      empty: Captcha cannot be empty.
  inactive:
    first: >-
      You're almost done! We sent an activation mail to <bold>{{mail}}</bold>. Please follow the instructions in the mail to activate your account.
    info: "If it doesn't arrive, check your spam folder."
    another: >-
      We sent another activation email to you at <bold>{{mail}}</bold>. It might take a few minutes for it to arrive; be sure to check your spam folder.
    btn_name: Resend activation email
    change_btn_name: Change email
    msg:
      empty: Cannot be empty.
    resend_email:
      url_label: Are you sure you want to resend the activation email?
      url_text: You can also give the activation link above to the user.
  login:
    login_to_continue: Log in to continue
    info_sign: Don't have an account? <1>Sign up</1>
    info_login: Already have an account? <1>Log in</1>
    agreements: By registering, you agree to the <1>privacy policy</1> and <3>terms of service</3>.
    forgot_pass: Forgot password?
    name:
      label: Name
      msg:
        empty: Name cannot be empty.
        range: Name up to 30 characters.
        character: 'Must use the character set "a-z", "0-9", " - . _"'
    email:
      label: Email
      msg:
        empty: Email cannot be empty.
    password:
      label: Password
      msg:
        empty: Password cannot be empty.
        different: The passwords entered on both sides are inconsistent
  account_forgot:
    page_title: Forgot Your Password
    btn_name: Send me recovery email
    send_success: >-
      If an account matches <strong>{{mail}}</strong>, you should receive an email with instructions on how to reset your password shortly.
    email:
      label: Email
      msg:
        empty: Email cannot be empty.
  change_email:
    btn_cancel: Cancel
    btn_update: Update email address
    send_success: >-
      If an account matches <strong>{{mail}}</strong>, you should receive an email with instructions on how to reset your password shortly.
    email:
      label: New email
      msg:
        empty: Email cannot be empty.
  oauth:
    connect: Connect with {{ auth_name }}
    remove: Remove {{ auth_name }}
  oauth_bind_email:
    subtitle: Add a recovery email to your account.
    btn_update: Update email address
    email:
      label: Email
      msg:
        empty: Email cannot be empty.
    modal_title: Email already existes.
    modal_content: This email address already registered. Are you sure you want to connect to the existing account?
    modal_cancel: Change email
    modal_confirm: Connect to the existing account
  password_reset:
    page_title: Password Reset
    btn_name: Reset my password
    reset_success: >-
      You successfully changed your password; you will be redirected to the log in page.
    link_invalid: >-
      Sorry, this password reset link is no longer valid. Perhaps your password is already reset?
    to_login: Continue to log in page
    password:
      label: Password
      msg:
        empty: Password cannot be empty.
        length: The length needs to be between 8 and 32
        different: The passwords entered on both sides are inconsistent
    password_confirm:
      label: Confirm new password
  settings:
    page_title: Settings
    goto_modify: Go to modify
    nav:
      profile: Profile
      notification: Notifications
      account: Account
      interface: Interface
    profile:
      heading: Profile
      btn_name: Save
      display_name:
        label: Display name
        msg: Display name cannot be empty.
        msg_range: Display name up to 30 characters.
      username:
        label: Username
        caption: People can mention you as "@username".
        msg: Username cannot be empty.
        msg_range: Username up to 30 characters.
        character: 'Must use the character set "a-z", "0-9", " - . _"'
      avatar:
        label: Profile image
        gravatar: Gravatar
        gravatar_text: You can change image on
        custom: Custom
        custom_text: You can upload your image.
        default: System
        msg: Please upload an avatar
      bio:
        label: About me
      website:
        label: Website
        placeholder: "https://example.com"
        msg: Website incorrect format
      location:
        label: Location
        placeholder: "City, Country"
    notification:
      heading: Notifications
      email: Email
      inbox:
        label: Email notifications
        description: Answers to your questions, comments, invites, and more.
      all_new_question:
        label: All new questions
        description: Get notified of all new questions. Up to 50 questions per week.
      all_new_question_for_following_tags:
        label: All new questions for following tags
        description: Get notified of new questions for following tags.
    account:
      heading: Account
      change_email_btn: Change email
      change_pass_btn: Change password
      change_email_info: >-
        We've sent an email to that address. Please follow the confirmation instructions.
      email:
        label: New email
        msg: New email cannot be empty.
      pass:
        label: Current password
        msg: Password cannot be empty.
      password_title: Password
      current_pass:
        label: Current password
        msg:
          empty: Current password cannot be empty.
          length: The length needs to be between 8 and 32.
          different: The two entered passwords do not match.
      new_pass:
        label: New password
      pass_confirm:
        label: Confirm new password
    interface:
      heading: Interface
      lang:
        label: Interface language
        text: User interface language. It will change when you refresh the page.
    my_logins:
      title: My logins
      label: Log in or sign up on this site using these accounts.
      modal_title: Remove login
      modal_content: Are you sure you want to remove this login from your account?
      modal_confirm_btn: Remove
      remove_success: Removed successfully
  toast:
    update: update success
    update_password: Password changed successfully.
    flag_success: Thanks for flagging.
    forbidden_operate_self: Forbidden to operate on yourself
    review: Your revision will show after review.
    sent_success: Sent successfully
  related_question:
    title: Related Questions
    answers: answers
  invite_to_answer:
    title: People Asked
    desc: Invite people who you think might know the answer.
    invite: Invite to answer
    add: Add people
    search: Search people
  question_detail:
    action: Action
    Asked: Asked
    asked: asked
    update: Modified
    edit: edited
    Views: Viewed
    Follow: Follow
    Following: Following
    follow_tip: Follow this question to receive notifications
    answered: answered
    closed_in: Closed in
    show_exist: Show existing question.
    useful: Useful
    question_useful: It is useful and clear
    question_un_useful: It is unclear or not useful
    question_bookmark: Bookmark this question
    answer_useful: It is useful
    answer_un_useful: It is not useful
    answers:
      title: Answers
      score: Score
      newest: Newest
      btn_accept: Accept
      btn_accepted: Accepted
    write_answer:
      title: Your Answer
      btn_name: Post your answer
      add_another_answer: Add another answer
      confirm_title: Continue to answer
      continue: Continue
      confirm_info: >-
        <p>Are you sure you want to add another answer?</p><p>You could use the edit link to refine and improve your existing answer, instead.</p>
      empty: Answer cannot be empty.
      characters: content must be at least 6 characters in length.
      tips:
        header_1: Thanks for your answer
        li1_1: Please be sure to <strong>answer the question</strong>. Provide details and share your research.
        li1_2: Back up any statements you make with references or personal experience.
        header_2: But <strong>avoid</strong> ...
        li2_1: Asking for help, seeking clarification, or responding to other answers.
    reopen:
      confirm_btn: Reopen
      title: Reopen this post
      content: Are you sure you want to reopen?
    pin:
      title: Pin this post
      content: Are you sure you wish to pinned globally? This post will appear at the top of all post lists.
      confirm_btn: Pin
  delete:
    title: Delete this post
    question: >-
      We do not recommend <strong>deleting questions with answers</strong> because doing so deprives future readers of this knowledge.</p><p>Repeated deletion of answered questions can result in your account being blocked from asking. Are you sure you wish to delete?
    answer_accepted: >-
      <p>We do not recommend <strong>deleting accepted answer</strong> because doing so deprives future readers of this knowledge. </p> Repeated deletion of accepted answers can result in your account being blocked from answering. Are you sure you wish to delete?
    other: Are you sure you wish to delete?
    tip_answer_deleted: This answer has been deleted
  btns:
    confirm: Confirm
    cancel: Cancel
    edit: Edit
    save: Save
    delete: Delete
    login: Log in
    signup: Sign up
    logout: Log out
    verify: Verify
    add_question: Add question
    approve: Approve
    reject: Reject
    skip: Skip
    discard_draft: Discard draft
    pinned: Pinned
    all: All
    question: Question
    answer: Answer
    comment: Comment
    refresh: Refresh
    resend: Resend
  search:
    title: Search Results
    keywords: Keywords
    options: Options
    follow: Follow
    following: Following
    counts: "{{count}} Results"
    more: More
    sort_btns:
      relevance: Relevance
      newest: Newest
      active: Active
      score: Score
      more: More
    tips:
      title: Advanced Search Tips
      tag: "<1>[tag]</1> search withing a tag"
      user: "<1>user:username</1> search by author"
      answer: "<1>answers:0</1> unanswered questions"
      score: "<1>score:3</1> posts with a 3+ score"
      question: "<1>is:question</1> search questions"
      is_answer: "<1>is:answer</1> search answers"
    empty: We couldn't find anything. <br /> Try different or less specific keywords.
  share:
    name: Share
    copy: Copy link
    via: Share post via...
    copied: Copied
    facebook: Share to Facebook
    twitter: Share to Twitter
  cannot_vote_for_self: You can't vote for your own post.
  modal_confirm:
    title: Error...
  account_result:
    success: Your new account is confirmed; you will be redirected to the home page.
    link: Continue to homepage
    invalid: >-
      Sorry, this account confirmation link is no longer valid. Perhaps your account is already active?
    confirm_new_email: Your email has been updated.
    confirm_new_email_invalid: >-
      Sorry, this confirmation link is no longer valid. Perhaps your email was already changed?
  unsubscribe:
    page_title: Unsubscribe
    success_title: Unsubscribe Successful
    success_desc: You have been successfully removed from this subscriber list and won't receive any further emails from us.
    link: Change settings
  question:
    following_tags: Following Tags
    edit: Edit
    save: Save
    follow_tag_tip: Follow tags to curate your list of questions.
    hot_questions: Hot Questions
    all_questions: All Questions
    x_questions: "{{ count }} Questions"
    x_answers: "{{ count }} answers"
    questions: Questions
    answers: Answers
    newest: Newest
    active: Active
    frequent: Frequent
    score: Score
    unanswered: Unanswered
    modified: modified
    answered: answered
    asked: asked
    closed: closed
    follow_a_tag: Follow a tag
    more: More
  personal:
    overview: Overview
    answers: Answers
    answer: answer
    questions: Questions
    question: question
    bookmarks: Bookmarks
    reputation: Reputation
    comments: Comments
    votes: Votes
    newest: Newest
    score: Score
    edit_profile: Edit profile
    visited_x_days: "Visited {{ count }} days"
    viewed: Viewed
    joined: Joined
    last_login: Seen
    about_me: About Me
    about_me_empty: "// Hello, World !"
    top_answers: Top Answers
    top_questions: Top Questions
    stats: Stats
    list_empty: No posts found.<br />Perhaps you'd like to select a different tab?
    accepted: Accepted
    answered: answered
    asked: asked
    downvoted: downvoted
    mod_short: MOD
    mod_long: Moderators
    x_reputation: reputation
    x_votes: votes received
    x_answers: answers
    x_questions: questions
  install:
    title: Answer
    next: Next
    done: Done
    config_yaml_error: Can't create the config.yaml file.
    lang:
      label: Please choose a language
    db_type:
      label: Database engine
    db_username:
      label: Username
      placeholder: root
      msg: Username cannot be empty.
    db_password:
      label: Password
      placeholder: root
      msg: Password cannot be empty.
    db_host:
      label: Database host
      placeholder: "db:3306"
      msg: Database host cannot be empty.
    db_name:
      label: Database name
      placeholder: answer
      msg: Database name cannot be empty.
    db_file:
      label: Database file
      placeholder: /data/answer.db
      msg: Database file cannot be empty.
    config_yaml:
      title: Create config.yaml
      label: The config.yaml file created.
      desc: >-
        You can create the <1>config.yaml</1> file manually in the <1>/var/wwww/xxx/</1> directory and paste the following text into it.
      info: After you've done that, click "Next" button.
    site_information: Site Information
    admin_account: Admin Account
    site_name:
      label: Site name
      msg: Site name cannot be empty.
    site_url:
      label: Site URL
      text: The address of your site.
      msg:
        empty: Site URL cannot be empty.
        incorrect: Site URL incorrect format.
    contact_email:
      label: Contact email
      text: Email address of key contact responsible for this site.
      msg:
        empty: Contact email cannot be empty.
        incorrect: Contact email incorrect format.
    login_required:
      label: Private
      switch: Login required
      text: Only logged in users can access this community.
    admin_name:
      label: Name
      msg: Name cannot be empty.
      character: 'Must use the character set "a-z", "0-9", " - . _"'
    admin_password:
      label: Password
      text: >-
        You will need this password to log in. Please store it in a secure location.
      msg: Password cannot be empty.
    admin_email:
      label: Email
      text: You will need this email to log in.
      msg:
        empty: Email cannot be empty.
        incorrect: Email incorrect format.
    ready_title: Your Answer is ready!
    ready_desc: >-
      If you ever feel like changing more settings, visit <1>admin section</1>; find it in the site menu.
    good_luck: "Have fun, and good luck!"
    warn_title: Warning
    warn_desc: >-
      The file <1>config.yaml</1> already exists. If you need to reset any of the configuration items in this file, please delete it first.
    install_now: You may try <1>installing now</1>.
    installed: Already installed
    installed_desc: >-
      You appear to have already installed. To reinstall please clear your old database tables first.
    db_failed: Database connection failed
    db_failed_desc: >-
      This either means that the database information in your <1>config.yaml</1> file is incorrect or that contact with the database server could not be established. This could mean your host's database server is down.
  counts:
    views: views
    votes: votes
    answers: answers
    accepted: Accepted
  page_error:
    http_error: HTTP Error {{ code }}
    desc_403: You don't have permission to access this page.
    desc_404: Unfortunately, this page doesn't exist.
    desc_50X: The server encountered an error and could not complete your request.
    back_home: Back to homepage
  page_maintenance:
    desc: "We are under maintenance, we'll be back soon."
  nav_menus:
    dashboard: Dashboard
    contents: Contents
    questions: Questions
    answers: Answers
    users: Users
    flags: Flags
    settings: Settings
    general: General
    interface: Interface
    smtp: SMTP
    branding: Branding
    legal: Legal
    write: Write
    tos: Terms of Service
    privacy: Privacy
    seo: SEO
    customize: Customize
    themes: Themes
    css_html: CSS/HTML
    login: Login
    privileges: Privileges
    plugins: Plugins
    installed_plugins: Installed Plugins
  website_welcome: Welcome to {{site_name}}
  user_center:
    login: Login
    qrcode_login_tip: Please use {{ agentName }} to scan the QR code and log in.
    login_failed_email_tip: Login failed, please allow this app to access your email information before try again.
  admin:
    admin_header:
      title: Admin
    dashboard:
      title: Dashboard
      welcome: Welcome to Answer Admin!
      site_statistics: Site Statistics
      questions: "Questions:"
      answers: "Answers:"
      comments: "Comments:"
      votes: "Votes:"
      active_users: "Active users:"
      flags: "Flags:"
      site_health_status: Site Health Status
      version: "Version:"
      https: "HTTPS:"
      uploading_files: "Uploading files:"
      smtp: "SMTP:"
      timezone: "Timezone:"
      system_info: System Info
      storage_used: "Storage used:"
      uptime: "Uptime:"
      answer_links: Answer Links
      documents: Documents
      feedback: Feedback
      support: Support
      review: Review
      config: Config
      update_to: Update to
      latest: Latest
      check_failed: Check failed
      "yes": "Yes"
      "no": "No"
      not_allowed: Not allowed
      allowed: Allowed
      enabled: Enabled
      disabled: Disabled
    flags:
      title: Flags
      pending: Pending
      completed: Completed
      flagged: Flagged
      flagged_type: Flagged {{ type }}
      created: Created
      action: Action
      review: Review
    change_modal:
      title: Change user status to...
      btn_cancel: Cancel
      btn_submit: Submit
      normal_name: normal
      normal_desc: A normal user can ask and answer questions.
      suspended_name: suspended
      suspended_desc: A suspended user can't log in.
      deleted_name: deleted
      deleted_desc: "Delete profile, authentication associations."
      inactive_name: inactive
      inactive_desc: An inactive user must re-validate their email.
      confirm_title: Delete this user
      confirm_content: Are you sure you want to delete this user? This is permanent!
      confirm_btn: Delete
      msg:
        empty: Please select a reason.
    status_modal:
      title: "Change {{ type }} status to..."
      normal_name: normal
      normal_desc: A normal post available to everyone.
      closed_name: closed
      closed_desc: "A closed question can't answer, but still can edit, vote and comment."
      deleted_name: deleted
      deleted_desc: This post will be deleted.
      btn_cancel: Cancel
      btn_submit: Submit
      btn_next: Next
    user_role_modal:
      title: Change user role to...
      btn_cancel: Cancel
      btn_submit: Submit
    new_password_modal:
      title: Set new password
      form:
        fields:
          password:
            label: Password
            text: The user will be logged out and need to login again.
            msg: Password must be at 8-32 characters in length.
      btn_cancel: Cancel
      btn_submit: Submit
    user_modal:
      title: Add new user
      form:
        fields:
          users:
            label: Bulk add user
            placeholder: "John Smith, john@example.com, BUSYopr2\nAlice, alice@example.com, fpDntV8q"
            text: Separate “name, email, password” with commas. One user per line.
            msg: "Please enter the user's email, one per line."
          display_name:
            label: Display name
            msg: Display name must be at 4-30 characters in length.
          email:
            label: Email
            msg: Email is not valid.
          password:
            label: Password
            msg: Password must be at 8-32 characters in length.
      btn_cancel: Cancel
      btn_submit: Submit
    users:
      title: Users
      name: Name
      email: Email
      reputation: Reputation
      created_at: Created Time
      delete_at: Deleted Time
      suspend_at: Suspended Time
      status: Status
      role: Role
      action: Action
      change: Change
      all: All
      staff: Staff
      more: More
      inactive: Inactive
      suspended: Suspended
      deleted: Deleted
      normal: Normal
      Moderator: Moderator
      Admin: Admin
      User: User
      filter:
        placeholder: "Filter by name, user:id"
      set_new_password: Set new password
      change_status: Change status
      change_role: Change role
      show_logs: Show logs
      add_user: Add user
    questions:
      page_title: Questions
      normal: Normal
      closed: Closed
      deleted: Deleted
      post: Post
      votes: Votes
      answers: Answers
      created: Created
      status: Status
      action: Action
      change: Change
      filter:
        placeholder: "Filter by title, question:id"
    answers:
      page_title: Answers
      normal: Normal
      deleted: Deleted
      post: Post
      votes: Votes
      created: Created
      status: Status
      action: Action
      change: Change
      filter:
        placeholder: "Filter by title, answer:id"
    general:
      page_title: General
      name:
        label: Site name
        msg: Site name cannot be empty.
        text: "The name of this site, as used in the title tag."
      site_url:
        label: Site URL
        msg: Site url cannot be empty.
        validate: Please enter a valid URL.
        text: The address of your site.
      short_desc:
        label: Short site description
        msg: Short site description cannot be empty.
        text: "Short description, as used in the title tag on homepage."
      desc:
        label: Site description
        msg: Site description cannot be empty.
        text: "Describe this site in one sentence, as used in the meta description tag."
      contact_email:
        label: Contact email
        msg: Contact email cannot be empty.
        validate: Contact email is not valid.
        text: Email address of key contact responsible for this site.
    interface:
      page_title: Interface
      language:
        label: Interface language
        msg: Interface language cannot be empty.
        text: User interface language. It will change when you refresh the page.
      time_zone:
        label: Timezone
        msg: Timezone cannot be empty.
        text: Choose a city in the same timezone as you.
    smtp:
      page_title: SMTP
      from_email:
        label: From email
        msg: From email cannot be empty.
        text: The email address which emails are sent from.
      from_name:
        label: From name
        msg: From name cannot be empty.
        text: The name which emails are sent from.
      smtp_host:
        label: SMTP host
        msg: SMTP host cannot be empty.
        text: Your mail server.
      encryption:
        label: Encryption
        msg: Encryption cannot be empty.
        text: For most servers SSL is the recommended option.
        ssl: SSL
        none: None
      smtp_port:
        label: SMTP port
        msg: SMTP port must be number 1 ~ 65535.
        text: The port to your mail server.
      smtp_username:
        label: SMTP username
        msg: SMTP username cannot be empty.
      smtp_password:
        label: SMTP password
        msg: SMTP password cannot be empty.
      test_email_recipient:
        label: Test email recipients
        text: Provide email address that will receive test sends.
        msg: Test email recipients is invalid
      smtp_authentication:
        label: Enable authentication
        title: SMTP authentication
        msg: SMTP authentication cannot be empty.
        "yes": "Yes"
        "no": "No"
    branding:
      page_title: Branding
      logo:
        label: Logo
        msg: Logo cannot be empty.
        text: The logo image at the top left of your site. Use a wide rectangular image with a height of 56 and an aspect ratio greater than 3:1. If left blank, the site title text will be shown.
      mobile_logo:
        label: Mobile logo
        text: The logo used on mobile version of your site. Use a wide rectangular image with a height of 56. If left blank, the image from the "logo" setting will be used.
      square_icon:
        label: Square icon
        msg: Square icon cannot be empty.
        text: Image used as the base for metadata icons. Should ideally be larger than 512x512.
      favicon:
        label: Favicon
        text: A favicon for your site. To work correctly over a CDN it must be a png. Will be resized to 32x32. If left blank, "square icon" will be used.
    legal:
      page_title: Legal
      terms_of_service:
        label: Terms of service
        text: "You can add terms of service content here. If you already have a document hosted elsewhere, provide the full URL here."
      privacy_policy:
        label: Privacy policy
        text: "You can add privacy policy content here. If you already have a document hosted elsewhere, provide the full URL here."
    write:
      page_title: Write
      recommend_tags:
        label: Recommend tags
        text: "Please input tag slug above, one tag per line."
      required_tag:
        title: Required tag
        label: Set recommend tag as required
        text: "Every new question must have at least one recommend tag."
      reserved_tags:
        label: Reserved tags
        text: "Reserved tags can only be added to a post by moderator."
    seo:
      page_title: SEO
      permalink:
        label: Permalink
        text: Custom URL structures can improve the usability, and forward-compatibility of your links.
      robots:
        label: robots.txt
        text: This will permanently override any related site settings.
    themes:
      page_title: Themes
      themes:
        label: Themes
        text: Select an existing theme.
      navbar_style:
        label: Navbar Style
        text: Select an existing theme.
      primary_color:
        label: Primary Color
        text: Modify the colors used by your themes
    css_and_html:
      page_title: CSS and HTML
      custom_css:
        label: Custom CSS
        text: This will insert as <link>
      head:
        label: Head
        text: This will insert before </head>
      header:
        label: Header
        text: This will insert after <body>
      footer:
        label: Footer
        text: This will insert before </body>.
      sidebar:
        label: Sidebar
        text: This will insert in sidebar.
    login:
      page_title: Login
      membership:
        title: Membership
        label: Allow new registrations
        text: Turn off to prevent anyone from creating a new account.
      email_registration:
        title: Email registration
        label: Allow email registration
        text: Turn off to prevent anyone creating new account through email.
      allowed_email_domains:
        title: Allowed email domains
        text: Email domains that users must register accounts with. One domain per line. Ignored when empty.
      private:
        title: Private
        label: Login required
        text: Only logged in users can access this community.
    installed_plugins:
      title: Installed Plugins
      plugin_link: Plugins extend and expand the functionality of Answer. You may find plugins in the <1>Answer Plugin Repository</1>.
      filter:
        all: All
        active: Active
        inactive: Inactive
        outdated: Outdated
      plugins:
        label: Plugins
        text: Select an existing plugin.
      name: Name
      version: Version
      status: Status
      action: Action
      deactivate: Deactivate
      activate: Activate
      settings: Settings
    settings_users:
      title: Users
      avatar:
        label: Default avatar
        text: For users without a custom avatar of their own.
      gravatar_base_url:
<<<<<<< HEAD
        label: Gravatar base URL
=======
        label: Gravatar Base URL
>>>>>>> 8e2ea508
        text: URL of the Gravatar provider's API base. Ignored when empty.
      profile_editable:
        title: Profile editable
      allow_update_display_name:
        label: Allow users to change their display name
      allow_update_username:
        label: Allow users to change their username
      allow_update_avatar:
        label: Allow users to change their profile image
      allow_update_bio:
        label: Allow users to change their about me
      allow_update_website:
        label: Allow users to change their website
      allow_update_location:
        label: Allow users to change their location
    privilege:
      title: Privileges
      level:
        label: Reputation required level
        text: Choose the reputation required for the privileges
  form:
    optional: (optional)
    empty: cannot be empty
    invalid: is invalid
    btn_submit: Save
    not_found_props: "Required property {{ key }} not found."
    select: Select
  page_review:
    review: Review
    proposed: proposed
    question_edit: Question edit
    answer_edit: Answer edit
    tag_edit: Tag edit
    edit_summary: Edit summary
    edit_question: Edit question
    edit_answer: Edit answer
    edit_tag: Edit tag
    empty: No review tasks left.
  timeline:
    undeleted: undeleted
    deleted: deleted
    downvote: downvote
    upvote: upvote
    accept: accept
    cancelled: cancelled
    commented: commented
    rollback: rollback
    edited: edited
    answered: answered
    asked: asked
    closed: closed
    reopened: reopened
    created: created
    pin: pinned
    unpin: unpinned
    show: listed
    hide: unlisted
    title: "History for"
    tag_title: "Timeline for"
    show_votes: "Show votes"
    n_or_a: N/A
    title_for_question: "Timeline for"
    title_for_answer: "Timeline for answer to {{ title }} by {{ author }}"
    title_for_tag: "Timeline for tag"
    datetime: Datetime
    type: Type
    by: By
    comment: Comment
    no_data: "We couldn't find anything."
  users:
    title: Users
    users_with_the_most_reputation: Users with the highest reputation scores this week
    users_with_the_most_vote: Users who voted the most this week
    staffs: Our community staff
    reputation: reputation
    votes: votes
  prompt:
    leave_page: Are you sure you want to leave the page?
    changes_not_save: Your changes may not be saved.
  draft:
    discard_confirm: Are you sure you want to discard your draft?
  messages:
    post_deleted: This post has been deleted.
    post_pin: This post has been pinned.
    post_unpin: This post has been unpinned.
    post_hide_list: This post has been hidden from list.
    post_show_list: This post has been shown to list.
    post_reopen: This post has been reopened.<|MERGE_RESOLUTION|>--- conflicted
+++ resolved
@@ -1661,11 +1661,7 @@
         label: Default avatar
         text: For users without a custom avatar of their own.
       gravatar_base_url:
-<<<<<<< HEAD
-        label: Gravatar base URL
-=======
         label: Gravatar Base URL
->>>>>>> 8e2ea508
         text: URL of the Gravatar provider's API base. Ignored when empty.
       profile_editable:
         title: Profile editable
