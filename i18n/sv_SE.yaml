--- conflicted
+++ resolved
@@ -910,11 +910,7 @@
       label: Namn
       msg:
         empty: Name cannot be empty.
-<<<<<<< HEAD
         range: Name must between 4 to 30 characters in length.
-=======
-        range: Length of name should between 4 to 30 characters.
->>>>>>> 8a5956fb
         character: 'Must use the character set "a-z", "A-Z", "0-9", " - . _"'
     email:
       label: E-postadress
@@ -1780,11 +1776,7 @@
         text: "WARNING: If turn off, you may be unable to log in if you have not previously configured other login method."
     installed_plugins:
       title: Installed Plugins
-<<<<<<< HEAD
       plugin_link: Plugins extend and expand the functionality. You may find plugins in the <1> Plugin Repository</1>.
-=======
-      plugin_link: Plugins extend and expand the functionality. You may find plugins in the <1>Plugin Repository</1>.
->>>>>>> 8a5956fb
       filter:
         all: Alla
         active: Aktiv
