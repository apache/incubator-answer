--- conflicted
+++ resolved
@@ -1108,16 +1108,13 @@
       smtp_authentication:
         label: SMTP Authentication
         msg: SMTP authentication cannot be empty.
-<<<<<<< HEAD
         'yes': 'Yes'
         'no': 'No'
     branding:
       page_title: Branding
-=======
         "yes": "Yes"
         "no": "No"
   form:
     empty: cannot be empty
     invalid: is invalid
-    btn_submit: Save
->>>>>>> c9c13a13
+    btn_submit: Save