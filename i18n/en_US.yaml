--- conflicted
+++ resolved
@@ -203,14 +203,11 @@
         other: The old password verification failed
       new_password_same_as_previous_setting:
         other: The new password is the same as the previous one.
-<<<<<<< HEAD
+      already_deleted:
+        other: This post has been deleted.
     meta:
       object_not_found:
         other: Meta object not found
-=======
-      already_deleted:
-        other: This post has been deleted.
->>>>>>> 410263e6
     question:
       already_deleted:
         other: This post has been deleted.
