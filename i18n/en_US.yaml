--- conflicted
+++ resolved
@@ -702,10 +702,7 @@
     update_password: Password changed successfully.
     flag_success: Thanks for flagging.
     fobidden_operate_self: Forbidden to operate on yourself
-<<<<<<< HEAD
-=======
     review: Your revision will show after review.
->>>>>>> eb0691af
   related_question:
     title: Related Questions
     btn: Add question
