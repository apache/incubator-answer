--- conflicted
+++ resolved
@@ -1079,13 +1079,8 @@
     title: Related Questions
     answers: answers
   invite_to_answer:
-<<<<<<< HEAD
-    title: Invite people
-    desc: Select people who you think might know the answer.
-=======
     title: Invite People
     desc: Invite people you think can answer.
->>>>>>> 9ebf95ca
     invite: Invite to answer
     add: Add people
     search: Search people
