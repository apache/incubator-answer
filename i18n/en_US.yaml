# The following fields are used for back-end

backend:
  base:
    success:
      other: "Success."
    unknown:
      other: "Unknown error."
    request_format_error:
      other: "Request format is not valid."
    unauthorized_error:
      other: "Unauthorized."
    database_error:
      other: "Data server error."

  role:
    name:
      user:
        other: "User"
      admin:
        other: "Admin"
      moderator:
        other: "Moderator"
    description:
      user:
        other: "Default with no special access."
      admin:
        other: "Have the full power to access the site."
      moderator:
        other: "Has access to all posts except admin settings."

  email:
    other: "Email"
  password:
    other: "Password"

  email_or_password_wrong_error: &email_or_password_wrong
    other: "Email and password do not match."

  error:
    admin:
      email_or_password_wrong: *email_or_password_wrong
    answer:
      not_found:
        other: "Answer do not found."
      cannot_deleted:
        other: "No permission to delete."
      cannot_update:
        other: "No permission to update."
    comment:
      edit_without_permission:
        other: "Comment are not allowed to edit."
      not_found:
        other: "Comment not found."
    email:
      duplicate:
        other: "Email already exists."
      need_to_be_verified:
        other: "Email should be verified."
      verify_url_expired:
        other: "Email verified URL has expired, please resend the email."
    lang:
      not_found:
        other: "Language file not found."
    object:
      captcha_verification_failed:
        other: "Captcha wrong."
      disallow_follow:
        other: "You are not allowed to follow."
      disallow_vote:
        other: "You are not allowed to vote."
      disallow_vote_your_self:
        other: "You can't vote for your own post."
      not_found:
        other: "Object not found."
      verification_failed:
        other: "Verification failed."
      email_or_password_incorrect:
        other: "Email and password do not match."
      old_password_verification_failed:
        other: "The old password verification failed"
      new_password_same_as_previous_setting:
        other: "The new password is the same as the previous one."
    question:
      not_found:
        other: "Question not found."
      cannot_deleted:
        other: "No permission to delete."
      cannot_close:
        other: "No permission to close."
      cannot_update:
        other: "No permission to update."
    rank:
      fail_to_meet_the_condition:
        other: "Rank fail to meet the condition."
    report:
      handle_failed:
        other: "Report handle failed."
      not_found:
        other: "Report not found."
    tag:
      not_found:
        other: "Tag not found."
      recommend_tag_not_found:
        other: "Recommend Tag is not exist."
      recommend_tag_enter:
        other: "Please enter at least one required tag."
      not_contain_synonym_tags:
        other: "Should not contain synonym tags."
      cannot_update:
        other: "No permission to update."
      cannot_set_synonym_as_itself:
        other: "You cannot set the synonym of the current tag as itself."
    smtp:
      config_from_name_cannot_be_email:
        other: "The From Name cannot be a email address."
    theme:
      not_found:
        other: "Theme not found."
    revision:
      review_underway:
        other: "Can't edit currently, there is a version in the review queue."
      no_permission:
        other: "No permission to Revision."
    user:
      email_or_password_wrong:
        other: *email_or_password_wrong
      not_found:
        other: "User not found."
      suspended:
        other: "User has been suspended."
      username_invalid:
        other: "Username is invalid."
      username_duplicate:
        other: "Username is already in use."
      set_avatar:
        other: "Avatar set failed."
      cannot_update_your_role:
        other: "You cannot modify your role."
      not_allowed_registration:
        other: "Currently the site is not open for registration"
    config:
      read_config_failed:
        other: "Read config failed"
    database:
      connection_failed:
        other: "Database connection failed"
      create_table_failed:
        other: "Create table failed"
    install:
      create_config_failed:
        other: "Can’t create the config.yaml file."
  report:
    spam:
      name:
        other: "spam"
      desc:
        other: "This post is an advertisement, or vandalism. It is not useful or relevant to the current topic."
    rude:
      name:
        other: "rude or abusive"
      desc:
        other: "A reasonable person would find this content inappropriate for respectful discourse."
    duplicate:
      name:
        other: "a duplicate"
      desc:
        other: "This question has been asked before and already has an answer."
    not_answer:
      name:
        other: "not an answer"
      desc:
        other: "This was posted as an answer, but it does not attempt to answer the question. It should possibly be an edit, a comment, another question, or deleted altogether."
    not_need:
      name:
        other: "no longer needed"
      desc:
        other: "This comment is outdated, conversational or not relevant to this post."
    other:
      name:
        other: "something else"
      desc:
        other: "This post requires staff attention for another reason not listed above."

  question:
    close:
      duplicate:
        name:
          other: "spam"
        desc:
          other: "This question has been asked before and already has an answer."
      guideline:
        name:
          other: "a community-specific reason"
        desc:
          other: "This question doesn't meet a community guideline."
      multiple:
        name:
          other: "needs details or clarity"
        desc:
          other: "This question currently includes multiple questions in one. It should focus on one problem only."
      other:
        name:
          other: "something else"
        desc:
          other: "This post requires another reason not listed above."
    operation_type:
      asked:
        other: "asked"
      answered:
        other: "answered"
      modified:
        other: "modified"
  notification:
    action:
      update_question:
        other: "updated question"
      answer_the_question:
        other: "answered question"
      update_answer:
        other: "updated answer"
      accept_answer:
        other: "accepted answer"
      comment_question:
        other: "commented question"
      comment_answer:
        other: "commented answer"
      reply_to_you:
        other: "replied to you"
      mention_you:
        other: "mentioned you"
      your_question_is_closed:
        other: "Your question has been closed"
      your_question_was_deleted:
        other: "Your question has been deleted"
      your_answer_was_deleted:
        other: "Your answer has been deleted"
      your_comment_was_deleted:
        other: "Your comment has been deleted"

# The following fields are used for interface presentation(Front-end)
ui:
  how_to_format:
    title: How to Format
    desc: >-
      <ul class="mb-0"><li><p class="mb-2">to make links</p><pre
      class="mb-2"><code>&lt;https://url.com&gt;<br/><br/>[Title](https://url.com)</code></pre></li><li><p
      class="mb-2">put returns between paragraphs</p></li><li><p
      class="mb-2"><em>_italic_</em> or **<strong>bold</strong>**</p></li><li><p
      class="mb-2">indent code by 4 spaces</p></li><li><p class="mb-2">quote by
      placing <code>&gt;</code> at start of line</p></li><li><p
      class="mb-2">backtick escapes <code>`like _this_`</code></p></li><li><p
      class="mb-2">create code fences with backticks <code>`</code></p><pre
      class="mb-0"><code>```<br/>code here<br/>```</code></pre></li></ul>
  pagination:
    prev: Prev
    next: Next
  page_title:
    question: Question
    questions: Questions
    tag: Tag
    tags: Tags
    tag_wiki: tag wiki
    edit_tag: Edit Tag
    ask_a_question: Add Question
    edit_question: Edit Question
    edit_answer: Edit Answer
    search: Search
    posts_containing: Posts containing
    settings: Settings
    notifications: Notifications
    login: Log In
    sign_up: Sign Up
    account_recovery: Account Recovery
    account_activation: Account Activation
    confirm_email: Confirm Email
    account_suspended: Account Suspended
    admin: Admin
    change_email: Modify Email
    install: Answer Installation
    upgrade: Answer Upgrade
    maintenance: Website Maintenance
    users: Users
    oauth_callback: Processing
  notifications:
    title: Notifications
    inbox: Inbox
    achievement: Achievements
    all_read: Mark all as read
    show_more: Show more
  suspended:
    title: Your Account has been Suspended
    until_time: "Your account was suspended until {{ time }}."
    forever: This user was suspended forever.
    end: You don't meet a community guideline.
  editor:
    blockquote:
      text: Blockquote
    bold:
      text: Strong
    chart:
      text: Chart
      flow_chart: Flow chart
      sequence_diagram: Sequence diagram
      class_diagram: Class diagram
      state_diagram: State diagram
      entity_relationship_diagram: Entity relationship diagram
      user_defined_diagram: User defined diagram
      gantt_chart: Gantt chart
      pie_chart: Pie chart
    code:
      text: Code Sample
      add_code: Add code sample
      form:
        fields:
          code:
            label: Code
            msg:
              empty: Code cannot be empty.
          language:
            label: Language (optional)
            placeholder: Automatic detection
      btn_cancel: Cancel
      btn_confirm: Add
    formula:
      text: Formula
      options:
        inline: Inline formula
        block: Block formula
    heading:
      text: Heading
      options:
        h1: Heading 1
        h2: Heading 2
        h3: Heading 3
        h4: Heading 4
        h5: Heading 5
        h6: Heading 6
    help:
      text: Help
    hr:
      text: Horizontal Rule
    image:
      text: Image
      add_image: Add image
      tab_image: Upload image
      form_image:
        fields:
          file:
            label: Image File
            btn: Select image
            msg:
              empty: File cannot be empty.
              only_image: Only image files are allowed.
              max_size: File size cannot exceed 4MB.
          desc:
            label: Description (optional)
      tab_url: Image URL
      form_url:
        fields:
          url:
            label: Image URL
            msg:
              empty: Image URL cannot be empty.
          name:
            label: Description (optional)
      btn_cancel: Cancel
      btn_confirm: Add
      uploading: Uploading
    indent:
      text: Indent
    outdent:
      text: Outdent
    italic:
      text: Emphasis
    link:
      text: Hyperlink
      add_link: Add hyperlink
      form:
        fields:
          url:
            label: URL
            msg:
              empty: URL cannot be empty.
          name:
            label: Description (optional)
      btn_cancel: Cancel
      btn_confirm: Add
    ordered_list:
      text: Numbered List
    unordered_list:
      text: Bulleted List
    table:
      text: Table
      heading: Heading
      cell: Cell
  close_modal:
    title: I am closing this post as...
    btn_cancel: Cancel
    btn_submit: Submit
    remark:
      empty: Cannot be empty.
    msg:
      empty: Please select a reason.
  report_modal:
    flag_title: I am flagging to report this post as...
    close_title: I am closing this post as...
    review_question_title: Review question
    review_answer_title: Review answer
    review_comment_title: Review comment
    btn_cancel: Cancel
    btn_submit: Submit
    remark:
      empty: Cannot be empty.
    msg:
      empty: Please select a reason.
  tag_modal:
    title: Create new tag
    form:
      fields:
        display_name:
          label: Display Name
          msg:
            empty: Display name cannot be empty.
            range: Display name up to 35 characters.
        slug_name:
          label: URL Slug
          desc: 'Must use the character set "a-z", "0-9", "+ # - ."'
          msg:
            empty: URL slug cannot be empty.
            range: URL slug up to 35 characters.
            character: URL slug contains unallowed character set.
        desc:
          label: Description (optional)
    btn_cancel: Cancel
    btn_submit: Submit
  tag_info:
    created_at: Created
    edited_at: Edited
    history: History
    synonyms:
      title: Synonyms
      text: The following tags will be remapped to
      empty: No synonyms found.
      btn_add: Add a synonym
      btn_edit: Edit
      btn_save: Save
    synonyms_text: The following tags will be remapped to
    delete:
      title: Delete this tag
      content: >-
        <p>We do not allowed deleting tag with posts.</p><p>Please remove this tag
        from the posts first.</p>
      content2: Are you sure you wish to delete?
      close: Close
  edit_tag:
    title: Edit Tag
    default_reason: Edit tag
    form:
      fields:
        revision:
          label: Revision
        display_name:
          label: Display Name
        slug_name:
          label: URL Slug
          info: 'Must use the character set "a-z", "0-9", "+ # - ."'
        desc:
          label: Description
        edit_summary:
          label: Edit Summary
          placeholder: >-
            Briefly explain your changes (corrected spelling, fixed grammar,
            improved formatting)
    btn_save_edits: Save edits
    btn_cancel: Cancel
  dates:
    long_date: MMM D
    long_date_with_year: "MMM D, YYYY"
    long_date_with_time: "MMM D, YYYY [at] HH:mm"
    now: now
    x_seconds_ago: "{{count}}s ago"
    x_minutes_ago: "{{count}}m ago"
    x_hours_ago: "{{count}}h ago"
    hour: hour
    day: day
  comment:
    btn_add_comment: Add comment
    reply_to: Reply to
    btn_reply: Reply
    btn_edit: Edit
    btn_delete: Delete
    btn_flag: Flag
    btn_save_edits: Save edits
    btn_cancel: Cancel
    show_more: Show more comment
    tip_question: >-
      Use comments to ask for more information or suggest improvements. Avoid
      answering questions in comments.
    tip_answer: >-
      Use comments to reply to other users or notify them of changes. If you are
      adding new information, edit your post instead of commenting.
  edit_answer:
    title: Edit Answer
    default_reason: Edit answer
    form:
      fields:
        revision:
          label: Revision
        answer:
          label: Answer
          feedback:
            characters: content must be at least 6 characters in length.
        edit_summary:
          label: Edit Summary
          placeholder: >-
            Briefly explain your changes (corrected spelling, fixed grammar,
            improved formatting)
    btn_save_edits: Save edits
    btn_cancel: Cancel
  tags:
    title: Tags
    sort_buttons:
      popular: Popular
      name: Name
      newest: newest
    button_follow: Follow
    button_following: Following
    tag_label: questions
    search_placeholder: Filter by tag name
    no_desc: The tag has no description.
    more: More
  ask:
    title: Add Question
    edit_title: Edit Question
    default_reason: Edit question
    similar_questions: Similar questions
    form:
      fields:
        revision:
          label: Revision
        title:
          label: Title
          placeholder: Be specific and imagine you're asking a question to another person
          msg:
            empty: Title cannot be empty.
            range: Title up to 150 characters
        body:
          label: Body
          msg:
            empty: Body cannot be empty.
        tags:
          label: Tags
          msg:
            empty: Tags cannot be empty.
        answer:
          label: Answer
          msg:
            empty: Answer cannot be empty.
        edit_summary:
          label: Edit Summary
          placeholder: >-
            Briefly explain your changes (corrected spelling, fixed grammar,
            improved formatting)
    btn_post_question: Post your question
    btn_save_edits: Save edits
    answer_question: Answer your own question
    post_question&answer: Post your question and answer
  tag_selector:
    add_btn: Add tag
    create_btn: Create new tag
    search_tag: Search tag
    hint: "Describe what your question is about, at least one tag is required."
    no_result: No tags matched
    tag_required_text: Required tag (at least one)
  header:
    nav:
      question: Questions
      tag: Tags
      user: Users
      profile: Profile
      setting: Settings
      logout: Log out
      admin: Admin
      review: Review
    search:
      placeholder: Search
  footer:
    build_on: >-
      Built on <1> Answer </1>- the open-source software that powers Q&A
      communities.<br />Made with love © {{cc}}.
  upload_img:
    name: Change
    loading: loading...
  pic_auth_code:
    title: Captcha
    placeholder: Type the text above
    msg:
      empty: Captcha cannot be empty.
  inactive:
    first: >-
      You're almost done! We sent an activation mail to <bold>{{mail}}</bold>.
      Please follow the instructions in the mail to activate your account.
    info: "If it doesn't arrive, check your spam folder."
    another: >-
      We sent another activation email to you at <bold>{{mail}}</bold>. It might
      take a few minutes for it to arrive; be sure to check your spam folder.
    btn_name: Resend activation email
    change_btn_name: Change email
    msg:
      empty: Cannot be empty.
  login:
    login_to_continue: Log in to continue
    info_sign: Don't have an account? <1>Sign up</1>
    info_login: Already have an account? <1>Log in</1>
    agreements: By registering, you agree to the <1>privacy policy</1> and <3>terms of service</3>.
    forgot_pass: Forgot password?
    name:
      label: Name
      msg:
        empty: Name cannot be empty.
        range: Name up to 30 characters.
        character: 'Must use the character set "a-z", "0-9", " - . _"'
    email:
      label: Email
      msg:
        empty: Email cannot be empty.
    password:
      label: Password
      msg:
        empty: Password cannot be empty.
        different: The passwords entered on both sides are inconsistent
  account_forgot:
    page_title: Forgot Your Password
    btn_name: Send me recovery email
    send_success: >-
      If an account matches <strong>{{mail}}</strong>, you should receive an email
      with instructions on how to reset your password shortly.
    email:
      label: Email
      msg:
        empty: Email cannot be empty.
  change_email:
<<<<<<< HEAD
=======
    page_title: Welcome to {{site_name}}
>>>>>>> e4e48ffa
    btn_cancel: Cancel
    btn_update: Update email address
    send_success: >-
      If an account matches <strong>{{mail}}</strong>, you should receive an email
      with instructions on how to reset your password shortly.
    email:
      label: New Email
      msg:
        empty: Email cannot be empty.
  oauth_bind_email:
    subtitle: Add a recovery email to your account.
    btn_update: Update email address
    email:
      label: Email
      msg:
        empty: Email cannot be empty.
    modal_title: Email already existes.
    modal_content: This email address already registered. Are you sure you want to connect to the existing account?
    modal_cancel: Change email
    modal_confirm: Connect to the existing account
  password_reset:
    page_title: Password Reset
    btn_name: Reset my password
    reset_success: >-
      You successfully changed your password; you will be redirected to the log in
      page.
    link_invalid: >-
      Sorry, this password reset link is no longer valid. Perhaps your password is
      already reset?
    to_login: Continue to log in page
    password:
      label: Password
      msg:
        empty: Password cannot be empty.
        length: The length needs to be between 8 and 32
        different: The passwords entered on both sides are inconsistent
    password_confirm:
      label: Confirm New Password
  settings:
    page_title: Settings
    nav:
      profile: Profile
      notification: Notifications
      account: Account
      interface: Interface
    profile:
      heading: Profile
      btn_name: Save
      display_name:
        label: Display Name
        msg: Display name cannot be empty.
        msg_range: Display name up to 30 characters
      username:
        label: Username
        caption: People can mention you as "@username".
        msg: Username cannot be empty.
        msg_range: Username up to 30 characters
        character: 'Must use the character set "a-z", "0-9", " - . _"'
      avatar:
        label: Profile Image
        gravatar: Gravatar
        gravatar_text: You can change image on <1>gravatar.com</1>
        custom: Custom
        btn_refresh: Refresh
        custom_text: You can upload your image.
        default: System
        msg: Please upload an avatar
      bio:
        label: About Me (optional)
      website:
        label: Website (optional)
        placeholder: "https://example.com"
        msg: Website incorrect format
      location:
        label: Location (optional)
        placeholder: "City, Country"
    notification:
      heading: Notifications
      email:
        label: Email Notifications
        radio: "Answers to your questions, comments, and more"
    account:
      heading: Account
      change_email_btn: Change email
      change_pass_btn: Change password
      change_email_info: >-
        We've sent an email to that address. Please follow the confirmation
        instructions.
      email:
        label: Email
        msg: Email cannot be empty.
      password_title: Password
      current_pass:
        label: Current Password
        msg:
          empty: Current Password cannot be empty.
          length: The length needs to be between 8 and 32.
          different: The two entered passwords do not match.
      new_pass:
        label: New Password
      pass_confirm:
        label: Confirm New Password
    interface:
      heading: Interface
      lang:
        label: Interface Language
        text: User interface language. It will change when you refresh the page.
    my_logins:
      title: My Logins
      lable: Log in or sign up on this site using these accounts.
      modal_title: Remove Login
      modal_content: Are you sure you want to remove this login from your account?
      modal_confirm_btn: Remove
      remove_success: Removed successfully
  toast:
    update: update success
    update_password: Password changed successfully.
    flag_success: Thanks for flagging.
    forbidden_operate_self: Forbidden to operate on yourself
    review: Your revision will show after review.
  related_question:
    title: Related Questions
    btn: Add question
    answers: answers
  question_detail:
    Asked: Asked
    asked: asked
    update: Modified
    edit: edited
    Views: Viewed
    Follow: Follow
    Following: Following
    answered: answered
    closed_in: Closed in
    show_exist: Show existing question.
    answers:
      title: Answers
      score: Score
      newest: Newest
      btn_accept: Accept
      btn_accepted: Accepted
    write_answer:
      title: Your Answer
      btn_name: Post your answer
      add_another_answer: Add another answer
      confirm_title: Continue to answer
      continue: Continue
      confirm_info: >-
        <p>Are you sure you want to add another answer?</p><p>You could use the
        edit link to refine and improve your existing answer, instead.</p>
      empty: Answer cannot be empty.
      characters: content must be at least 6 characters in length.
    reopen:
      title: Reopen this post
      content: Are you sure you want to reopen?
      success: This post has been reopened
  delete:
    title: Delete this post
    question: >-
      We do not recommend <strong>deleting questions with answers</strong> because
      doing so deprives future readers of this knowledge.</p><p>Repeated deletion
      of answered questions can result in your account being blocked from asking.
      Are you sure you wish to delete?
    answer_accepted: >-
      <p>We do not recommend <strong>deleting accepted answer</strong> because
      doing so deprives future readers of this knowledge. </p> Repeated deletion
      of accepted answers can result in your account being blocked from answering.
      Are you sure you wish to delete?
    other: Are you sure you wish to delete?
    tip_question_deleted: This post has been deleted
    tip_answer_deleted: This answer has been deleted
  btns:
    confirm: Confirm
    cancel: Cancel
    save: Save
    delete: Delete
    login: Log in
    signup: Sign up
    logout: Log out
    verify: Verify
    add_question: Add question
    approve: Approve
    reject: Reject
    skip: Skip
  search:
    title: Search Results
    keywords: Keywords
    options: Options
    follow: Follow
    following: Following
    counts: "{{count}} Results"
    more: More
    sort_btns:
      relevance: Relevance
      newest: Newest
      active: Active
      score: Score
      more: More
    tips:
      title: Advanced Search Tips
      tag: "<1>[tag]</1> search withing a tag"
      user: "<1>user:username</1> search by author"
      answer: "<1>answers:0</1> unanswered questions"
      score: "<1>score:3</1> posts with a 3+ score"
      question: "<1>is:question</1> search questions"
      is_answer: "<1>is:answer</1> search answers"
    empty: We couldn't find anything. <br /> Try different or less specific keywords.
  share:
    name: Share
    copy: Copy link
    via: Share post via...
    copied: Copied
    facebook: Share to Facebook
    twitter: Share to Twitter
  cannot_vote_for_self: You can't vote for your own post
  modal_confirm:
    title: Error...
  account_result:
<<<<<<< HEAD
=======
    page_title: Welcome to {{site_name}}
>>>>>>> e4e48ffa
    success: Your new account is confirmed; you will be redirected to the home page.
    link: Continue to homepage
    invalid: >-
      Sorry, this account confirmation link is no longer valid. Perhaps your
      account is already active?
    confirm_new_email: Your email has been updated.
    confirm_new_email_invalid: >-
      Sorry, this confirmation link is no longer valid. Perhaps your email was
      already changed?
  unsubscribe:
    page_title: Unsubscribe
    success_title: Unsubscribe Successful
    success_desc: You have been successfully removed from this subscriber list and won’t receive any further emails from us.
    link: Change settings
  question:
    following_tags: Following Tags
    edit: Edit
    save: Save
    follow_tag_tip: Follow tags to curate your list of questions.
    hot_questions: Hot Questions
    all_questions: All Questions
    x_questions: "{{ count }} Questions"
    x_answers: "{{ count }} answers"
    questions: Questions
    answers: Answers
    newest: Newest
    active: Active
    frequent: Frequent
    score: Score
    unanswered: Unanswered
    modified: modified
    answered: answered
    asked: asked
    closed: closed
    follow_a_tag: Follow a tag
    more: More
  personal:
    overview: Overview
    answers: Answers
    answer: answer
    questions: Questions
    question: question
    bookmarks: Bookmarks
    reputation: Reputation
    comments: Comments
    votes: Votes
    newest: Newest
    score: Score
    edit_profile: Edit Profile
    visited_x_days: "Visited {{ count }} days"
    viewed: Viewed
    joined: Joined
    last_login: Seen
    about_me: About Me
    about_me_empty: "// Hello, World !"
    top_answers: Top Answers
    top_questions: Top Questions
    stats: Stats
    list_empty: No posts found.<br />Perhaps you'd like to select a different tab?
    accepted: Accepted
    answered: answered
    asked: asked
    upvote: upvote
    downvote: downvote
    mod_short: Mod
    mod_long: Moderators
    x_reputation: reputation
    x_votes: votes received
    x_answers: answers
    x_questions: questions
  install:
    title: Answer
    next: Next
    done: Done
    config_yaml_error: Can’t create the config.yaml file.
    lang:
      label: Please Choose a Language
    db_type:
      label: Database Engine
    db_username:
      label: Username
      placeholder: root
      msg: Username cannot be empty.
    db_password:
      label: Password
      placeholder: root
      msg: Password cannot be empty.
    db_host:
      label: Database Host
      placeholder: "db:3306"
      msg: Database Host cannot be empty.
    db_name:
      label: Database Name
      placeholder: answer
      msg: Database Name cannot be empty.
    db_file:
      label: Database File
      placeholder: /data/answer.db
      msg: Database File cannot be empty.
    config_yaml:
      title: Create config.yaml
      label: The config.yaml file created.
      desc: >-
        You can create the <1>config.yaml</1> file manually in the
        <1>/var/wwww/xxx/</1> directory and paste the following text into it.
      info: "After you’ve done that, click “Next” button."
    site_information: Site Information
    admin_account: Admin Account
    site_name:
      label: Site Name
      msg: Site Name cannot be empty.
    site_url:
      label: Site URL
      text: The address of your site.
      msg:
        empty: Site URL cannot be empty.
        incorrect: Site URL incorrect format.
    contact_email:
      label: Contact Email
      text: Email address of key contact responsible for this site.
      msg:
        empty: Contact Email cannot be empty.
        incorrect: Contact Email incorrect format.
    admin_name:
      label: Name
      msg: Name cannot be empty.
      character: 'Must use the character set "a-z", "0-9", " - . _"'
    admin_password:
      label: Password
      text: >-
        You will need this password to log in. Please store it in a secure
        location.
      msg: Password cannot be empty.
    admin_email:
      label: Email
      text: You will need this email to log in.
      msg:
        empty: Email cannot be empty.
        incorrect: Email incorrect format.
    ready_title: Your Answer is Ready!
    ready_desc: >-
      If you ever feel like changing more settings, visit <1>admin section</1>;
      find it in the site menu.
    good_luck: "Have fun, and good luck!"
    warn_title: Warning
    warn_desc: >-
      The file <1>config.yaml</1> already exists. If you need to reset any of the
      configuration items in this file, please delete it first.
    install_now: You may try <1>installing now</1>.
    installed: Already installed
    installed_desc: >-
      You appear to have already installed. To reinstall please clear your old
      database tables first.
    db_failed: Database connection failed
    db_failed_desc: >-
      This either means that the database information in your <1>config.yaml</1> file is incorrect or that contact with the database server could not be established. This could mean your host’s database server is down.
  counts:
    views: views
    votes: votes
    answers: answers
    accepted: Accepted
  page_404:
    desc: "Unfortunately, this page doesn't exist."
    back_home: Back to homepage
  page_50X:
    desc: The server encountered an error and could not complete your request.
    back_home: Back to homepage
  page_maintenance:
    desc: "We are under maintenance, we’ll be back soon."
  nav_menus:
    dashboard: Dashboard
    contents: Contents
    questions: Questions
    answers: Answers
    users: Users
    flags: Flags
    settings: Settings
    general: General
    interface: Interface
    smtp: SMTP
    branding: Branding
    legal: Legal
    write: Write
    tos: Terms of Service
    privacy: Privacy
    seo: SEO
    customize: Customize
    themes: Themes
    css-html: CSS/HTML
    login: Login
    plugins: Plugins
    installed_plugins: Installed Plugins
  website_welcome: Welcome to {{site_name}}
  admin:
    admin_header:
      title: Admin
    dashboard:
      title: Dashboard
      welcome: Welcome to {{site_name}} Admin!
      site_statistics: Site Statistics
      questions: "Questions:"
      answers: "Answers:"
      comments: "Comments:"
      votes: "Votes:"
      active_users: "Active users:"
      flags: "Flags:"
      site_health_status: Site Health Status
      version: "Version:"
      https: "HTTPS:"
      uploading_files: "Uploading files:"
      smtp: "SMTP:"
      timezone: "Timezone:"
      system_info: System Info
      storage_used: "Storage used:"
      uptime: "Uptime:"
      answer_links: Answer Links
      documents: Documents
      feedback: Feedback
      support: Support
      review: Review
      config: Config
      update_to: Update to
      latest: Latest
      check_failed: Check failed
      "yes": "Yes"
      "no": "No"
      not_allowed: Not allowed
      allowed: Allowed
      enabled: Enabled
      disabled: Disabled
    flags:
      title: Flags
      pending: Pending
      completed: Completed
      flagged: Flagged
      created: Created
      action: Action
      review: Review
    change_modal:
      title: Change user status to...
      btn_cancel: Cancel
      btn_submit: Submit
      normal_name: normal
      normal_desc: A normal user can ask and answer questions.
      suspended_name: suspended
      suspended_desc: A suspended user can't log in.
      deleted_name: deleted
      deleted_desc: "Delete profile, authentication associations."
      inactive_name: inactive
      inactive_desc: An inactive user must re-validate their email.
      confirm_title: Delete this user
      confirm_content: Are you sure you want to delete this user? This is permanent!
      confirm_btn: Delete
      msg:
        empty: Please select a reason.
    status_modal:
      title: "Change {{ type }} status to..."
      normal_name: normal
      normal_desc: A normal post available to everyone.
      closed_name: closed
      closed_desc: "A closed question can't answer, but still can edit, vote and comment."
      deleted_name: deleted
      deleted_desc: All reputation gained and lost will be restored.
      btn_cancel: Cancel
      btn_submit: Submit
      btn_next: Next
    user_role_modal:
      title: Change user role to...
      btn_cancel: Cancel
      btn_submit: Submit
    users:
      title: Users
      name: Name
      email: Email
      reputation: Reputation
      created_at: Created Time
      delete_at: Deleted Time
      suspend_at: Suspended Time
      status: Status
      role: Role
      action: Action
      change: Change
      all: All
      staff: Staff
      inactive: Inactive
      suspended: Suspended
      deleted: Deleted
      normal: Normal
      Moderator: Moderator
      Admin: Admin
      User: User
      filter:
        placeholder: "Filter by name, user:id"
      set_new_password: Set new password
      change_status: Change status
      change_role: Change role
      show_logs: Show logs
      add_user: Add user
      new_password_modal:
        title: Set new password
        form:
          fields:
            password:
              label: Password
              text: The user will be logged out and need to login again.
              msg: Password must be at 8 - 32 characters in length.
        btn_cancel: Cancel
        btn_submit: Submit
      user_modal:
        title: Add new user
        form:
          fields:
            display_name:
              label: Display Name
              msg: display_name must be at 4 - 30 characters in length.
            email:
              label: Email
              msg: Email is not valid.
            password:
              label: Password
              msg: Password must be at 8 - 32 characters in length.

        btn_cancel: Cancel
        btn_submit: Submit

    questions:
      page_title: Questions
      normal: Normal
      closed: Closed
      deleted: Deleted
      post: Post
      votes: Votes
      answers: Answers
      created: Created
      status: Status
      action: Action
      change: Change
      filter:
        placeholder: "Filter by title, question:id"
    answers:
      page_title: Answers
      normal: Normal
      deleted: Deleted
      post: Post
      votes: Votes
      created: Created
      status: Status
      action: Action
      change: Change
      filter:
        placeholder: "Filter by title, answer:id"
    general:
      page_title: General
      name:
        label: Site Name
        msg: Site name cannot be empty.
        text: "The name of this site, as used in the title tag."
      site_url:
        label: Site URL
        msg: Site url cannot be empty.
        validate: Please enter a valid URL.
        text: The address of your site.
      short_desc:
        label: Short Site Description (optional)
        msg: Short site description cannot be empty.
        text: "Short description, as used in the title tag on homepage."
      desc:
        label: Site Description (optional)
        msg: Site description cannot be empty.
        text: "Describe this site in one sentence, as used in the meta description tag."
      contact_email:
        label: Contact Email
        msg: Contact email cannot be empty.
        validate: Contact email is not valid.
        text: Email address of key contact responsible for this site.
    interface:
      page_title: Interface
      logo:
        label: Logo (optional)
        msg: Site logo cannot be empty.
        text: You can upload your image or <1>reset</1> it to the site title text.
      theme:
        label: Theme
        msg: Theme cannot be empty.
        text: Select an existing theme.
      language:
        label: Interface Language
        msg: Interface language cannot be empty.
        text: User interface language. It will change when you refresh the page.
      time_zone:
        label: Timezone
        msg: Timezone cannot be empty.
        text: Choose a city in the same timezone as you.
    smtp:
      page_title: SMTP
      from_email:
        label: From Email
        msg: From email cannot be empty.
        text: The email address which emails are sent from.
      from_name:
        label: From Name
        msg: From name cannot be empty.
        text: The name which emails are sent from.
      smtp_host:
        label: SMTP Host
        msg: SMTP host cannot be empty.
        text: Your mail server.
      encryption:
        label: Encryption
        msg: Encryption cannot be empty.
        text: For most servers SSL is the recommended option.
        ssl: SSL
        none: None
      smtp_port:
        label: SMTP Port
        msg: SMTP port must be number 1 ~ 65535.
        text: The port to your mail server.
      smtp_username:
        label: SMTP Username
        msg: SMTP username cannot be empty.
      smtp_password:
        label: SMTP Password
        msg: SMTP password cannot be empty.
      test_email_recipient:
        label: Test Email Recipients
        text: Provide email address that will receive test sends.
        msg: Test email recipients is invalid
      smtp_authentication:
        label: Enable authentication
        title: SMTP Authentication
        msg: SMTP authentication cannot be empty.
        "yes": "Yes"
        "no": "No"
    branding:
      page_title: Branding
      logo:
        label: Logo (optional)
        msg: Logo cannot be empty.
        text: The logo image at the top left of your site. Use a wide rectangular image with a height of 56 and an aspect ratio greater than 3:1. If left blank, the site title text will be shown.
      mobile_logo:
        label: Mobile Logo (optional)
        text: The logo used on mobile version of your site. Use a wide rectangular image with a height of 56. If left blank, the image from the “logo” setting will be used.
      square_icon:
        label: Square Icon (optional)
        msg: Square icon cannot be empty.
        text: Image used as the base for metadata icons. Should ideally be larger than 512x512.
      favicon:
        label: Favicon (optional)
        text: A favicon for your site. To work correctly over a CDN it must be a png. Will be resized to 32x32. If left blank, “square icon” will be used.
    legal:
      page_title: Legal
      terms_of_service:
        label: Terms of Service
        text: "You can add terms of service content here. If you already have a document hosted elsewhere, provide the full URL here."
      privacy_policy:
        label: Privacy Policy
        text: "You can add privacy policy content here. If you already have a document hosted elsewhere, provide the full URL here."
    write:
      page_title: Write
      recommend_tags:
        label: Recommend Tags
        text: "Please input tag slug above, one tag per line."
      required_tag:
        title: Required Tag
        label: Set recommend tag as required
        text: "Every new question must have at least one recommend tag."
      reserved_tags:
        label: Reserved Tags
        text: "Reserved tags can only be added to a post by moderator."
    seo:
      page_title: SEO
      permalink:
        label: Permalink
        text: Custom URL structures can improve the usability, and forward-compatibility of your links.
      robots:
        label: robots.txt
        text: This will permanently override any related site settings.
    themes:
      page_title: Themes
      themes:
        label: Themes
        text: Select an existing theme.
      navbar_style:
        label: Navbar Style
        text: Select an existing theme.
      primary_color:
        label: Primary Color
        text: Modify the colors used by your themes
    css_and_html:
      page_title: CSS and HTML
      custom_css:
        label: Custom CSS
        text: This will insert as <link>
      head:
        label: Head
        text: This will insert before </head>
      header:
        label: Header
        text: This will insert after <body>
      footer:
        label: Footer
        text: This will insert before </html>.
    login:
      page_title: Login
      membership:
        title: Membership
        label: Allow new registrations
        text: Turn off to prevent anyone from creating a new account.
      private:
        title: Private
        label: Login required
        text: Only logged in users can access this community.
    installed_plugins:
      title: Installed Plugins
      filter:
        all: All
        active: Active
        inactive: Inactive
        outdated: Outdated
      plugins:
        label: Plugins
        text: Select an existing plugin.
      name: Name
      version: Version
      status: Status
      action: Action
      deactivate: Deactivate
      activate: Activate
      settings: Settings


  form:
    empty: cannot be empty
    invalid: is invalid
    btn_submit: Save
    not_found_props: "Required property {{ key }} not found."
    select: Select

  page_review:
    review: Review
    proposed: proposed
    question_edit: Question edit
    answer_edit: Answer edit
    tag_edit: Tag edit
    edit_summary: Edit summary
    edit_question: Edit question
    edit_answer: Edit answer
    edit_tag: Edit tag
    empty: No review tasks left.
  timeline:
    undeleted: undeleted
    deleted: deleted
    downvote: downvote
    upvote: upvote
    accept: accept
    cancelled: cancelled
    commented: commented
    rollback: rollback
    edited: edited
    answered: answered
    asked: asked
    closed: closed
    reopened: reopened
    created: created
    title: "History for"
    tag_title: "Timeline for"
    show_votes: "Show votes"
    n_or_a: N/A
    title_for_question: "Timeline for"
    title_for_answer: "Timeline for answer to {{ title }} by {{ author }}"
    title_for_tag: "Timeline for tag"
    datetime: Datetime
    type: Type
    by: By
    comment: Comment
    no_data: "We couldn't find anything."
  users:
    title: Users
    users_with_the_most_reputation: Users with the highest reputation scores
    users_with_the_most_vote: Users who voted the most
    staffs: Our community staff
    reputation: reputation
    votes: votes

<|MERGE_RESOLUTION|>--- conflicted
+++ resolved
@@ -641,10 +641,6 @@
       msg:
         empty: Email cannot be empty.
   change_email:
-<<<<<<< HEAD
-=======
-    page_title: Welcome to {{site_name}}
->>>>>>> e4e48ffa
     btn_cancel: Cancel
     btn_update: Update email address
     send_success: >-
@@ -754,7 +750,7 @@
         text: User interface language. It will change when you refresh the page.
     my_logins:
       title: My Logins
-      lable: Log in or sign up on this site using these accounts.
+      label: Log in or sign up on this site using these accounts.
       modal_title: Remove Login
       modal_content: Are you sure you want to remove this login from your account?
       modal_confirm_btn: Remove
@@ -863,10 +859,6 @@
   modal_confirm:
     title: Error...
   account_result:
-<<<<<<< HEAD
-=======
-    page_title: Welcome to {{site_name}}
->>>>>>> e4e48ffa
     success: Your new account is confirmed; you will be redirected to the home page.
     link: Continue to homepage
     invalid: >-
@@ -1065,7 +1057,7 @@
       title: Admin
     dashboard:
       title: Dashboard
-      welcome: Welcome to {{site_name}} Admin!
+      welcome: Welcome to Answer Admin!
       site_statistics: Site Statistics
       questions: "Questions:"
       answers: "Answers:"
