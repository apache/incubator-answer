# The following fields are used for back-end
backend:
  base:
    success:
      other: "Success."
    unknown:
      other: "Unknown error."
    request_format_error:
      other: "Request format is not valid."
    unauthorized_error:
      other: "Unauthorized."
    database_error:
      other: "Data server error."

  email:
    other: "Email"
  password:
    other: "Password"

  email_or_password_wrong_error: &email_or_password_wrong
    other: "Email and password do not match."

  error:
    admin:
      email_or_password_wrong: *email_or_password_wrong
    answer:
      not_found:
        other: "Answer do not found."
      cannot_deleted:
        other: "No permission to delete."
<<<<<<< HEAD
    cannot_update:
      other: "No permission to update."
=======
      cannot_update:
        other: "No permission to update."
>>>>>>> 1bf0d636
    comment:
      edit_without_permission:
        other: "Comment are not allowed to edit."
      not_found:
        other: "Comment not found."
    email:
      duplicate:
        other: "Email already exists."
      need_to_be_verified:
        other: "Email should be verified."
      verify_url_expired:
        other: "Email verified URL has expired, please resend the email."
    lang:
      not_found:
        other: "Language file not found."
    object:
      captcha_verification_failed:
        other: "Captcha wrong."
      disallow_follow:
        other: "You are not allowed to follow."
      disallow_vote:
        other: "You are not allowed to vote."
      disallow_vote_your_self:
        other: "You can't vote for your own post."
      not_found:
        other: "Object not found."
      verification_failed:
        other: "Verification failed."
      email_or_password_incorrect:
        other: "Email and password do not match."
      old_password_verification_failed:
        other: "The old password verification failed"
      new_password_same_as_previous_setting:
        other: "The new password is the same as the previous one."
    question:
      not_found:
        other: "Question not found."
      cannot_deleted:
        other: "No permission to delete."
      cannot_close:
        other: "No permission to close."
      cannot_update:
        other: "No permission to update."
    rank:
      fail_to_meet_the_condition:
        other: "Rank fail to meet the condition."
    report:
      handle_failed:
        other: "Report handle failed."
      not_found:
        other: "Report not found."
    tag:
      not_found:
        other: "Tag not found."
      recommend_tag_not_found:
        other: "Recommend Tag is not exist."
      recommend_tag_enter:
        other: "Please enter at least one required tag."
      not_contain_synonym_tags:
        other: "Should not contain synonym tags."
    theme:
      not_found:
        other: "Theme not found."
    user:
      email_or_password_wrong:
        other: *email_or_password_wrong
      not_found:
        other: "User not found."
      suspended:
        other: "User has been suspended."
      username_invalid:
        other: "Username is invalid."
      username_duplicate:
        other: "Username is already in use."
      set_avatar:
        other: "Avatar set failed."
      config:
        read_config_failed:
          other: "Read config failed"
      database:
        connection_failed:
          other: "Database connection failed"
        create_table_failed:
          other: "Create table failed"
      install:
        create_config_failed:
          other: "Can’t create the config.yaml file."
  report:
    spam:
      name:
        other: "spam"
      description:
        other: "This post is an advertisement, or vandalism. It is not useful or relevant to the current topic."
    rude:
      name:
        other: "rude or abusive"
      description:
        other: "A reasonable person would find this content inappropriate for respectful discourse."
    duplicate:
      name:
        other: "a duplicate"
      description:
        other: "This question has been asked before and already has an answer."
    not_answer:
      name:
        other: "not an answer"
      description:
        other: "This was posted as an answer, but it does not attempt to answer the question. It should possibly be an edit, a comment, another question, or deleted altogether."
    not_need:
      name:
        other: "no longer needed"
      description:
        other: "This comment is outdated, conversational or not relevant to this post."
    other:
      name:
        other: "something else"
      description:
        other: "This post requires staff attention for another reason not listed above."

  question:
    close:
      duplicate:
        name:
          other: "spam"
        description:
          other: "This question has been asked before and already has an answer."
      guideline:
        name:
          other: "a community-specific reason"
        description:
          other: "This question doesn't meet a community guideline."
      multiple:
        name:
          other: "needs details or clarity"
        description:
          other: "This question currently includes multiple questions in one. It should focus on one problem only."
      other:
        name:
          other: "something else"
        description:
          other: "This post requires another reason not listed above."

  notification:
    action:
      update_question:
        other: "updated question"
      answer_the_question:
        other: "answered question"
      update_answer:
        other: "updated answer"
      adopt_answer:
        other: "accepted answer"
      comment_question:
        other: "commented question"
      comment_answer:
        other: "commented answer"
      reply_to_you:
        other: "replied to you"
      mention_you:
        other: "mentioned you"
      your_question_is_closed:
        other: "Your question has been closed"
      your_question_was_deleted:
        other: "Your question has been deleted"
      your_answer_was_deleted:
        other: "Your answer has been deleted"
      your_comment_was_deleted:
        other: "Your comment has been deleted"
# The following fields are used for interface presentation(Front-end)
ui:
  how_to_format:
    title: How to Format
    description: >-
      <ul class="mb-0"><li><p class="mb-2">to make links</p><pre
      class="mb-2"><code>&lt;https://url.com&gt;<br/><br/>[Title](https://url.com)</code></pre></li><li><p
      class="mb-2">put returns between paragraphs</p></li><li><p
      class="mb-2"><em>_italic_</em> or **<strong>bold</strong>**</p></li><li><p
      class="mb-2">indent code by 4 spaces</p></li><li><p class="mb-2">quote by
      placing <code>&gt;</code> at start of line</p></li><li><p
      class="mb-2">backtick escapes <code>`like _this_`</code></p></li><li><p
      class="mb-2">create code fences with backticks <code>`</code></p><pre
      class="mb-0"><code>```<br/>code here<br/>```</code></pre></li></ul>
  pagination:
    prev: Prev
    next: Next
  page_title:
    question: Question
    questions: Questions
    tag: Tag
    tags: Tags
    tag_wiki: tag wiki
    edit_tag: Edit Tag
    ask_a_question: Add Question
    edit_question: Edit Question
    edit_answer: Edit Answer
    search: Search
    posts_containing: Posts containing
    settings: Settings
    notifications: Notifications
    login: Log In
    sign_up: Sign Up
    account_recovery: Account Recovery
    account_activation: Account Activation
    confirm_email: Confirm Email
    account_suspended: Account Suspended
    admin: Admin
    change_email: Modify Email
    install: Answer Installation
    upgrade: Answer Upgrade
    maintenance: Website Maintenance
  notifications:
    title: Notifications
    inbox: Inbox
    achievement: Achievements
    all_read: Mark all as read
    show_more: Show more
  suspended:
    title: Your Account has been Suspended
    until_time: "Your account was suspended until {{ time }}."
    forever: This user was suspended forever.
    end: You don't meet a community guideline.
  editor:
    blockquote:
      text: Blockquote
    bold:
      text: Strong
    chart:
      text: Chart
      flow_chart: Flow chart
      sequence_diagram: Sequence diagram
      class_diagram: Class diagram
      state_diagram: State diagram
      entity_relationship_diagram: Entity relationship diagram
      user_defined_diagram: User defined diagram
      gantt_chart: Gantt chart
      pie_chart: Pie chart
    code:
      text: Code Sample
      add_code: Add code sample
      form:
        fields:
          code:
            label: Code
            msg:
              empty: Code cannot be empty.
          language:
            label: Language (optional)
            placeholder: Automatic detection
      btn_cancel: Cancel
      btn_confirm: Add
    formula:
      text: Formula
      options:
        inline: Inline formula
        block: Block formula
    heading:
      text: Heading
      options:
        h1: Heading 1
        h2: Heading 2
        h3: Heading 3
        h4: Heading 4
        h5: Heading 5
        h6: Heading 6
    help:
      text: Help
    hr:
      text: Horizontal Rule
    image:
      text: Image
      add_image: Add image
      tab_image: Upload image
      form_image:
        fields:
          file:
            label: Image File
            btn: Select image
            msg:
              empty: File cannot be empty.
              only_image: Only image files are allowed.
              max_size: File size cannot exceed 4MB.
          description:
            label: Description (optional)
      tab_url: Image URL
      form_url:
        fields:
          url:
            label: Image URL
            msg:
              empty: Image URL cannot be empty.
          name:
            label: Description (optional)
      btn_cancel: Cancel
      btn_confirm: Add
      uploading: Uploading
    indent:
      text: Indent
    outdent:
      text: Outdent
    italic:
      text: Emphasis
    link:
      text: Hyperlink
      add_link: Add hyperlink
      form:
        fields:
          url:
            label: URL
            msg:
              empty: URL cannot be empty.
          name:
            label: Description (optional)
      btn_cancel: Cancel
      btn_confirm: Add
    ordered_list:
      text: Numbered List
    unordered_list:
      text: Bulleted List
    table:
      text: Table
      heading: Heading
      cell: Cell
  close_modal:
    title: I am closing this post as...
    btn_cancel: Cancel
    btn_submit: Submit
    remark:
      empty: Cannot be empty.
    msg:
      empty: Please select a reason.
  report_modal:
    flag_title: I am flagging to report this post as...
    close_title: I am closing this post as...
    review_question_title: Review question
    review_answer_title: Review answer
    review_comment_title: Review comment
    btn_cancel: Cancel
    btn_submit: Submit
    remark:
      empty: Cannot be empty.
    msg:
      empty: Please select a reason.
  tag_modal:
    title: Create new tag
    form:
      fields:
        display_name:
          label: Display Name
          msg:
            empty: Display name cannot be empty.
            range: Display name up to 35 characters.
        slug_name:
          label: URL Slug
          description: 'Must use the character set "a-z", "0-9", "+ # - ."'
          msg:
            empty: URL slug cannot be empty.
            range: URL slug up to 35 characters.
            character: URL slug contains unallowed character set.
        description:
          label: Description (optional)
    btn_cancel: Cancel
    btn_submit: Submit
  tag_info:
    created_at: Created
    edited_at: Edited
    synonyms:
      title: Synonyms
      text: The following tags will be remapped to
      empty: No synonyms found.
      btn_add: Add a synonym
      btn_edit: Edit
      btn_save: Save
    synonyms_text: The following tags will be remapped to
    delete:
      title: Delete this tag
      content: >-
        <p>We do not allowed deleting tag with posts.</p><p>Please remove this tag
        from the posts first.</p>
      content2: Are you sure you wish to delete?
      close: Close
  edit_tag:
    title: Edit Tag
    default_reason: Edit tag
    form:
      fields:
        revision:
          label: Revision
        display_name:
          label: Display Name
        slug_name:
          label: URL Slug
          info: 'Must use the character set "a-z", "0-9", "+ # - ."'
        description:
          label: Description
        edit_summary:
          label: Edit Summary
          placeholder: >-
            Briefly explain your changes (corrected spelling, fixed grammar,
            improved formatting)
    btn_save_edits: Save edits
    btn_cancel: Cancel
  dates:
    long_date: MMM D
    long_date_with_year: "MMM D, YYYY"
    long_date_with_time: "MMM D, YYYY [at] HH:mm"
    now: now
    x_seconds_ago: "{{count}}s ago"
    x_minutes_ago: "{{count}}m ago"
    x_hours_ago: "{{count}}h ago"
    hour: hour
    day: day
  comment:
    btn_add_comment: Add comment
    reply_to: Reply to
    btn_reply: Reply
    btn_edit: Edit
    btn_delete: Delete
    btn_flag: Flag
    btn_save_edits: Save edits
    btn_cancel: Cancel
    show_more: Show more comment
    tip_question: >-
      Use comments to ask for more information or suggest improvements. Avoid
      answering questions in comments.
    tip_answer: >-
      Use comments to reply to other users or notify them of changes. If you are
      adding new information, edit your post instead of commenting.
  edit_answer:
    title: Edit Answer
    default_reason: Edit answer
    form:
      fields:
        revision:
          label: Revision
        answer:
          label: Answer
        edit_summary:
          label: Edit Summary
          placeholder: >-
            Briefly explain your changes (corrected spelling, fixed grammar,
            improved formatting)
    btn_save_edits: Save edits
    btn_cancel: Cancel
  tags:
    title: Tags
    sort_buttons:
      popular: Popular
      name: Name
      newest: newest
    button_follow: Follow
    button_following: Following
    tag_label: questions
    search_placeholder: Filter by tag name
    no_description: The tag has no description.
    more: More
  ask:
    title: Add Question
    edit_title: Edit Question
    default_reason: Edit question
    similar_questions: Similar questions
    form:
      fields:
        revision:
          label: Revision
        title:
          label: Title
          placeholder: Be specific and imagine you're asking a question to another person
          msg:
            empty: Title cannot be empty.
            range: Title up to 150 characters
        body:
          label: Body
          msg:
            empty: Body cannot be empty.
        tags:
          label: Tags
          msg:
            empty: Tags cannot be empty.
        answer:
          label: Answer
          msg:
            empty: Answer cannot be empty.
    btn_post_question: Post your question
    btn_save_edits: Save edits
    answer_question: Answer your own question
    post_question&answer: Post your question and answer
  tag_selector:
    add_btn: Add tag
    create_btn: Create new tag
    search_tag: Search tag
    hint: "Describe what your question is about, at least one tag is required."
    no_result: No tags matched
    tag_required_text: Required tag (at least one)
  header:
    nav:
      question: Questions
      tag: Tags
      user: Users
      profile: Profile
      setting: Settings
      logout: Log out
      admin: Admin
    search:
      placeholder: Search
  footer:
    build_on: >-
      Built on <1> Answer </1>- the open-source software that power Q&A
      communities<br />Made with love © 2022 Answer
  upload_img:
    name: Change
    loading: loading...
  pic_auth_code:
    title: Captcha
    placeholder: Type the text above
    msg:
      empty: Captcha cannot be empty.
  inactive:
    first: >-
      You're almost done! We sent an activation mail to <bold>{{mail}}</bold>.
      Please follow the instructions in the mail to activate your account.
    info: "If it doesn't arrive, check your spam folder."
    another: >-
      We sent another activation email to you at <bold>{{mail}}</bold>. It might
      take a few minutes for it to arrive; be sure to check your spam folder.
    btn_name: Resend activation email
    change_btn_name: Change email
    msg:
      empty: Cannot be empty.
  login:
    page_title: Welcome to Answer
    info_sign: Don't have an account? <1>Sign up</1>
    info_login: Already have an account? <1>Log in</1>
    agreements: By registering, you agree to the <1>privacy policy</1> and <3>terms of service</3>.
    forgot_pass: Forgot password?
    name:
      label: Name
      msg:
        empty: Name cannot be empty.
        range: Name up to 30 characters.
    email:
      label: Email
      msg:
        empty: Email cannot be empty.
    password:
      label: Password
      msg:
        empty: Password cannot be empty.
        different: The passwords entered on both sides are inconsistent
  account_forgot:
    page_title: Forgot Your Password
    btn_name: Send me recovery email
    send_success: >-
      If an account matches <strong>{{mail}}</strong>, you should receive an email
      with instructions on how to reset your password shortly.
    email:
      label: Email
      msg:
        empty: Email cannot be empty.
  change_email:
    page_title: Welcome to Answer
    btn_cancel: Cancel
    btn_update: Update email address
    send_success: >-
      If an account matches <strong>{{mail}}</strong>, you should receive an email
      with instructions on how to reset your password shortly.
    email:
      label: New Email
      msg:
        empty: Email cannot be empty.
  password_reset:
    page_title: Password Reset
    btn_name: Reset my password
    reset_success: >-
      You successfully changed your password; you will be redirected to the log in
      page.
    link_invalid: >-
      Sorry, this password reset link is no longer valid. Perhaps your password is
      already reset?
    to_login: Continue to log in page
    password:
      label: Password
      msg:
        empty: Password cannot be empty.
        length: The length needs to be between 8 and 32
        different: The passwords entered on both sides are inconsistent
    password_confirm:
      label: Confirm New Password
  settings:
    page_title: Settings
    nav:
      profile: Profile
      notification: Notifications
      account: Account
      interface: Interface
    profile:
      btn_name: Update profile
      display_name:
        label: Display Name
        msg: Display name cannot be empty.
        msg_range: Display name up to 30 characters
      username:
        label: Username
        caption: People can mention you as "@username".
        msg: Username cannot be empty.
        msg_range: Username up to 30 characters
        character: 'Must use the character set "a-z", "0-9", " - . _"'
      avatar:
        label: Profile Image
        gravatar: Gravatar
        gravatar_text: You can change image on <1>gravatar.com</1>
        custom: Custom
        btn_refresh: Refresh
        custom_text: You can upload your image.
        default: Default
        msg: Please upload an avatar
      bio:
        label: About Me (optional)
      website:
        label: Website (optional)
        placeholder: "https://example.com"
        msg: Website incorrect format
      location:
        label: Location (optional)
        placeholder: "City, Country"
    notification:
      email:
        label: Email Notifications
        radio: "Answers to your questions, comments, and more"
    account:
      change_email_btn: Change email
      change_pass_btn: Change password
      change_email_info: >-
        We've sent an email to that address. Please follow the confirmation
        instructions.
      email:
        label: Email
        msg: Email cannot be empty.
      password_title: Password
      current_pass:
        label: Current Password
        msg:
          empty: Current Password cannot be empty.
          length: The length needs to be between 8 and 32.
          different: The two entered passwords do not match.
      new_pass:
        label: New Password
      pass_confirm:
        label: Confirm New Password
    interface:
      lang:
        label: Interface Language
        text: User interface language. It will change when you refresh the page.
  toast:
    update: update success
    update_password: Password changed successfully.
    flag_success: Thanks for flagging.
  related_question:
    title: Related Questions
    btn: Add question
    answers: answers
  question_detail:
    Asked: Asked
    asked: asked
    update: Modified
    edit: edited
    Views: Viewed
    Follow: Follow
    Following: Following
    answered: answered
    closed_in: Closed in
    show_exist: Show existing question.
    answers:
      title: Answers
      score: Score
      newest: Newest
      btn_accept: Accept
      btn_accepted: Accepted
    write_answer:
      title: Your Answer
      btn_name: Post your answer
      confirm_title: Continue to answer
      continue: Continue
      confirm_info: >-
        <p>Are you sure you want to add another answer?</p><p>You could use the
        edit link to refine and improve your existing answer, instead.</p>
      empty: Answer cannot be empty.
  delete:
    title: Delete this post
    question: >-
      We do not recommend <strong>deleting questions with answers</strong> because
      doing so deprives future readers of this knowledge.</p><p>Repeated deletion
      of answered questions can result in your account being blocked from asking.
      Are you sure you wish to delete?
    answer_accepted: >-
      <p>We do not recommend <strong>deleting accepted answer</strong> because
      doing so deprives future readers of this knowledge. </p> Repeated deletion
      of accepted answers can result in your account being blocked from answering.
      Are you sure you wish to delete?
    other: Are you sure you wish to delete?
    tip_question_deleted: This post has been deleted
    tip_answer_deleted: This answer has been deleted
  btns:
    confirm: Confirm
    cancel: Cancel
    save: Save
    delete: Delete
    login: Log in
    signup: Sign up
    logout: Log out
    verify: Verify
    add_question: Add question
  search:
    title: Search Results
    keywords: Keywords
    options: Options
    follow: Follow
    following: Following
    counts: "{{count}} Results"
    more: More
    sort_btns:
      relevance: Relevance
      newest: Newest
      active: Active
      score: Score
      more: More
    tips:
      title: Advanced Search Tips
      tag: "<1>[tag]</1> search withing a tag"
      user: "<1>user:username</1> search by author"
      answer: "<1>answers:0</1> unanswered questions"
      score: "<1>score:3</1> posts with a 3+ score"
      question: "<1>is:question</1> search questions"
      is_answer: "<1>is:answer</1> search answers"
    empty: We couldn't find anything. <br /> Try different or less specific keywords.
  share:
    name: Share
    copy: Copy link
    via: Share post via...
    copied: Copied
    facebook: Share to Facebook
    twitter: Share to Twitter
  cannot_vote_for_self: You can't vote for your own post
  modal_confirm:
    title: Error...
  account_result:
    page_title: Welcome to Answer
    success: Your new account is confirmed; you will be redirected to the home page.
    link: Continue to homepage
    invalid: >-
      Sorry, this account confirmation link is no longer valid. Perhaps your
      account is already active?
    confirm_new_email: Your email has been updated.
    confirm_new_email_invalid: >-
      Sorry, this confirmation link is no longer valid. Perhaps your email was
      already changed?
  question:
    following_tags: Following Tags
    edit: Edit
    save: Save
    follow_tag_tip: Follow tags to curate your list of questions.
    hot_questions: Hot Questions
    all_questions: All Questions
    x_questions: "{{ count }} Questions"
    x_answers: "{{ count }} answers"
    questions: Questions
    answers: Answers
    newest: Newest
    active: Active
    frequent: Frequent
    score: Score
    unanswered: Unanswered
    modified: modified
    answered: answered
    asked: asked
    closed: closed
    follow_a_tag: Follow a tag
    more: More
  personal:
    overview: Overview
    answers: Answers
    answer: answer
    questions: Questions
    question: question
    bookmarks: Bookmarks
    reputation: Reputation
    comments: Comments
    votes: Votes
    newest: Newest
    score: Score
    edit_profile: Edit Profile
    visited_x_days: "Visited {{ count }} days"
    viewed: Viewed
    joined: Joined
    last_login: Seen
    about_me: About Me
    about_me_empty: "// Hello, World !"
    top_answers: Top Answers
    top_questions: Top Questions
    stats: Stats
    list_empty: No posts found.<br />Perhaps you'd like to select a different tab?
    accepted: Accepted
    answered: answered
    asked: asked
    upvote: upvote
    downvote: downvote
    mod_short: Mod
    mod_long: Moderators
    x_reputation: reputation
    x_votes: votes received
    x_answers: answers
    x_questions: questions
  install:
    title: Answer
    next: Next
    done: Done
    config_yaml_error: Can’t create the config.yaml file.
    lang:
      label: Please Choose a Language
    db_type:
      label: Database Engine
    db_username:
      label: Username
      placeholder: root
      msg: Username cannot be empty.
    db_password:
      label: Password
      placeholder: root
      msg: Password cannot be empty.
    db_host:
      label: Database Host
      placeholder: "db:3306"
      msg: Database Host cannot be empty.
    db_name:
      label: Database Name
      placeholder: answer
      msg: Database Name cannot be empty.
    db_file:
      label: Database File
      placeholder: /data/answer.db
      msg: Database File cannot be empty.
    config_yaml:
      title: Create config.yaml
      label: The config.yaml file created.
      description: >-
        You can create the <1>config.yaml</1> file manually in the
        <1>/var/wwww/xxx/</1> directory and paste the following text into it.
      info: "After you’ve done that, click “Next” button."
    site_information: Site Information
    admin_account: Admin Account
    site_name:
      label: Site Name
      msg: Site Name cannot be empty.
    site_url:
      label: Site URL
      text: The address of your site.
      msg:
        empty: Site URL cannot be empty.
        incorrect: Site URL incorrect format.
    contact_email:
      label: Contact Email
      text: Email address of key contact responsible for this site.
      msg:
        empty: Contact Email cannot be empty.
        incorrect: Contact Email incorrect format.
    admin_name:
      label: Name
      msg: Name cannot be empty.
    admin_password:
      label: Password
      text: >-
        You will need this password to log in. Please store it in a secure
        location.
      msg: Password cannot be empty.
    admin_email:
      label: Email
      text: You will need this email to log in.
      msg:
        empty: Email cannot be empty.
        incorrect: Email incorrect format.
    ready_title: Your Answer is Ready!
    ready_description: >-
      If you ever feel like changing more settings, visit <1>admin section</1>;
      find it in the site menu.
    good_luck: "Have fun, and good luck!"
    warn_title: Warning
    warn_description: >-
      The file <1>config.yaml</1> already exists. If you need to reset any of the
      configuration items in this file, please delete it first.
    install_now: You may try <1>installing now</1>.
    installed: Already installed
    installed_description: >-
      You appear to have already installed. To reinstall please clear your old
      database tables first.
    db_failed: Database connection failed
    db_failed_description: >-
      This either means that the database information in your <1>config.yaml</1> file is incorrect or that contact with the database server could not be established. This could mean your host’s database server is down.

  page_404:
    description: "Unfortunately, this page doesn't exist."
    back_home: Back to homepage
  page_50X:
    description: The server encountered an error and could not complete your request.
    back_home: Back to homepage
  page_maintenance:
    description: "We are under maintenance, we’ll be back soon."
  nav_menus:
    dashboard: Dashboard
    contents: Contents
    questions: Questions
    answers: Answers
    users: Users
    flags: Flags
    settings: Settings
    general: General
    interface: Interface
    smtp: SMTP
    branding: Branding
    legal: Legal
    write: Write
    tos: Terms of Service
    privacy: Privacy
  admin:
    admin_header:
      title: Admin
    dashboard:
      title: Dashboard
      welcome: Welcome to Answer Admin!
      site_statistics: Site Statistics
      questions: "Questions:"
      answers: "Answers:"
      comments: "Comments:"
      votes: "Votes:"
      active_users: "Active users:"
      flags: "Flags:"
      site_health_status: Site Health Status
      version: "Version:"
      https: "HTTPS:"
      uploading_files: "Uploading files:"
      smtp: "SMTP:"
      timezone: "Timezone:"
      system_info: System Info
      storage_used: "Storage used:"
      uptime: "Uptime:"
      answer_links: Answer Links
      documents: Documents
      feedback: Feedback
      review: Review
      config: Config
      update_to: Update to
      latest: Latest
      check_failed: Check failed
      "yes": "Yes"
      "no": "No"
      not_allowed: Not allowed
      allowed: Allowed
      enabled: Enabled
      disabled: Disabled
    flags:
      title: Flags
      pending: Pending
      completed: Completed
      flagged: Flagged
      created: Created
      action: Action
      review: Review
    change_modal:
      title: Change user status to...
      btn_cancel: Cancel
      btn_submit: Submit
      normal_name: normal
      normal_description: A normal user can ask and answer questions.
      suspended_name: suspended
      suspended_description: A suspended user can't log in.
      deleted_name: deleted
      deleted_description: "Delete profile, authentication associations."
      inactive_name: inactive
      inactive_description: An inactive user must re-validate their email.
      confirm_title: Delete this user
      confirm_content: Are you sure you want to delete this user? This is permanent!
      confirm_btn: Delete
      msg:
        empty: Please select a reason.
    status_modal:
      title: "Change {{ type }} status to..."
      normal_name: normal
      normal_description: A normal post available to everyone.
      closed_name: closed
      closed_description: "A closed question can't answer, but still can edit, vote and comment."
      deleted_name: deleted
      deleted_description: All reputation gained and lost will be restored.
      btn_cancel: Cancel
      btn_submit: Submit
      btn_next: Next
    users:
      title: Users
      name: Name
      email: Email
      reputation: Reputation
      created_at: Created Time
      delete_at: Deleted Time
      suspend_at: Suspended Time
      status: Status
      action: Action
      change: Change
      all: All
      inactive: Inactive
      suspended: Suspended
      deleted: Deleted
      normal: Normal
      filter:
        placeholder: "Filter by name, user:id"
    questions:
      page_title: Questions
      normal: Normal
      closed: Closed
      deleted: Deleted
      post: Post
      votes: Votes
      answers: Answers
      created: Created
      status: Status
      action: Action
      change: Change
      filter:
        placeholder: "Filter by title, question:id"
    answers:
      page_title: Answers
      normal: Normal
      deleted: Deleted
      post: Post
      votes: Votes
      created: Created
      status: Status
      action: Action
      change: Change
      filter:
        placeholder: "Filter by title, answer:id"
    general:
      page_title: General
      name:
        label: Site Name
        msg: Site name cannot be empty.
        text: "The name of this site, as used in the title tag."
      site_url:
        label: Site URL
        msg: Site url cannot be empty.
        validate: Please enter a valid URL.
        text: The address of your site.
      short_description:
        label: Short Site Description (optional)
        msg: Short site description cannot be empty.
        text: "Short description, as used in the title tag on homepage."
      description:
        label: Site Description (optional)
        msg: Site description cannot be empty.
        text: "Describe this site in one sentence, as used in the meta description tag."
      contact_email:
        label: Contact Email
        msg: Contact email cannot be empty.
        validate: Contact email is not valid.
        text: Email address of key contact responsible for this site.
    interface:
      page_title: Interface
      logo:
        label: Logo (optional)
        msg: Site logo cannot be empty.
        text: You can upload your image or <1>reset</1> it to the site title text.
      theme:
        label: Theme
        msg: Theme cannot be empty.
        text: Select an existing theme.
      language:
        label: Interface Language
        msg: Interface language cannot be empty.
        text: User interface language. It will change when you refresh the page.
      time_zone:
        label: Timezone
        msg: Timezone cannot be empty.
        text: Choose a city in the same timezone as you.
    smtp:
      page_title: SMTP
      from_email:
        label: From Email
        msg: From email cannot be empty.
        text: The email address which emails are sent from.
      from_name:
        label: From Name
        msg: From name cannot be empty.
        text: The name which emails are sent from.
      smtp_host:
        label: SMTP Host
        msg: SMTP host cannot be empty.
        text: Your mail server.
      encryption:
        label: Encryption
        msg: Encryption cannot be empty.
        text: For most servers SSL is the recommended option.
        ssl: SSL
        none: None
      smtp_port:
        label: SMTP Port
        msg: SMTP port must be number 1 ~ 65535.
        text: The port to your mail server.
      smtp_username:
        label: SMTP Username
        msg: SMTP username cannot be empty.
      smtp_password:
        label: SMTP Password
        msg: SMTP password cannot be empty.
      test_email_recipient:
        label: Test Email Recipients
        text: Provide email address that will receive test sends.
        msg: Test email recipients is invalid
      smtp_authentication:
        label: SMTP Authentication
        msg: SMTP authentication cannot be empty.
        "yes": "Yes"
        "no": "No"
    branding:
      page_title: Branding
      logo:
        label: Logo
        msg: Logo cannot be empty.
        text: The logo image at the top left of your site. Use a wide rectangular image with a height of 56 and an aspect ratio greater than 3:1. If left blank, the site title text will be shown.
      mobile_logo:
        label: Mobile Logo (optional)
        text: The logo used on mobile version of your site. Use a wide rectangular image with a height of 56. If left blank, the image from the “logo” setting will be used.
      square_icon:
        label: Square Icon
        msg: Square icon cannot be empty.
        text: Image used as the base for metadata icons. Should ideally be larger than 512x512.
      favicon:
        label: Favicon (optional)
        text: A favicon for your site. To work correctly over a CDN it must be a png. Will be resized to 32x32. If left blank, “square icon” will be used.
    legal:
      page_title: Legal
      terms_of_service:
        label: Terms of Service
        text: "You can add terms of service content here. If you already have a document hosted elsewhere, provide the full URL here."
      privacy_policy:
        label: Privacy Policy
        text: "You can add privacy policy content here. If you already have a document hosted elsewhere, provide the full URL here."
    write:
      page_title: Write
      recommend_tags:
        label: Recommend Tags
        text: "Please input tag slug above, one tag per line."
      required_tag:
        title: Required Tag
        label: Set recommend tag as required
        text: "Every new question must have at least one recommend tag."
      reserved_tags:
        label: Reserved Tags
        text: "Reserved tags can only be added to a post by moderator."
  form:
    empty: cannot be empty
    invalid: is invalid
    btn_submit: Save
    not_found_props: "Required property {{ key }} not found."<|MERGE_RESOLUTION|>--- conflicted
+++ resolved
@@ -28,13 +28,8 @@
         other: "Answer do not found."
       cannot_deleted:
         other: "No permission to delete."
-<<<<<<< HEAD
-    cannot_update:
-      other: "No permission to update."
-=======
       cannot_update:
         other: "No permission to update."
->>>>>>> 1bf0d636
     comment:
       edit_without_permission:
         other: "Comment are not allowed to edit."
