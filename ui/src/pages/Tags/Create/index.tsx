--- conflicted
+++ resolved
@@ -142,11 +142,7 @@
     <div className="pt-4 mb-5">
       <h3 className="mb-4">{t('title')}</h3>
       <Row>
-<<<<<<< HEAD
-        <Col className="flex-auto">
-=======
         <Col className="page-main flex-auto">
->>>>>>> b2294bdd
           <Form noValidate onSubmit={handleSubmit}>
             <Form.Group controlId="display_name" className="mb-3">
               <Form.Label>{t('form.fields.display_name.label')}</Form.Label>
