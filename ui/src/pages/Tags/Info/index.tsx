--- conflicted
+++ resolved
@@ -133,11 +133,7 @@
 
   return (
     <Row className="pt-4 mb-5">
-<<<<<<< HEAD
-      <Col className="flex-auto">
-=======
       <Col className="page-main flex-auto">
->>>>>>> b2294bdd
         <h3 className="mb-3">
           <Link
             to={pathFactory.tagLanding(tagInfo.slug_name)}
