import { FC, useEffect, useState, useRef } from 'react';
import { Card, Alert, Stack, Button } from 'react-bootstrap';
import { useTranslation } from 'react-i18next';
import { Link, useSearchParams } from 'react-router-dom';

import classNames from 'classnames';

import { getPendingReviewPostList, putPendingReviewAction } from '@/services';
import {
  BaseUserCard,
  Tag,
  FormatTime,
  Icon,
  ImgViewer,
  htmlRender,
} from '@/components';
import { scrollToDocTop } from '@/utils';
import type * as Type from '@/common/interface';
import { ADMIN_LIST_STATUS } from '@/common/constants';
import generateData from '../../utils/generateData';

interface IProps {
  refreshCount: () => void;
}

const Index: FC<IProps> = ({ refreshCount }) => {
  const [urlSearch, setUrlSearchParams] = useSearchParams();
  const objectId = urlSearch.get('objectId') || '';
  const { t } = useTranslation('translation', { keyPrefix: 'page_review' });
  const ref = useRef<HTMLDivElement>(null);
  const [noTasks, setNoTasks] = useState(false);
  const [isLoading, setIsLoading] = useState(false);
  const [page, setPage] = useState(1);
  const [reviewResp, setReviewResp] = useState<Type.QuestionDetailRes>();
  const flagItemData = reviewResp?.list[0] as Type.QueuedReviewItem;

  // console.log('pendingResp', reviewResp);

  const resolveNextOne = (resp, pageNumber) => {
    const { count, list = [] } = resp;
    // auto rollback
    if (!list.length && count && page !== 1) {
      pageNumber = 1;
      setPage(pageNumber);
      // eslint-disable-next-line @typescript-eslint/no-use-before-define
      queryNextOne(pageNumber, '');
      return;
    }
    if (pageNumber !== page) {
      setPage(pageNumber);
    }
    setReviewResp(resp);
    if (!list.length) {
      setNoTasks(true);
    }
    setTimeout(() => {
      scrollToDocTop();
    }, 150);
  };

  const queryNextOne = (pageNumber, id) => {
    getPendingReviewPostList(pageNumber, id).then((resp) => {
      resolveNextOne(resp, pageNumber);
    });
  };

  useEffect(() => {
    if (!ref.current) {
      return;
    }

<<<<<<< HEAD
    htmlRender(ref.current);
=======
    setTimeout(() => {
      htmlRender(ref.current);
    }, 70);
>>>>>>> 3691e61d
  }, [ref.current]);

  useEffect(() => {
    queryNextOne(page, objectId);
  }, []);

  const handleAction = (type: 'approve' | 'reject') => {
    if (!flagItemData) {
      return;
    }
    setIsLoading(true);
    putPendingReviewAction({
      status: type,
      review_id: flagItemData?.review_id,
    })
      .then(() => {
        refreshCount();
        queryNextOne(page, '');
        if (objectId) {
          urlSearch.delete('objectId');
          setUrlSearchParams(urlSearch);
        }
      })
      .finally(() => {
        setIsLoading(false);
      });
  };

  const handlingSkip = () => {
    queryNextOne(page + 1, '');
    if (objectId) {
      urlSearch.delete('objectId');
      setUrlSearchParams(urlSearch);
    }
  };

  const { object_type, author_user_info, object_status, reason } =
    flagItemData || {
      object_type: '',
      author_user_info: null,
      reason: null,
      object_status: 0,
    };

  const { itemLink, itemId, itemTimePrefix } = generateData(flagItemData);

  if (noTasks) return null;
  return (
    <Card>
      <Card.Header>
        {object_type !== 'user' ? t('queued_post') : t('queued_post_user')}
      </Card.Header>
      <Card.Body className="p-0">
        <Alert variant="info" className="border-0 rounded-0 mb-0">
          <Stack
            direction="horizontal"
            gap={1}
            className="align-items-center mb-2">
            <div className="small d-flex align-items-center">
              <Icon type="bi" name="plugin" size="24px" className="me-2 lh-1" />
              <span>{flagItemData?.submitter_display_name}</span>
            </div>
            {flagItemData?.submit_at && (
              <FormatTime
                time={flagItemData.submit_at}
                className="small text-secondary"
                preFix={t('proposed')}
              />
            )}
          </Stack>
          <Stack className="align-items-start">
            <p className="mb-0">{reason}</p>
          </Stack>
        </Alert>
        <div className="p-3">
          <small className="d-block text-secondary mb-4">
            <span>{t(object_type, { keyPrefix: 'btns' })} </span>
            <Link to={itemLink} target="_blank" className="link-secondary">
              #{itemId}
            </Link>
          </small>
          {object_type === 'question' && (
            <>
              <h5 className="mb-3">{flagItemData?.title}</h5>
              <div className="mb-4">
                {flagItemData?.tags?.map((item) => {
                  return (
                    <Tag key={item.slug_name} className="me-1" data={item} />
                  );
                })}
              </div>
            </>
          )}
          <div className="small font-monospace">
            <ImgViewer>
              <article
                ref={ref}
                className="fmt text-break text-wrap"
                dangerouslySetInnerHTML={{ __html: flagItemData?.parsed_text }}
              />
            </ImgViewer>
          </div>
          <div className="d-flex flex-wrap align-items-center justify-content-between mt-4">
            <div>
              <span
                className={classNames(
                  'badge',
                  ADMIN_LIST_STATUS[object_status]?.variant,
                )}>
                {t(ADMIN_LIST_STATUS[object_status]?.name, {
                  keyPrefix: 'btns',
                })}
              </span>
              {flagItemData?.object_show_status === 2 && (
                <span
                  className={classNames(
                    'ms-1 badge',
                    ADMIN_LIST_STATUS.unlist.variant,
                  )}>
                  {t(ADMIN_LIST_STATUS.unlist.name, { keyPrefix: 'btns' })}
                </span>
              )}
            </div>
            <div className="d-flex align-items-center small">
              <BaseUserCard
                data={author_user_info}
                avatarSize="24"
                avatarClass="me-2"
              />
              <FormatTime
                time={Number(flagItemData?.created_at)}
                className="text-secondary ms-1 flex-shrink-0"
                preFix={t(itemTimePrefix, { keyPrefix: 'question_detail' })}
              />
            </div>
          </div>
        </div>
      </Card.Body>

      <Card.Footer className="p-3">
        <p>
          {object_type !== 'user'
            ? t('approve_post_tip')
            : t('approve_user_tip')}
        </p>
        <Stack direction="horizontal" gap={2}>
          <Button
            variant="outline-primary"
            disabled={isLoading}
            onClick={() => handleAction('approve')}>
            {t('approve', { keyPrefix: 'btns' })}
          </Button>
          <Button
            variant="outline-primary"
            disabled={isLoading}
            onClick={() => handleAction('reject')}>
            {t('reject', { keyPrefix: 'btns' })}
          </Button>

          <Button
            variant="outline-primary"
            disabled={isLoading}
            onClick={handlingSkip}>
            {t('skip', { keyPrefix: 'btns' })}
          </Button>
        </Stack>
      </Card.Footer>
    </Card>
  );
};

export default Index;<|MERGE_RESOLUTION|>--- conflicted
+++ resolved
@@ -69,13 +69,9 @@
       return;
     }
 
-<<<<<<< HEAD
-    htmlRender(ref.current);
-=======
     setTimeout(() => {
       htmlRender(ref.current);
     }, 70);
->>>>>>> 3691e61d
   }, [ref.current]);
 
   useEffect(() => {
