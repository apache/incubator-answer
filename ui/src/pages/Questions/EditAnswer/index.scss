--- conflicted
+++ resolved
@@ -28,12 +28,9 @@
       overflow-y: scroll;
       z-index: 1;
       background: var(--an-white);
-<<<<<<< HEAD
-=======
     }
     img {
       max-width: 100%;
->>>>>>> b3d64a96
     }
     .scroll-bar {
       height: 12px;
