--- conflicted
+++ resolved
@@ -33,18 +33,13 @@
 
 const Index = () => {
   const navigate = useNavigate();
-<<<<<<< HEAD
+  const { t } = useTranslation('translation');
   const { qid = '', slugPermalink = '' } = useParams();
   // Compatible with Permalink
   let { aid = '' } = useParams();
   if (!aid && Pattern.isAnswerId.test(slugPermalink)) {
     aid = slugPermalink;
   }
-=======
-  const { t } = useTranslation('translation');
-  const { qid = '', aid = '' } = useParams();
-  const [urlSearch] = useSearchParams();
->>>>>>> eb0691af
 
   const [urlSearch] = useSearchParams();
   const page = Number(urlSearch.get('page') || 0);
