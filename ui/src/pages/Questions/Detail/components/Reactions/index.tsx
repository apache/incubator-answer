--- conflicted
+++ resolved
@@ -70,11 +70,7 @@
   const renderPopover = (props) => (
     <Popover id="reaction-button-tooltip" {...props}>
       <Popover.Body className="d-block d-md-flex flex-wrap p-1">
-<<<<<<< HEAD
-        {emojiMap.map((d) => (
-=======
         {emojiMap.map((d, index) => (
->>>>>>> fc5e2ac7
           <Button
             aria-label={
               reactions?.[d.name]?.is_active
@@ -148,12 +144,6 @@
                 </Tooltip>
               }>
               <Button
-<<<<<<< HEAD
-                title={emoji.name}
-                className="rounded-pill ms-2 link-secondary align-items-center"
-                variant="light"
-                active={reactions[emoji.name].is_active}
-=======
                 className="rounded-pill ms-2 link-secondary d-flex align-items-center"
                 aria-label={
                   reactions?.[emoji]?.is_active
@@ -163,7 +153,6 @@
                 aria-pressed="true"
                 variant="light"
                 active={reactions[emoji].is_active}
->>>>>>> fc5e2ac7
                 size="sm"
                 onClick={() => handleSubmit({ object_id: objectId, emoji })}>
                 <Icon
