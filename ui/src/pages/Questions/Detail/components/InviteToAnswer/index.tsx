/*
 * Licensed to the Apache Software Foundation (ASF) under one
 * or more contributor license agreements.  See the NOTICE file
 * distributed with this work for additional information
 * regarding copyright ownership.  The ASF licenses this file
 * to you under the Apache License, Version 2.0 (the
 * "License"); you may not use this file except in compliance
 * with the License.  You may obtain a copy of the License at
 *
 *   http://www.apache.org/licenses/LICENSE-2.0
 *
 * Unless required by applicable law or agreed to in writing,
 * software distributed under the License is distributed on an
 * "AS IS" BASIS, WITHOUT WARRANTIES OR CONDITIONS OF ANY
 * KIND, either express or implied.  See the License for the
 * specific language governing permissions and limitations
 * under the License.
 */

import { memo, FC, useState, useEffect } from 'react';
import { Card, Button } from 'react-bootstrap';
import { useTranslation } from 'react-i18next';
import { Link } from 'react-router-dom';

import classNames from 'classnames';

import { Avatar } from '@/components';
import { getInviteUser, putInviteUser } from '@/services';
import type * as Type from '@/common/interface';
import { useCaptchaModal } from '@/hooks';

import PeopleDropdown from './PeopleDropdown';

import './index.scss';

interface Props {
  questionId: string;
  readOnly?: boolean;
}
const Index: FC<Props> = ({ questionId, readOnly = false }) => {
  const { t } = useTranslation('translation', {
    keyPrefix: 'invite_to_answer',
  });

  const [editing, setEditing] = useState(false);
  const [users, setUsers] = useState<Type.UserInfoBase[]>([]);
  const iaCaptcha = useCaptchaModal('invitation_answer');

  const initInviteUsers = () => {
    if (!questionId) {
      return;
    }
    getInviteUser(questionId)
      .then((resp) => {
        setUsers(resp);
      })
      .catch(() => {
        if (!users) {
          setUsers([]);
        }
      });
  };

  const updateInviteUsers = (user: Type.UserInfoBase) => {
    const userID = users?.find((_) => _.id === user.id);
    let userList: any = [...(users || [])];
    if (userID) {
      userList = userList?.filter((_) => {
        return _.id !== user.id;
      });
    } else {
      userList.push(user);
    }
    setUsers(userList);
  };

  const saveInviteUsers = () => {
    if (!users) {
      return;
    }
    const names = users.map((_) => {
      return _.username;
    });
    iaCaptcha.check(() => {
      const imgCode: Type.ImgCodeReq = {};
      iaCaptcha.resolveCaptchaReq(imgCode);
      putInviteUser(questionId, names, imgCode)
        .then(async () => {
          await iaCaptcha.close();
          setEditing(false);
        })
        .catch((ex) => {
          if (ex.isError) {
            iaCaptcha.handleCaptchaError(ex.list);
          }
          console.log('ex: ', ex);
        });
    });
  };

  useEffect(() => {
    initInviteUsers();
  }, [questionId]);

  const showEmpty = readOnly && users?.length === 0;

  if (showEmpty) {
    return null;
  }

  return (
<<<<<<< HEAD
    <Card className="invite-answer-card position-relative border-0">
=======
    <Card className="invite-answer-card position-relative border-0 mb-4">
>>>>>>> 9f635570
      <Card.Header className="text-nowrap d-flex justify-content-between text-capitalize">
        {t('title')}
        {!readOnly && (
          <Button
            onClick={() => setEditing(true)}
            variant="link"
            className="p-0">
            {t('edit', { keyPrefix: 'btns' })}
          </Button>
        )}
      </Card.Header>
      <Card.Body className={classNames('position-relative')}>
        <div className={classNames('d-flex align-items-center flex-wrap m-n1')}>
          {users?.map((user) => {
            return (
              <Link
                key={user.username}
                to={`/users/${user.username}`}
                className="mx-2 my-1 d-inline-flex flex-nowrap">
                <Avatar
                  avatar={user.avatar}
                  size="24"
                  alt={user.display_name}
                  className="rounded-1"
                />
                <small className="ms-2">{user.display_name}</small>
              </Link>
            );
          })}
          {users?.length === 0 ? (
            <div className="text-muted">{t('desc')}</div>
          ) : null}
        </div>
      </Card.Body>
      {editing && (
        <PeopleDropdown
          visible={editing}
          selectedPeople={users}
          onSelect={updateInviteUsers}
          saveInviteUsers={saveInviteUsers}
        />
      )}
    </Card>
  );
};

export default memo(Index);<|MERGE_RESOLUTION|>--- conflicted
+++ resolved
@@ -109,11 +109,7 @@
   }
 
   return (
-<<<<<<< HEAD
-    <Card className="invite-answer-card position-relative border-0">
-=======
     <Card className="invite-answer-card position-relative border-0 mb-4">
->>>>>>> 9f635570
       <Card.Header className="text-nowrap d-flex justify-content-between text-capitalize">
         {t('title')}
         {!readOnly && (
