/*
 * Licensed to the Apache Software Foundation (ASF) under one
 * or more contributor license agreements.  See the NOTICE file
 * distributed with this work for additional information
 * regarding copyright ownership.  The ASF licenses this file
 * to you under the Apache License, Version 2.0 (the
 * "License"); you may not use this file except in compliance
 * with the License.  You may obtain a copy of the License at
 *
 *   http://www.apache.org/licenses/LICENSE-2.0
 *
 * Unless required by applicable law or agreed to in writing,
 * software distributed under the License is distributed on an
 * "AS IS" BASIS, WITHOUT WARRANTIES OR CONDITIONS OF ANY
 * KIND, either express or implied.  See the License for the
 * specific language governing permissions and limitations
 * under the License.
 */

import { Card, Row, Col } from 'react-bootstrap';
import { useTranslation } from 'react-i18next';

const AnswerLinks = () => {
  const { t } = useTranslation('translation', { keyPrefix: 'admin.dashboard' });

  return (
    <Card className="mb-4">
      <Card.Body>
        <h6 className="mb-3">{t('answer_links')}</h6>
        <Row>
          <Col xs={6}>
            <a
              href="https://answer.apache.org/docs"
              target="_blank"
              rel="noreferrer">
              {t('documents')}
            </a>
          </Col>
          <Col xs={6}>
            <a
              href="https://answer.apache.org/plugins"
              target="_blank"
              rel="noreferrer">
              {t('plugins')}
            </a>
          </Col>
          <Col xs={6}>
            <a href="https://meta.answer.dev" target="_blank" rel="noreferrer">
              {t('support')}
            </a>
          </Col>
          <Col xs={6}>
<<<<<<< HEAD
            <a href="https://answer.dev/docs" target="_blank" rel="noreferrer">
=======
            <a
              href="https://github.com/apache/incubator-answer"
              target="_blank"
              rel="noreferrer">
>>>>>>> 498daa36
              {t('github')}
            </a>
          </Col>
          <Col xs={6}>
            <a
              href="https://answer.apache.org/blog"
              target="_blank"
              rel="noreferrer">
              {t('blog')}
            </a>
          </Col>
          <Col xs={6}>
            <a
              href="https://answer.apache.org/contact"
              target="_blank"
              rel="noreferrer">
              {t('contact')}
            </a>
          </Col>
        </Row>
      </Card.Body>
    </Card>
  );
};

export default AnswerLinks;<|MERGE_RESOLUTION|>--- conflicted
+++ resolved
@@ -50,14 +50,10 @@
             </a>
           </Col>
           <Col xs={6}>
-<<<<<<< HEAD
-            <a href="https://answer.dev/docs" target="_blank" rel="noreferrer">
-=======
             <a
               href="https://github.com/apache/incubator-answer"
               target="_blank"
               rel="noreferrer">
->>>>>>> 498daa36
               {t('github')}
             </a>
           </Col>
