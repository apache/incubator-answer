import { FC, useEffect } from 'react';
import { Container, Row, Col } from 'react-bootstrap';
import { useTranslation } from 'react-i18next';
import { Outlet, useMatch } from 'react-router-dom';

import { cloneDeep } from 'lodash';

import { usePageTags } from '@/hooks';
import { AccordionNav } from '@/components';
import { ADMIN_NAV_MENUS } from '@/common/constants';
import { useQueryPlugins } from '@/services';
import { interfaceStore } from '@/stores';

import './index.scss';

const g10Paths = [
  'dashboard',
  'questions',
  'answers',
  'users',
  'flags',
<<<<<<< HEAD
  'installed_plugins',
=======
  'installed-plugins',
>>>>>>> 016fd7b4
];
const Index: FC = () => {
  const { t } = useTranslation('translation', { keyPrefix: 'page_title' });
  const pathMatch = useMatch('/admin/:path');
  const curPath = pathMatch?.params.path || 'dashboard';

  const interfaceLang = interfaceStore((_) => _.interface.language);
  const { data: configurablePlugins, mutate: updateConfigurablePlugins } =
    useQueryPlugins({
      status: 'active',
      have_config: true,
    });

  const menus = cloneDeep(ADMIN_NAV_MENUS);
  if (configurablePlugins && configurablePlugins.length > 0) {
    menus.forEach((item) => {
      if (item.name === 'plugins' && item.children) {
        item.children = [
          ...item.children,
          ...configurablePlugins.map((plugin) => ({
            name: plugin.slug_name,
            displayName: plugin.name,
          })),
        ];
      }
    });
  }

  const observePlugins = (evt) => {
    if (evt.data.msgType === 'refreshConfigurablePlugins') {
      updateConfigurablePlugins();
    }
  };
  useEffect(() => {
    window.addEventListener('message', observePlugins);
    return () => {
      window.removeEventListener('message', observePlugins);
    };
  }, []);
  useEffect(() => {
    updateConfigurablePlugins();
  }, [interfaceLang]);

  usePageTags({
    title: t('admin'),
  });
  return (
    <>
      <div className="bg-light py-2">
        <Container className="py-1">
          <h6 className="mb-0 fw-bold lh-base">
            {t('title', { keyPrefix: 'admin.admin_header' })}
          </h6>
        </Container>
      </div>
      <Container className="admin-container">
        <Row>
          <Col lg={2}>
            <AccordionNav menus={menus} path="/admin/" />
          </Col>
<<<<<<< HEAD
          <Col lg={g10Paths.find((v) => curPath.includes(v)) ? 10 : 6}>
=======
          <Col lg={g10Paths.find((v) => curPath === v) ? 10 : 6}>
>>>>>>> 016fd7b4
            <Outlet />
          </Col>
        </Row>
      </Container>
    </>
  );
};

export default Index;<|MERGE_RESOLUTION|>--- conflicted
+++ resolved
@@ -19,11 +19,7 @@
   'answers',
   'users',
   'flags',
-<<<<<<< HEAD
-  'installed_plugins',
-=======
   'installed-plugins',
->>>>>>> 016fd7b4
 ];
 const Index: FC = () => {
   const { t } = useTranslation('translation', { keyPrefix: 'page_title' });
@@ -84,11 +80,7 @@
           <Col lg={2}>
             <AccordionNav menus={menus} path="/admin/" />
           </Col>
-<<<<<<< HEAD
-          <Col lg={g10Paths.find((v) => curPath.includes(v)) ? 10 : 6}>
-=======
           <Col lg={g10Paths.find((v) => curPath === v) ? 10 : 6}>
->>>>>>> 016fd7b4
             <Outlet />
           </Col>
         </Row>
