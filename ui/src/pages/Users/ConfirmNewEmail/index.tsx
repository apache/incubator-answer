--- conflicted
+++ resolved
@@ -3,13 +3,9 @@
 import { Link, useSearchParams } from 'react-router-dom';
 import { useTranslation } from 'react-i18next';
 
-<<<<<<< HEAD
-import { changeEmailVerify } from '@/services';
-=======
-import { changeEmailVerify, getUserInfo } from '@answer/api';
+import { changeEmailVerify, getUserInfo } from '@/services';
 import { userInfoStore } from '@answer/stores';
 
->>>>>>> 810fbe8a
 import { PageTitle } from '@/components';
 
 const Index: FC = () => {
