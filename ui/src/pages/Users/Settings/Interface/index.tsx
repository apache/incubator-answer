--- conflicted
+++ resolved
@@ -2,24 +2,11 @@
 import { Form, Button } from 'react-bootstrap';
 import { useTranslation } from 'react-i18next';
 
-<<<<<<< HEAD
-import dayjs from 'dayjs';
-import en from 'dayjs/locale/en';
-import zh from 'dayjs/locale/zh-cn';
-import vi from 'dayjs/locale/vi';
-
-import { languages } from '@answer/api';
-import type { LangsType, FormDataType } from '@answer/common/interface';
-import { useToast } from '@answer/hooks';
-
-import Storage from '@/utils/storage';
-=======
 import type { LangsType, FormDataType } from '@/common/interface';
 import { useToast } from '@/hooks';
 import { updateUserInterface } from '@/services';
 import { localize } from '@/utils';
 import { loggedUserInfoStore } from '@/stores';
->>>>>>> 71a7145b
 
 const Index = () => {
   const { t } = useTranslation('translation', {
@@ -43,25 +30,6 @@
 
   const handleSubmit = (event: FormEvent) => {
     event.preventDefault();
-<<<<<<< HEAD
-
-    let lang = en;
-
-    if (formData.lang.value === 'zh_CN') {
-      lang = zh;
-    }
-
-    if (formData.label.value === 'vi_VN') {
-      lang = vi;
-    }
-
-    Storage.set('LANG', formData.lang.value);
-    dayjs.locale(lang);
-    i18n.changeLanguage(formData.lang.value);
-    toast.onShow({
-      msg: t('update', { keyPrefix: 'toast' }),
-      variant: 'success',
-=======
     const lang = formData.lang.value;
     updateUserInterface(lang).then(() => {
       loggedUserInfoStore.getState().update({
@@ -73,7 +41,6 @@
         msg: t('update', { keyPrefix: 'toast' }),
         variant: 'success',
       });
->>>>>>> 71a7145b
     });
   };
 
