--- conflicted
+++ resolved
@@ -74,17 +74,10 @@
         </Col>
       </Row>
 
-<<<<<<< HEAD
-      {Number(recentBadges?.count) > 0 && (
-        <div className="mb-4">
-          <h5 className="mb-3">{t('recent_badges')}</h5>
-          <Row>
-=======
       <div className="mb-5">
         <h5 className="mb-3">{t('recent_badges')}</h5>
         {Number(recentBadges?.count) > 0 ? (
           <div className="d-flex flex-wrap" style={{ margin: '-12px' }}>
->>>>>>> 23729505
             {recentBadges?.list?.map((item) => {
               return (
                 <Col sm={6} md={4} lg={3} key={item.id} className="mb-4">
@@ -96,17 +89,11 @@
                 </Col>
               );
             })}
-<<<<<<< HEAD
-          </Row>
-        </div>
-      )}
-=======
           </div>
         ) : (
           <div className="mb-5">{t('content_empty')}</div>
         )}
       </div>
->>>>>>> 23729505
     </div>
   );
 };
