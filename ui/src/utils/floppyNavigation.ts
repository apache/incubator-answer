--- conflicted
+++ resolved
@@ -177,9 +177,6 @@
   isRoutableLink,
   handleRouteLinkClick,
   equalToCurrentHref,
-<<<<<<< HEAD
-=======
   matchToCurrentHref,
->>>>>>> b2294bdd
   storageLoginRedirect,
 };