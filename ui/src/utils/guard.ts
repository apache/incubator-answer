import { getLoggedUserInfo, getAppSettings } from '@/services';
import {
  loggedUserInfoStore,
  siteInfoStore,
  interfaceStore,
  brandingStore,
  loginSettingStore,
  customizeStore,
  themeSettingStore,
  seoSettingStore,
  loginToContinueStore,
  pageTagStore,
} from '@/stores';
import { RouteAlias } from '@/router/alias';
<<<<<<< HEAD
import { LOGGED_USER_STORAGE_KEY } from '@/common/constants';

import Storage from './storage';
import { setupAppLanguage, setupAppTimeZone } from './localize';
import { floppyNavigation } from './floppyNavigation';
=======
import {
  LOGGED_TOKEN_STORAGE_KEY,
  REDIRECT_PATH_STORAGE_KEY,
} from '@/common/constants';
import Storage from '@/utils/storage';

import { setupAppLanguage, setupAppTimeZone } from './localize';
import { floppyNavigation, NavigateConfig } from './floppyNavigation';
import { pullUcAgent, getSignUpUrl } from './userCenter';
>>>>>>> 016fd7b4

type TLoginState = {
  isLogged: boolean;
  isNotActivated: boolean;
  isActivated: boolean;
  isForbidden: boolean;
  isNormal: boolean;
  isAdmin: boolean;
  isModerator: boolean;
};

export type TGuardResult = {
  ok: boolean;
  redirect?: string;
  error?: {
    code?: number | string;
    msg?: string;
  };
};
export type TGuardFunc = (args: {
  loaderData?: any;
  path?: string;
  page?: string;
}) => TGuardResult;

export const deriveLoginState = (): TLoginState => {
  const ls: TLoginState = {
    isLogged: false,
    isNotActivated: false,
    isActivated: false,
    isForbidden: false,
    isNormal: false,
    isAdmin: false,
    isModerator: false,
  };
  const { user } = loggedUserInfoStore.getState();
  if (user.access_token) {
    ls.isLogged = true;
  }
  if (ls.isLogged && user.mail_status === 1) {
    ls.isActivated = true;
  }
  if (ls.isLogged && user.mail_status === 2) {
    ls.isNotActivated = true;
  }
  if (ls.isLogged && user.status === 'forbidden') {
    ls.isForbidden = true;
  }
  if (ls.isActivated && !ls.isForbidden) {
    ls.isNormal = true;
  }
  if (ls.isNormal && user.role_id === 2) {
    ls.isAdmin = true;
  }
  if (ls.isNormal && user.role_id === 3) {
    ls.isModerator = true;
  }
  return ls;
};

export const IGNORE_PATH_LIST = [
  RouteAlias.login,
  RouteAlias.signUp,
  RouteAlias.accountRecovery,
  RouteAlias.changeEmail,
  RouteAlias.passwordReset,
  RouteAlias.accountActivation,
  RouteAlias.confirmNewEmail,
  RouteAlias.confirmEmail,
  RouteAlias.authLanding,
  '/user-center/',
];

export const isIgnoredPath = (ignoredPath: string | string[]) => {
  if (!Array.isArray(ignoredPath)) {
    ignoredPath = [ignoredPath];
  }
  const { pathname } = window.location;
  const matchingPath = ignoredPath.find((_) => {
    return pathname.indexOf(_) !== -1;
  });
  return !!matchingPath;
};

let pluTimestamp = 0;
export const pullLoggedUser = async (isInitPull = false) => {
  /**
   * WARN:
   * - dedupe pull requests in this time span in 10 seconds
   * - isInitPull:
   *   Requests sent by the initialisation method cannot be throttled
   *   and may cause Promise.allSettled to complete early in React development mode,
   *   resulting in inaccurate application data.
   */
  //
  if (!isInitPull && Date.now() - pluTimestamp < 1000 * 10) {
    return;
  }
<<<<<<< HEAD
  dedupeTimestamp = Date.now();
  const loggedUserInfo = await getLoggedUserInfo().catch((ex) => {
    dedupeTimestamp = 0;
    if (!deriveLoginState().isLogged) {
      // load fallback userInfo from local storage
      const storageLoggedUserInfo = Storage.get(LOGGED_USER_STORAGE_KEY);
      if (storageLoggedUserInfo) {
        loggedUserInfoStore.getState().update(storageLoggedUserInfo);
      }
    }
=======
  pluTimestamp = Date.now();
  const loggedUserInfo = await getLoggedUserInfo({
    passingError: true,
  }).catch((ex) => {
    pluTimestamp = 0;
    loggedUserInfoStore.getState().clear(false);
>>>>>>> 016fd7b4
    console.error(ex);
  });
  if (loggedUserInfo) {
    loggedUserInfoStore.getState().update(loggedUserInfo);
  }
};

export const logged = () => {
  const gr: TGuardResult = { ok: true };
  const us = deriveLoginState();
  if (!us.isLogged) {
    gr.ok = false;
    gr.redirect = RouteAlias.login;
  }
  return gr;
};

export const notLogged = () => {
  const gr: TGuardResult = { ok: true };
  const us = deriveLoginState();
  if (us.isLogged) {
    gr.ok = false;
    gr.redirect = RouteAlias.home;
  }
  return gr;
};

export const notActivated = () => {
  const gr: TGuardResult = { ok: true };
  const us = deriveLoginState();
  if (us.isActivated) {
    gr.ok = false;
    gr.redirect = RouteAlias.home;
  }
  return gr;
};

export const activated = () => {
  const gr = logged();
  const us = deriveLoginState();
  if (us.isNotActivated) {
    gr.ok = false;
    gr.redirect = RouteAlias.inactive;
  }
  return gr;
};

export const forbidden = () => {
  const gr: TGuardResult = { ok: true };
  const us = deriveLoginState();
  if (gr.ok && !us.isForbidden) {
    gr.ok = false;
    gr.redirect = RouteAlias.home;
  }
  return gr;
};

export const notForbidden = () => {
  const gr: TGuardResult = { ok: true };
  const us = deriveLoginState();
  if (us.isForbidden) {
    gr.ok = false;
    gr.redirect = RouteAlias.suspended;
  }
  return gr;
};

export const admin = () => {
  const gr = logged();
  const us = deriveLoginState();
  if (gr.ok && !us.isAdmin) {
    gr.ok = false;
    gr.error = {
      code: '403',
      msg: '',
    };
    gr.redirect = '';
  }
  return gr;
};

export const isAdminOrModerator = () => {
  const gr = logged();
  const us = deriveLoginState();
  if (gr.ok && !us.isAdmin && !us.isModerator) {
    gr.ok = false;
    gr.error = {
      code: '403',
      msg: '',
    };
    gr.redirect = '';
  }
  return gr;
};

export const isEditable = (args) => {
  const loaderData = args?.loaderData || {};
  const gr: TGuardResult = { ok: true };
  if (loaderData.code === 400) {
    gr.ok = false;
    gr.error = {
      code: '403',
      msg: loaderData.msg,
    };
  }
  return gr;
};

export const allowNewRegistration = () => {
  const gr: TGuardResult = { ok: true };
  const loginSetting = loginSettingStore.getState().login;
  if (!loginSetting.allow_new_registrations) {
    gr.ok = false;
    gr.redirect = RouteAlias.home;
  }
  return gr;
};

export const singUpAgent = () => {
  const gr: TGuardResult = { ok: true };
  const signUpUrl = getSignUpUrl();
  if (signUpUrl !== RouteAlias.signUp) {
    gr.ok = false;
    gr.redirect = signUpUrl;
  }
  return gr;
};

export const shouldLoginRequired = () => {
  const gr: TGuardResult = { ok: true };
  const loginSetting = loginSettingStore.getState().login;
  if (!loginSetting.login_required) {
    return gr;
  }
  const us = deriveLoginState();
  if (us.isLogged) {
    return gr;
  }
  if (isIgnoredPath(IGNORE_PATH_LIST)) {
    return gr;
  }
  gr.ok = false;
  gr.redirect = RouteAlias.login;
  return gr;
};

/**
 * try user was logged and all state ok
 * @param canNavigate // if true, will navigate to login page if not logged
 */
export const tryNormalLogged = (canNavigate: boolean = false) => {
  const us = deriveLoginState();

  if (us.isNormal) {
    return true;
  }
  // must assert logged state first and return
  if (!us.isLogged) {
    if (canNavigate) {
      loginToContinueStore.getState().update({ show: true });
    }
    return false;
  }
  if (us.isNotActivated) {
    floppyNavigation.navigate(RouteAlias.inactive);
  } else if (us.isForbidden) {
    floppyNavigation.navigate(RouteAlias.suspended, {
      handler: 'replace',
    });
  }

  return false;
};

export const tryLoggedAndActivated = () => {
  const gr: TGuardResult = { ok: true };
  const us = deriveLoginState();

  if (!us.isLogged || !us.isActivated) {
    gr.ok = false;
  }
  return gr;
};

/**
<<<<<<< HEAD
 * Initialize app configuration
 */
let appInitialized = false;
=======
 * Auto handling of page redirect logic after a successful login
 */
export const handleLoginRedirect = (handler?: NavigateConfig['handler']) => {
  const redirectUrl = Storage.get(REDIRECT_PATH_STORAGE_KEY) || RouteAlias.home;
  Storage.remove(REDIRECT_PATH_STORAGE_KEY);
  floppyNavigation.navigate(redirectUrl, {
    handler,
    options: { replace: true },
  });
};

/**
 * Unified processing of login logic after getting `access_token`
 */
export const handleLoginWithToken = (
  token: string | null,
  handler?: NavigateConfig['handler'],
) => {
  if (token) {
    Storage.set(LOGGED_TOKEN_STORAGE_KEY, token);
    setTimeout(() => {
      getLoggedUserInfo().then((res) => {
        loggedUserInfoStore.getState().update(res);
        const userStat = deriveLoginState();
        if (userStat.isNotActivated) {
          floppyNavigation.navigate(RouteAlias.inactive, {
            handler,
            options: {
              replace: true,
            },
          });
        } else {
          handleLoginRedirect(handler);
        }
      });
    });
  } else {
    floppyNavigation.navigate(RouteAlias.home, {
      handler,
      options: {
        replace: true,
      },
    });
  }
};

/**
 * Initialize app configuration
 */
>>>>>>> 016fd7b4
export const initAppSettingsStore = async () => {
  const appSettings = await getAppSettings();
  if (appSettings) {
    siteInfoStore.getState().update(appSettings.general);
    siteInfoStore
      .getState()
      .updateVersion(appSettings.version, appSettings.revision);
    siteInfoStore.getState().updateUsers(appSettings.site_users);
    interfaceStore.getState().update(appSettings.interface);
    pageTagStore.getState().update({
      title: appSettings.general?.name,
      description: appSettings.general?.description,
    });
    brandingStore.getState().update(appSettings.branding);
    loginSettingStore.getState().update(appSettings.login);
    customizeStore.getState().update(appSettings.custom_css_html);
    themeSettingStore.getState().update(appSettings.theme);
    seoSettingStore.getState().update(appSettings.site_seo);
  }
};

<<<<<<< HEAD
=======
let appInitialized = false;
>>>>>>> 016fd7b4
export const setupApp = async () => {
  if (appInitialized) {
    return;
  }
  /**
   * This cannot be removed:
   * clicking on the current navigation link will trigger a call to the routing loader,
   * even though the page is not refreshed.
   */
  if (appInitialized) {
    return;
  }
  /**
   * WARN:
   * 1. must pre init logged user info for router guard
   * 2. must pre init app settings for app render
   */
<<<<<<< HEAD
  // TODO: optimize `initAppSettingsStore` by server render
  await Promise.allSettled([pullLoggedUser(), initAppSettingsStore()]);
  setupAppLanguage();
  setupAppTimeZone();
=======
  await Promise.allSettled([initAppSettingsStore(), pullLoggedUser(true)]);
  await Promise.allSettled([pullUcAgent()]);
  setupAppLanguage();
  setupAppTimeZone();
  /**
   * WARN:
   * Initialization must be completed after all initialization actions,
   * otherwise the problem of rendering twice in React development mode can lead to inaccurate data or flickering pages
   */
>>>>>>> 016fd7b4
  appInitialized = true;
};<|MERGE_RESOLUTION|>--- conflicted
+++ resolved
@@ -12,13 +12,6 @@
   pageTagStore,
 } from '@/stores';
 import { RouteAlias } from '@/router/alias';
-<<<<<<< HEAD
-import { LOGGED_USER_STORAGE_KEY } from '@/common/constants';
-
-import Storage from './storage';
-import { setupAppLanguage, setupAppTimeZone } from './localize';
-import { floppyNavigation } from './floppyNavigation';
-=======
 import {
   LOGGED_TOKEN_STORAGE_KEY,
   REDIRECT_PATH_STORAGE_KEY,
@@ -28,7 +21,6 @@
 import { setupAppLanguage, setupAppTimeZone } from './localize';
 import { floppyNavigation, NavigateConfig } from './floppyNavigation';
 import { pullUcAgent, getSignUpUrl } from './userCenter';
->>>>>>> 016fd7b4
 
 type TLoginState = {
   isLogged: boolean;
@@ -127,25 +119,12 @@
   if (!isInitPull && Date.now() - pluTimestamp < 1000 * 10) {
     return;
   }
-<<<<<<< HEAD
-  dedupeTimestamp = Date.now();
-  const loggedUserInfo = await getLoggedUserInfo().catch((ex) => {
-    dedupeTimestamp = 0;
-    if (!deriveLoginState().isLogged) {
-      // load fallback userInfo from local storage
-      const storageLoggedUserInfo = Storage.get(LOGGED_USER_STORAGE_KEY);
-      if (storageLoggedUserInfo) {
-        loggedUserInfoStore.getState().update(storageLoggedUserInfo);
-      }
-    }
-=======
   pluTimestamp = Date.now();
   const loggedUserInfo = await getLoggedUserInfo({
     passingError: true,
   }).catch((ex) => {
     pluTimestamp = 0;
     loggedUserInfoStore.getState().clear(false);
->>>>>>> 016fd7b4
     console.error(ex);
   });
   if (loggedUserInfo) {
@@ -331,11 +310,6 @@
 };
 
 /**
-<<<<<<< HEAD
- * Initialize app configuration
- */
-let appInitialized = false;
-=======
  * Auto handling of page redirect logic after a successful login
  */
 export const handleLoginRedirect = (handler?: NavigateConfig['handler']) => {
@@ -385,7 +359,6 @@
 /**
  * Initialize app configuration
  */
->>>>>>> 016fd7b4
 export const initAppSettingsStore = async () => {
   const appSettings = await getAppSettings();
   if (appSettings) {
@@ -407,14 +380,8 @@
   }
 };
 
-<<<<<<< HEAD
-=======
 let appInitialized = false;
->>>>>>> 016fd7b4
 export const setupApp = async () => {
-  if (appInitialized) {
-    return;
-  }
   /**
    * This cannot be removed:
    * clicking on the current navigation link will trigger a call to the routing loader,
@@ -428,12 +395,6 @@
    * 1. must pre init logged user info for router guard
    * 2. must pre init app settings for app render
    */
-<<<<<<< HEAD
-  // TODO: optimize `initAppSettingsStore` by server render
-  await Promise.allSettled([pullLoggedUser(), initAppSettingsStore()]);
-  setupAppLanguage();
-  setupAppTimeZone();
-=======
   await Promise.allSettled([initAppSettingsStore(), pullLoggedUser(true)]);
   await Promise.allSettled([pullUcAgent()]);
   setupAppLanguage();
@@ -443,6 +404,5 @@
    * Initialization must be completed after all initialization actions,
    * otherwise the problem of rendering twice in React development mode can lead to inaccurate data or flickering pages
    */
->>>>>>> 016fd7b4
   appInitialized = true;
 };