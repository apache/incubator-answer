--- conflicted
+++ resolved
@@ -243,16 +243,10 @@
   // svg add class btnSvg
   const parser = new DOMParser();
   const doc = parser.parseFromString(svgxml, 'image/svg+xml');
-<<<<<<< HEAD
-  const svg = doc.querySelector('svg');
-  let str = '';
-  if (svg) {
-=======
   const parseError = doc.querySelector('parsererror');
   const svg = doc.querySelector('svg');
   let str = '';
   if (svg && !parseError) {
->>>>>>> 016fd7b4
     svg.classList.add('btnSvg');
     svg.classList.add('me-2');
 
@@ -263,8 +257,6 @@
   return str;
 }
 
-<<<<<<< HEAD
-=======
 // Determine whether the user is in WeChat or Enterprise WeChat or DingTalk, and return the corresponding type
 
 function getUaType() {
@@ -281,7 +273,6 @@
   return null;
 }
 
->>>>>>> 016fd7b4
 export {
   thousandthDivision,
   formatCount,
@@ -298,8 +289,5 @@
   handleFormError,
   diffText,
   base64ToSvg,
-<<<<<<< HEAD
-=======
   getUaType,
->>>>>>> 016fd7b4
 };