/*
 * Licensed to the Apache Software Foundation (ASF) under one
 * or more contributor license agreements.  See the NOTICE file
 * distributed with this work for additional information
 * regarding copyright ownership.  The ASF licenses this file
 * to you under the Apache License, Version 2.0 (the
 * "License"); you may not use this file except in compliance
 * with the License.  You may obtain a copy of the License at
 *
 *   http://www.apache.org/licenses/LICENSE-2.0
 *
 * Unless required by applicable law or agreed to in writing,
 * software distributed under the License is distributed on an
 * "AS IS" BASIS, WITHOUT WARRANTIES OR CONDITIONS OF ANY
 * KIND, either express or implied.  See the License for the
 * specific language governing permissions and limitations
 * under the License.
 */

import i18next from 'i18next';

import pattern from '@/common/pattern';
import { USER_AGENT_NAMES } from '@/common/constants';
import type * as Type from '@/common/interface';

const Diff = require('diff');

function thousandthDivision(num) {
  const reg = /\d{1,3}(?=(\d{3})+$)/g;
  return `${num}`.replace(reg, '$&,');
}

function formatCount($num: number): string {
  let res = String($num);
  if (!Number.isFinite($num)) {
    res = '0';
  } else if ($num < 10000) {
    res = thousandthDivision($num);
  } else if ($num < 1000000) {
    res = `${Math.round($num / 100) / 10}k`;
  } else if ($num >= 1000000) {
    res = `${Math.round($num / 100000) / 10}m`;
  }
  return res;
}

function scrollToElementTop(element) {
  if (!element) {
    return;
  }
  const offset = 120;
  const bodyRect = document.body.getBoundingClientRect().top;
  const elementRect = element.getBoundingClientRect().top;
  const elementPosition = elementRect - bodyRect;
  const offsetPosition = elementPosition - offset;

  window.scrollTo({
    top: offsetPosition,
    behavior: 'instant' as ScrollBehavior,
  });
}

function scrollElementIntoView(element) {
  if (!element) {
    return;
  }
  element.scrollIntoView({
    behavior: 'smooth',
    block: 'center',
    inline: 'center',
  });
}

const scrollToDocTop = () => {
  setTimeout(() => {
    window.scrollTo({
      top: 0,
      left: 0,
      behavior: 'instant' as ScrollBehavior,
    });
  });
};

const bgFadeOut = (el) => {
  if (el && !el.classList.contains('bg-fade-out')) {
    el.classList.add('bg-fade-out');
    setTimeout(() => {
      el.classList.remove('bg-fade-out');
    }, 3200);
  }
};

/**
 * Extract user info from markdown
 * @param markdown string
 * @returns Array<{displayName: string, userName: string}>
 */
function matchedUsers(markdown) {
  const globalReg = /\B@([\w|]+)/g;
  const reg = /\B@([\w\\_\\.]+)/;

  const users = markdown.match(globalReg);
  if (!users) {
    return [];
  }
  return users.map((user) => {
    const matched = user.match(reg);
    return {
      userName: matched[1],
    };
  });
}

/**
 * Identify user information from markdown
 * @param markdown string
 * @returns string
 */
function parseUserInfo(markdown) {
  const globalReg = /\B@([\w\\_\\.\\-]+)/g;
  return markdown.replace(globalReg, '[@$1](/users/$1)');
}

function parseEditMentionUser(markdown) {
  const globalReg = /\[@([^\]]+)\]\([^)]+\)/g;
  return markdown.replace(globalReg, '@$1');
}

function formatUptime(value) {
  const t = i18next.t.bind(i18next);
  const second = parseInt(value, 10);

  if (second > 60 * 60 && second < 60 * 60 * 24) {
    const hour = second / 3600;
    return `${Math.floor(hour)} ${
      hour > 1 ? t('dates.hours') : t('dates.hour')
    }`;
  }
  if (second > 60 * 60 * 24) {
    const day = second / 3600 / 24;
    return `${Math.floor(day)} ${day > 1 ? t('dates.days') : t('dates.day')}`;
  }

  return `< 1 ${t('dates.hour')}`;
}

function escapeRemove(str: string) {
  if (!str || typeof str !== 'string') return str;
  let temp: HTMLDivElement | null = document.createElement('div');
  temp.innerHTML = str;
  const output = temp?.innerText || temp.textContent;
  temp = null;
  return output;
}

function handleFormError(
  error: { list: Type.FieldError[] },
  data: any,
  keymap?: Array<{ from: string; to: string }>,
) {
  if (error.list?.length > 0) {
    error.list.forEach((item) => {
      if (keymap?.length) {
        const key = keymap.find((k) => k.from === item.error_field);
        if (key) {
          item.error_field = key.to;
        }
      }
      const errorFieldObject = data[item.error_field];
      if (errorFieldObject) {
        errorFieldObject.isInvalid = true;
        errorFieldObject.errorMsg = item.error_msg;
      }
    });
  }
  return data;
}

function escapeHtml(str: string) {
  const tagsToReplace = {
    '&': '&amp;',
    '<': '&lt;',
    '>': '&gt;',
    '"': '&quot;',
    "'": '&#39;',
    '`': '&#96;',
  };
  return str.replace(/[&<>"'`]/g, (tag) => tagsToReplace[tag] || tag);
}

function formatDiffPart(part: any, className: string): string {
  if (part.value.replace(/\n/g, '').length <= 0) {
    if (part.value.match(/\n/g)?.length > 1) {
      const value = part.value.replace(/\n/, '');
      return `<span class="${className}"> </span><div><span class="${className}">${value.replace(
        /\n/g,
        ' ',
      )}</span></div>`;
    }
    return `<div><span class="${className}">${part.value.replace(
      /\n/g,
      ' ',
    )}</span></div>`;
  }
  return `<span class="${className}">${part.value}</span>`;
}

function diffText(newText: string, oldText?: string): string {
  if (!newText) {
    return '';
  }

  if (typeof oldText !== 'string') {
    return escapeHtml(newText);
  }
  let result = [];
  const diff = Diff.diffChars(escapeHtml(oldText), escapeHtml(newText));
  result = diff.map((part) => {
    if (part.added) {
      return formatDiffPart(part, 'review-text-add');
    }
    if (part.removed) {
<<<<<<< HEAD
      return formatDiffPart(part, 'review-text-remove text-decoration-none');
=======
      return formatDiffPart(part, 'review-text-delete text-decoration-none');
>>>>>>> 9ed0ab48
    }

    return part.value;
  });

  return result.join('');
}

function base64ToSvg(base64: string, svgClassName?: string) {
  try {
    // base64 to svg xml
    const svgxml = atob(base64);

    // svg add class
    const parser = new DOMParser();
    const doc = parser.parseFromString(svgxml, 'image/svg+xml');
    const parseError = doc.querySelector('parsererror');
    const svg = doc.querySelector('svg');
    let str = '';
    if (svg && !parseError) {
      if (svgClassName) {
        svg.setAttribute('class', svgClassName);
      }
      // svg.classList.add('me-2');

      // transform svg to string
      const serializer = new XMLSerializer();
      str = serializer.serializeToString(doc);
    }
    return str;
  } catch (error) {
    return '';
  }
}

// Determine whether the user is in WeChat or Enterprise WeChat or DingTalk, and return the corresponding type

function getUaType() {
  const ua = navigator.userAgent.toLowerCase();
  if (pattern.uaWeCom.test(ua)) {
    return USER_AGENT_NAMES.WeCom;
  }
  if (pattern.uaWeChat.test(ua)) {
    return USER_AGENT_NAMES.WeChat;
  }
  if (pattern.uaDingTalk.test(ua)) {
    return USER_AGENT_NAMES.DingTalk;
  }
  return null;
}

function changeTheme(mode: 'default' | 'light' | 'dark' | 'system') {
  const htmlTag = document.querySelector('html') as HTMLHtmlElement;
  if (mode === 'system') {
    const systemThemeQuery = window.matchMedia('(prefers-color-scheme: dark)');

    if (systemThemeQuery.matches) {
      htmlTag.setAttribute('data-bs-theme', 'dark');
    } else {
      htmlTag.setAttribute('data-bs-theme', 'light');
    }
  } else {
    htmlTag.setAttribute('data-bs-theme', mode);
  }
}

export {
  thousandthDivision,
  formatCount,
  scrollElementIntoView,
  scrollToElementTop,
  scrollToDocTop,
  bgFadeOut,
  matchedUsers,
  parseUserInfo,
  parseEditMentionUser,
  formatUptime,
  escapeRemove,
  handleFormError,
  diffText,
  base64ToSvg,
  getUaType,
  changeTheme,
};<|MERGE_RESOLUTION|>--- conflicted
+++ resolved
@@ -220,11 +220,7 @@
       return formatDiffPart(part, 'review-text-add');
     }
     if (part.removed) {
-<<<<<<< HEAD
-      return formatDiffPart(part, 'review-text-remove text-decoration-none');
-=======
       return formatDiffPart(part, 'review-text-delete text-decoration-none');
->>>>>>> 9ed0ab48
     }
 
     return part.value;
