--- conflicted
+++ resolved
@@ -6,9 +6,6 @@
 
 export * from './common';
 export * from './color';
-<<<<<<< HEAD
-=======
 export * as userCenter from './userCenter';
->>>>>>> 016fd7b4
 export * as localize from './localize';
 export * as guard from './guard';