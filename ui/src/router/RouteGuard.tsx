import { FC, ReactNode, useEffect } from 'react';
import { useLocation, useNavigate, useLoaderData } from 'react-router-dom';

import { floppyNavigation } from '@/utils';
import { TGuardFunc } from '@/utils/guard';

import RouteErrorBoundary from './RouteErrorBoundary';

const RouteGuard: FC<{
  children: ReactNode;
  onEnter: TGuardFunc;
  path?: string;
  page?: string;
}> = ({ children, onEnter, path, page }) => {
  const navigate = useNavigate();
  const location = useLocation();
<<<<<<< HEAD
  const callGuards = () => {
    if (onEnter) {
      const gr = onEnter();
      const redirectUrl = gr.redirect;
      if (redirectUrl) {
        floppyNavigation.navigate(redirectUrl, {
          handler: navigate,
          options: { replace: true },
        });
      }
=======
  const loaderData = useLoaderData();
  const gr = onEnter({
    loaderData,
    path,
    page,
  });

  let guardError;
  const errCode = gr.error?.code;
  if (errCode === '403' || errCode === '404' || errCode === '50X') {
    guardError = {
      code: errCode,
      msg: gr.error?.msg,
    };
  }
  const handleGuardRedirect = () => {
    const redirectUrl = gr.redirect;
    if (redirectUrl) {
      floppyNavigation.navigate(redirectUrl, () => {
        navigate(redirectUrl, { replace: true });
      });
>>>>>>> b68212e8
    }
  };
  useEffect(() => {
    handleGuardRedirect();
  }, [location]);
  return (
    <>
      {gr.ok ? children : null}
      {!gr.ok && guardError ? (
        <RouteErrorBoundary errCode={guardError.code} />
      ) : null}
    </>
  );
};

export default RouteGuard;<|MERGE_RESOLUTION|>--- conflicted
+++ resolved
@@ -14,18 +14,6 @@
 }> = ({ children, onEnter, path, page }) => {
   const navigate = useNavigate();
   const location = useLocation();
-<<<<<<< HEAD
-  const callGuards = () => {
-    if (onEnter) {
-      const gr = onEnter();
-      const redirectUrl = gr.redirect;
-      if (redirectUrl) {
-        floppyNavigation.navigate(redirectUrl, {
-          handler: navigate,
-          options: { replace: true },
-        });
-      }
-=======
   const loaderData = useLoaderData();
   const gr = onEnter({
     loaderData,
@@ -44,10 +32,10 @@
   const handleGuardRedirect = () => {
     const redirectUrl = gr.redirect;
     if (redirectUrl) {
-      floppyNavigation.navigate(redirectUrl, () => {
-        navigate(redirectUrl, { replace: true });
+      floppyNavigation.navigate(redirectUrl, {
+        handler: navigate,
+        options: { replace: true },
       });
->>>>>>> b68212e8
     }
   };
   useEffect(() => {
