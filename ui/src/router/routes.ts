--- conflicted
+++ resolved
@@ -240,13 +240,8 @@
         page: 'pages/Users/OauthBindEmail',
       },
       {
-<<<<<<< HEAD
-        path: '/users/oauth',
-        page: 'pages/Users/OauthCallback',
-=======
         path: '/users/auth-landing',
         page: 'pages/Users/AuthCallback',
->>>>>>> 016fd7b4
       },
       {
         path: '/posts/:qid/timeline',
@@ -350,9 +345,6 @@
             page: 'pages/Admin/Login',
           },
           {
-<<<<<<< HEAD
-            path: 'installed_plugins',
-=======
             path: 'settings-users',
             page: 'pages/Admin/SettingsUsers',
           },
@@ -362,7 +354,6 @@
           },
           {
             path: 'installed-plugins',
->>>>>>> 016fd7b4
             page: 'pages/Admin/Plugins/Installed',
           },
           {
