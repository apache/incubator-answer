import { Suspense, lazy } from 'react';
import { RouteObject } from 'react-router-dom';

import Layout from '@/pages/Layout';
import ErrorBoundary from '@/pages/50X';
import baseRoutes, { RouteNode } from '@/router/routes';
import RouteGuard from '@/router/RouteGuard';

const routes: RouteNode[] = [];

const routeWrapper = (routeNodes: RouteNode[], root: RouteNode[]) => {
  routeNodes.forEach((rn) => {
    if (rn.page === 'pages/Layout') {
      rn.element = rn.guard ? (
        <RouteGuard onEnter={rn.guard} path={rn.path}>
          <Layout />
        </RouteGuard>
      ) : (
        <Layout />
      );
      rn.errorElement = <ErrorBoundary />;
    } else {
      /**
       * cannot use a fully dynamic import statement
       * ref: https://webpack.js.org/api/module-methods/#import-1
       */
      const pagePath = rn.page.replace('pages/', '');
      const Ctrl = lazy(() => import(`@/pages/${pagePath}`));
      rn.element = (
        <Suspense>
          {rn.guard ? (
            <RouteGuard onEnter={rn.guard} path={rn.path}>
              <Ctrl />
            </RouteGuard>
          ) : (
            <Ctrl />
          )}
        </Suspense>
      );
    }
    root.push(rn);
    const children = Array.isArray(rn.children) ? rn.children : null;
    if (children) {
      rn.children = [];
      routeWrapper(children, rn.children);
    }
  });
};

routeWrapper(baseRoutes, routes);

<<<<<<< HEAD
export default routes;
=======
export default routes as RouteObject[];
>>>>>>> c41de780
<|MERGE_RESOLUTION|>--- conflicted
+++ resolved
@@ -49,8 +49,4 @@
 
 routeWrapper(baseRoutes, routes);
 
-<<<<<<< HEAD
-export default routes;
-=======
-export default routes as RouteObject[];
->>>>>>> c41de780
+export default routes as RouteObject[];