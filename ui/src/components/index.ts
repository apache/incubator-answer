--- conflicted
+++ resolved
@@ -32,11 +32,8 @@
 import PageTags from './PageTags';
 import QuestionListLoader from './QuestionListLoader';
 import TagsLoader from './TagsLoader';
-<<<<<<< HEAD
 import WelcomeTitle from './WelcomeTitle';
-=======
 import Counts from './Counts';
->>>>>>> e4e48ffa
 
 export {
   Avatar,
@@ -75,10 +72,7 @@
   PageTags,
   QuestionListLoader,
   TagsLoader,
-<<<<<<< HEAD
   WelcomeTitle,
-=======
   Counts,
->>>>>>> e4e48ffa
 };
 export type { EditorRef, JSONSchema, UISchema };