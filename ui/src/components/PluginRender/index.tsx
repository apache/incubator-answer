import React, { FC, ReactNode } from 'react';

import PluginKit, { Plugin, PluginType } from '@/utils/pluginKit';
/**
 * Note：Please set at least either of the `slug_name` and `type` attributes, otherwise no plugins will be rendered.
 *
 * @field slug_name: The `slug_name` of the plugin needs to be rendered.
 *                   If this property is set, `PluginRender` will use it first (regardless of whether `type` is set)
 *                   to find the corresponding plugin and render it.
 * @field type: Used to formulate the rendering of all plugins of this type.
 *              (if the `slug_name` attribute is set, it will be ignored)
 * @field prop: Any attribute you want to configure, e.g. `className`
 */

interface Props {
  slug_name?: string;
  type?: PluginType;
  children?: ReactNode;
  [prop: string]: any;
}

const Index: FC<Props> = ({
  slug_name,
  type,
  children = null,
  className,
  ...props
}) => {
  const pluginSlice: Plugin[] = [];
  const plugins = PluginKit.getPlugins().filter((plugin) => plugin.activated);

  console.log('default list', plugins);
  plugins.forEach((plugin) => {
    console.log('plugininfo ====', plugin);
    if (type && slug_name) {
      if (plugin.info.slug_name === slug_name && plugin.info.type === type) {
        pluginSlice.push(plugin);
      }
    } else if (type) {
      if (plugin.info.type === type) {
        pluginSlice.push(plugin);
      }
    } else if (slug_name) {
      if (plugin.info.slug_name === slug_name) {
        pluginSlice.push(plugin);
      }
    }
  });

  /**
   * TODO: Rendering control for non-builtin plug-ins
   * ps: Logic such as version compatibility determination can be placed here
   */
<<<<<<< HEAD

  console.log(pluginSlice, '11');

=======
  console.log('plugininfo ====', 111);
>>>>>>> f8adcb3f
  if (pluginSlice.length === 0) {
    if (type === 'editor') {
      return <div className={className}>{children}</div>;
    }
    return null;
  }

  if (type === 'editor') {
    console.log('444');
    const nodes = React.Children.map(children, (child, index) => {
      if (index === 15) {
        return (
          <>
            {child}
            {pluginSlice.map((ps) => {
              const PluginFC = ps.component;
              console.log('333', ps.info.slug_name);
              return (
                // @ts-ignore
                <PluginFC key={ps.info.slug_name} {...props} />
              );
            })}
            <div className="toolbar-divider" />
          </>
        );
      }
      return child;
    });
    console.log('222', nodes?.length);

    return <div className={className}>{nodes}</div>;
  }

  return (
    <>
      {pluginSlice.map((ps) => {
        const PluginFC = ps.component;
        return (
          // @ts-ignore
          <PluginFC key={ps.info.slug_name} className={className} {...props} />
        );
      })}
    </>
  );
};

export default Index;<|MERGE_RESOLUTION|>--- conflicted
+++ resolved
@@ -51,13 +51,6 @@
    * TODO: Rendering control for non-builtin plug-ins
    * ps: Logic such as version compatibility determination can be placed here
    */
-<<<<<<< HEAD
-
-  console.log(pluginSlice, '11');
-
-=======
-  console.log('plugininfo ====', 111);
->>>>>>> f8adcb3f
   if (pluginSlice.length === 0) {
     if (type === 'editor') {
       return <div className={className}>{children}</div>;
