--- conflicted
+++ resolved
@@ -128,19 +128,11 @@
   };
 
   const handleTagSelectorFocus = () => {
-<<<<<<< HEAD
-    console.log('foucsed 555');
-=======
->>>>>>> 418666e3
     setFocusState(true);
     inputRef.current?.focus();
   };
 
   const handleTagSelectorBlur = () => {
-<<<<<<< HEAD
-    console.log('tab key pressed666');
-=======
->>>>>>> 418666e3
     setFocusState(false);
     setCurrentIndex(0);
     handleMenuShow(false);
@@ -227,10 +219,6 @@
     e.stopPropagation();
     const { keyCode } = e;
     if (keyCode === 9) {
-<<<<<<< HEAD
-      console.log('tab key pressed');
-=======
->>>>>>> 418666e3
       handleTagSelectorBlur();
       return;
     }
@@ -343,10 +331,6 @@
     }
   }, [focusState, tags, hiddenCreateBtn, searchValue, maxTagLength]);
 
-<<<<<<< HEAD
-  console.log('focusState===', focusState);
-=======
->>>>>>> 418666e3
   return (
     <div ref={containerRef} className="position-relative">
       <div
