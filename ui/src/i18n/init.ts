--- conflicted
+++ resolved
@@ -5,13 +5,7 @@
 import en_US from '@i18n/en_US.yaml';
 import zh_CN from '@i18n/zh_CN.yaml';
 
-<<<<<<< HEAD
-import en from './locales/en.json';
-import zh from './locales/zh_CN.json';
-import vi from './locales/vi.json';
-=======
 import { DEFAULT_LANG } from '@/common/constants';
->>>>>>> 71a7145b
 
 i18next
   // load translation using http
