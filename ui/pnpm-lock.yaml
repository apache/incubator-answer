lockfileVersion: '6.0'

importers:

  .:
    dependencies:
      '@codemirror/lang-markdown':
        specifier: ^6.2.4
        version: 6.2.4
      '@codemirror/language-data':
        specifier: ^6.5.0
        version: 6.5.0(@codemirror/view@6.26.1)
      '@codemirror/state':
        specifier: ^6.4.1
        version: 6.4.1
      '@codemirror/view':
        specifier: ^6.26.1
        version: 6.26.1
      axios:
        specifier: ^0.28.1
        version: 0.28.1
      bootstrap:
        specifier: ^5.3.2
        version: 5.3.2(@popperjs/core@2.11.8)
      bootstrap-icons:
        specifier: ^1.10.5
        version: 1.10.5
      classnames:
        specifier: ^2.3.1
        version: 2.3.2
      codemirror:
        specifier: ^6.0.1
        version: 6.0.1(@lezer/common@1.2.1)
      color:
        specifier: ^4.2.3
        version: 4.2.3
      copy-to-clipboard:
        specifier: ^3.3.2
        version: 3.3.2
      dayjs:
        specifier: ^1.11.5
        version: 1.11.5
      diff:
        specifier: ^5.1.0
        version: 5.1.0
      i18next:
        specifier: ^21.9.0
        version: 21.9.2
      lodash:
        specifier: ^4.17.21
        version: 4.17.21
      marked:
        specifier: ^4.0.19
        version: 4.1.0
      md5:
        specifier: ^2.3.0
        version: 2.3.0
      next-share:
        specifier: ^0.18.1
        version: 0.18.1(react-dom@18.2.0)(react-scripts@5.0.1)(react@18.2.0)
      qrcode:
        specifier: ^1.5.1
        version: 1.5.1
      qs:
        specifier: ^6.11.0
        version: 6.11.0
      react:
        specifier: ^18.2.0
        version: 18.2.0
      react-bootstrap:
        specifier: ^2.10.0
        version: 2.10.0(@types/react@18.0.20)(react-dom@18.2.0)(react@18.2.0)
      react-dom:
        specifier: ^18.2.0
        version: 18.2.0(react@18.2.0)
      react-helmet-async:
        specifier: ^1.3.0
        version: 1.3.0(react-dom@18.2.0)(react@18.2.0)
      react-i18next:
        specifier: ^11.18.3
        version: 11.18.6(i18next@21.9.2)(react-dom@18.2.0)(react@18.2.0)
      react-router-dom:
        specifier: ^6.22.3
        version: 6.22.3(react-dom@18.2.0)(react@18.2.0)
      semver:
        specifier: ^7.3.8
        version: 7.3.8
      swr:
        specifier: ^1.3.0
        version: 1.3.0(react@18.2.0)
      zustand:
        specifier: ^4.1.1
        version: 4.1.1(react@18.2.0)
    devDependencies:
      '@commitlint/cli':
        specifier: ^17.0.3
        version: 17.1.2
      '@commitlint/config-conventional':
        specifier: ^17.2.0
        version: 17.2.0
      '@fullhuman/postcss-purgecss':
        specifier: ^4.1.3
        version: 4.1.3(postcss@8.4.16)
      '@testing-library/dom':
        specifier: ^8.17.1
        version: 8.18.1
      '@testing-library/jest-dom':
        specifier: ^4.2.4
        version: 4.2.4
      '@testing-library/react':
        specifier: ^13.3.0
        version: 13.4.0(react-dom@18.2.0)(react@18.2.0)
      '@testing-library/user-event':
        specifier: ^13.5.0
        version: 13.5.0(@testing-library/dom@8.18.1)
      '@types/color':
        specifier: ^3.0.3
        version: 3.0.3
      '@types/dompurify':
        specifier: ^2.4.0
        version: 2.4.0
      '@types/jest':
        specifier: ^27.5.2
        version: 27.5.2
      '@types/lodash':
        specifier: ^4.14.184
        version: 4.14.185
      '@types/marked':
        specifier: ^4.0.6
        version: 4.0.7
      '@types/node':
        specifier: ^16.11.47
        version: 16.11.59
      '@types/qs':
        specifier: ^6.9.7
        version: 6.9.7
      '@types/react':
        specifier: ^18.0.17
        version: 18.0.20
      '@types/react-dom':
        specifier: ^18.0.6
        version: 18.0.6
      '@typescript-eslint/eslint-plugin':
        specifier: ^6.11.0
        version: 6.11.0(@typescript-eslint/parser@6.11.0)(eslint@8.53.0)(typescript@4.9.5)
      '@typescript-eslint/parser':
        specifier: ^6.11.0
        version: 6.11.0(eslint@8.53.0)(typescript@4.9.5)
      customize-cra:
        specifier: ^1.0.0
        version: 1.0.0
      eslint:
        specifier: ^8.53.0
        version: 8.53.0
      eslint-config-airbnb:
        specifier: ^19.0.4
        version: 19.0.4(eslint-plugin-import@2.26.0)(eslint-plugin-jsx-a11y@6.8.0)(eslint-plugin-react-hooks@4.6.0)(eslint-plugin-react@7.33.2)(eslint@8.53.0)
      eslint-config-airbnb-typescript:
        specifier: ^17.1.0
        version: 17.1.0(@typescript-eslint/eslint-plugin@6.11.0)(@typescript-eslint/parser@6.11.0)(eslint-plugin-import@2.26.0)(eslint@8.53.0)
      eslint-config-prettier:
        specifier: ^9.0.0
        version: 9.0.0(eslint@8.53.0)
      eslint-config-standard-with-typescript:
        specifier: ^39.1.1
        version: 39.1.1(@typescript-eslint/eslint-plugin@6.11.0)(eslint-plugin-import@2.26.0)(eslint-plugin-n@15.2.5)(eslint-plugin-promise@6.0.1)(eslint@8.53.0)(typescript@4.9.5)
      eslint-plugin-import:
        specifier: ^2.25.2
        version: 2.26.0(@typescript-eslint/parser@6.11.0)(eslint@8.53.0)
      eslint-plugin-jsx-a11y:
        specifier: ^6.8.0
        version: 6.8.0(eslint@8.53.0)
      eslint-plugin-n:
        specifier: '^15.0.0 || ^16.0.0 '
        version: 15.2.5(eslint@8.53.0)
      eslint-plugin-prettier:
        specifier: ^5.0.0
        version: 5.0.1(eslint-config-prettier@9.0.0)(eslint@8.53.0)(prettier@3.1.0)
      eslint-plugin-promise:
        specifier: ^6.0.0
        version: 6.0.1(eslint@8.53.0)
      eslint-plugin-react:
        specifier: ^7.33.2
        version: 7.33.2(eslint@8.53.0)
      eslint-plugin-react-hooks:
        specifier: ^4.6.0
        version: 4.6.0(eslint@8.53.0)
      humps:
        specifier: ^2.0.1
        version: 2.0.1
      husky:
        specifier: ^8.0.1
        version: 8.0.1
      lint-staged:
        specifier: ^13.2.3
        version: 13.3.0
      postcss:
        specifier: ^8.0.0
        version: 8.4.16
      prettier:
        specifier: ^3.1.0
        version: 3.1.0
      purgecss-webpack-plugin:
        specifier: ^4.1.3
        version: 4.1.3(webpack@5.91.0)
      react-app-rewired:
        specifier: ^2.2.1
        version: 2.2.1(react-scripts@5.0.1)
      react-scripts:
        specifier: 5.0.1
        version: 5.0.1(@babel/plugin-syntax-flow@7.24.1)(@babel/plugin-transform-react-jsx@7.23.4)(eslint@8.53.0)(react@18.2.0)(sass@1.54.9)(ts-node@10.9.1)(typescript@4.9.5)
      sass:
        specifier: ^1.54.4
        version: 1.54.9
      source-map-explorer:
        specifier: ^2.5.3
        version: 2.5.3
      typescript:
        specifier: ^4.9.5
        version: 4.9.5
      yaml-loader:
        specifier: ^0.8.0
        version: 0.8.0

<<<<<<< HEAD
=======
  src/plugins/captcha-basic:
    devDependencies:
      '@typescript-eslint/eslint-plugin':
        specifier: ^6.0.0
        version: 6.21.0(@typescript-eslint/parser@6.21.0)(eslint@8.57.0)(typescript@5.4.5)
      '@typescript-eslint/parser':
        specifier: ^6.0.0
        version: 6.21.0(eslint@8.57.0)(typescript@5.4.5)
      '@vitejs/plugin-react-swc':
        specifier: ^3.3.2
        version: 3.6.0(vite@4.5.3)
      eslint:
        specifier: ^8.45.0
        version: 8.57.0
      eslint-plugin-react-hooks:
        specifier: ^4.6.0
        version: 4.6.0(eslint@8.57.0)
      eslint-plugin-react-refresh:
        specifier: ^0.4.3
        version: 0.4.6(eslint@8.57.0)
      typescript:
        specifier: ^5.0.2
        version: 5.4.5
      vite:
        specifier: ^4.4.5
        version: 4.5.3(@types/node@16.11.59)(sass@1.54.9)

  src/plugins/captcha-google-v2:
    dependencies:
      react-google-recaptcha:
        specifier: ^3.1.0
        version: 3.1.0(react@18.2.0)
    devDependencies:
      '@typescript-eslint/eslint-plugin':
        specifier: ^6.0.0
        version: 6.21.0(@typescript-eslint/parser@6.21.0)(eslint@8.57.0)(typescript@5.4.5)
      '@typescript-eslint/parser':
        specifier: ^6.0.0
        version: 6.21.0(eslint@8.57.0)(typescript@5.4.5)
      '@vitejs/plugin-react-swc':
        specifier: ^3.3.2
        version: 3.6.0(vite@4.5.3)
      eslint:
        specifier: ^8.45.0
        version: 8.57.0
      eslint-plugin-react-hooks:
        specifier: ^4.6.0
        version: 4.6.0(eslint@8.57.0)
      eslint-plugin-react-refresh:
        specifier: ^0.4.3
        version: 0.4.6(eslint@8.57.0)
      typescript:
        specifier: ^5.0.2
        version: 5.4.5
      vite:
        specifier: ^4.4.5
        version: 4.5.3(@types/node@16.11.59)(sass@1.54.9)

>>>>>>> 3e5622f0
packages:

  /@aashutoshrathi/word-wrap@1.2.6:
    resolution: {integrity: sha512-1Yjs2SvM8TflER/OD3cOjhWWOZb58A2t7wpE2S9XfBYTiIl+XFhQG2bjy4Pu1I+EAlCNUzRDYDdFwFYUKvXcIA==}
    engines: {node: '>=0.10.0'}

  /@ampproject/remapping@2.2.0:
    resolution: {integrity: sha512-qRmjj8nj9qmLTQXXmaR1cck3UXSRMPrbsLJAasZpF+t3riI71BXed5ebIOYwQntykeZuhjsdweEc9BxH5Jc26w==}
    engines: {node: '>=6.0.0'}
    dependencies:
      '@jridgewell/gen-mapping': 0.1.1
      '@jridgewell/trace-mapping': 0.3.15

<<<<<<< HEAD
  /@ampproject/remapping@2.3.0:
    resolution: {integrity: sha512-30iZtAPgz+LTIYoeivqYo853f02jBYSd5uGnGpkFV0M3xOt9aN73erkgYAmZU43x4VfqcnLxW9Kpg3R5LC4YYw==}
    engines: {node: '>=6.0.0'}
    dependencies:
      '@jridgewell/gen-mapping': 0.3.5
      '@jridgewell/trace-mapping': 0.3.25

  /@apideck/better-ajv-errors@0.3.6(ajv@8.11.0):
=======
  /@apideck/better-ajv-errors@0.3.6(ajv@8.12.0):
>>>>>>> 3e5622f0
    resolution: {integrity: sha512-P+ZygBLZtkp0qqOAJJVX4oX/sFo5JR3eBWwwuqHHhK0GIgQOKWrAfiAaWX0aArHkRWHMuggFEgAZNxVPwPZYaA==}
    engines: {node: '>=10'}
    peerDependencies:
      ajv: '>=8'
    dependencies:
      ajv: 8.12.0
      json-schema: 0.4.0
      jsonpointer: 5.0.1
      leven: 3.1.0

  /@babel/code-frame@7.18.6:
    resolution: {integrity: sha512-TDCmlK5eOvH+eH7cdAFlNXeVJqWIQ7gW9tY1GJIpUtFb6CmjVyq2VM3u71bOyR8CRihcCgMUYoDNyLXao3+70Q==}
    engines: {node: '>=6.9.0'}
    dependencies:
      '@babel/highlight': 7.18.6

  /@babel/code-frame@7.24.2:
    resolution: {integrity: sha512-y5+tLQyV8pg3fsiln67BVLD1P13Eg4lh5RW9mF0zUuvLrv9uIQ4MCL+CRT+FTsBlBjcIan6PGsLcBN0m3ClUyQ==}
    engines: {node: '>=6.9.0'}
    dependencies:
      '@babel/highlight': 7.24.2
      picocolors: 1.0.0

  /@babel/compat-data@7.19.1:
    resolution: {integrity: sha512-72a9ghR0gnESIa7jBN53U32FOVCEoztyIlKaNoU05zRhEecduGK9L9c3ww7Mp06JiR+0ls0GBPFJQwwtjn9ksg==}
    engines: {node: '>=6.9.0'}

  /@babel/compat-data@7.24.4:
    resolution: {integrity: sha512-vg8Gih2MLK+kOkHJp4gBEIkyaIi00jgWot2D9QOmmfLC8jINSOzmCLta6Bvz/JSBCqnegV0L80jhxkol5GWNfQ==}
    engines: {node: '>=6.9.0'}

  /@babel/core@7.19.1:
    resolution: {integrity: sha512-1H8VgqXme4UXCRv7/Wa1bq7RVymKOzC7znjyFM8KiEzwFqcKUKYNoQef4GhdklgNvoBXyW4gYhuBNCM5o1zImw==}
    engines: {node: '>=6.9.0'}
    dependencies:
      '@ampproject/remapping': 2.2.0
      '@babel/code-frame': 7.18.6
      '@babel/generator': 7.19.0
      '@babel/helper-compilation-targets': 7.19.1(@babel/core@7.19.1)
      '@babel/helper-module-transforms': 7.19.0
      '@babel/helpers': 7.19.0
      '@babel/parser': 7.19.1
      '@babel/template': 7.18.10
      '@babel/traverse': 7.19.1
      '@babel/types': 7.19.0
      convert-source-map: 1.8.0
      debug: 4.3.4
      gensync: 1.0.0-beta.2
      json5: 2.2.1
      semver: 6.3.1
    transitivePeerDependencies:
      - supports-color

  /@babel/core@7.24.4:
    resolution: {integrity: sha512-MBVlMXP+kkl5394RBLSxxk/iLTeVGuXTV3cIDXavPpMMqnSnt6apKgan/U8O3USWZCWZT/TbgfEpKa4uMgN4Dg==}
    engines: {node: '>=6.9.0'}
    dependencies:
      '@ampproject/remapping': 2.3.0
      '@babel/code-frame': 7.24.2
      '@babel/generator': 7.24.4
      '@babel/helper-compilation-targets': 7.23.6
      '@babel/helper-module-transforms': 7.23.3(@babel/core@7.24.4)
      '@babel/helpers': 7.24.4
      '@babel/parser': 7.24.4
      '@babel/template': 7.24.0
      '@babel/traverse': 7.24.1
      '@babel/types': 7.24.0
      convert-source-map: 2.0.0
      debug: 4.3.4
      gensync: 1.0.0-beta.2
      json5: 2.2.3
      semver: 6.3.1
    transitivePeerDependencies:
      - supports-color

  /@babel/eslint-parser@7.19.1(@babel/core@7.19.1)(eslint@8.53.0):
    resolution: {integrity: sha512-AqNf2QWt1rtu2/1rLswy6CDP7H9Oh3mMhk177Y67Rg8d7RD9WfOLLv8CGn6tisFvS2htm86yIe1yLF6I1UDaGQ==}
    engines: {node: ^10.13.0 || ^12.13.0 || >=14.0.0}
    peerDependencies:
      '@babel/core': '>=7.11.0'
      eslint: ^7.5.0 || ^8.0.0
    dependencies:
      '@babel/core': 7.19.1
      '@nicolo-ribaudo/eslint-scope-5-internals': 5.1.1-v1
      eslint: 8.53.0
      eslint-visitor-keys: 2.1.0
      semver: 6.3.1

  /@babel/generator@7.19.0:
    resolution: {integrity: sha512-S1ahxf1gZ2dpoiFgA+ohK9DIpz50bJ0CWs7Zlzb54Z4sG8qmdIrGrVqmy1sAtTVRb+9CU6U8VqT9L0Zj7hxHVg==}
    engines: {node: '>=6.9.0'}
    dependencies:
      '@babel/types': 7.19.0
      '@jridgewell/gen-mapping': 0.3.2
      jsesc: 2.5.2

  /@babel/generator@7.24.4:
    resolution: {integrity: sha512-Xd6+v6SnjWVx/nus+y0l1sxMOTOMBkyL4+BIdbALyatQnAe/SRVjANeDPSCYaX+i1iJmuGSKf3Z+E+V/va1Hvw==}
    engines: {node: '>=6.9.0'}
    dependencies:
      '@babel/types': 7.24.0
      '@jridgewell/gen-mapping': 0.3.5
      '@jridgewell/trace-mapping': 0.3.25
      jsesc: 2.5.2

  /@babel/helper-annotate-as-pure@7.18.6:
    resolution: {integrity: sha512-duORpUiYrEpzKIop6iNbjnwKLAKnJ47csTyRACyEmWj0QdUrm5aqNJGHSSEQSUAvNW0ojX0dOmK9dZduvkfeXA==}
    engines: {node: '>=6.9.0'}
    dependencies:
      '@babel/types': 7.19.0

  /@babel/helper-annotate-as-pure@7.22.5:
    resolution: {integrity: sha512-LvBTxu8bQSQkcyKOU+a1btnNFQ1dMAd0R6PyW3arXes06F6QLWLIrd681bxRPIXlrMGR3XYnW9JyML7dP3qgxg==}
    engines: {node: '>=6.9.0'}
    dependencies:
      '@babel/types': 7.24.0

  /@babel/helper-builder-binary-assignment-operator-visitor@7.18.9:
    resolution: {integrity: sha512-yFQ0YCHoIqarl8BCRwBL8ulYUaZpz3bNsA7oFepAzee+8/+ImtADXNOmO5vJvsPff3qi+hvpkY/NYBTrBQgdNw==}
    engines: {node: '>=6.9.0'}
    dependencies:
      '@babel/helper-explode-assignable-expression': 7.18.6
      '@babel/types': 7.19.0

  /@babel/helper-compilation-targets@7.19.1(@babel/core@7.19.1):
    resolution: {integrity: sha512-LlLkkqhCMyz2lkQPvJNdIYU7O5YjWRgC2R4omjCTpZd8u8KMQzZvX4qce+/BluN1rcQiV7BoGUpmQ0LeHerbhg==}
    engines: {node: '>=6.9.0'}
    peerDependencies:
      '@babel/core': ^7.0.0
    dependencies:
      '@babel/compat-data': 7.19.1
      '@babel/core': 7.19.1
      '@babel/helper-validator-option': 7.18.6
      browserslist: 4.21.4
      semver: 6.3.1

  /@babel/helper-compilation-targets@7.23.6:
    resolution: {integrity: sha512-9JB548GZoQVmzrFgp8o7KxdgkTGm6xs9DW0o/Pim72UDjzr5ObUQ6ZzYPqA+g9OTS2bBQoctLJrky0RDCAWRgQ==}
    engines: {node: '>=6.9.0'}
    dependencies:
      '@babel/compat-data': 7.24.4
      '@babel/helper-validator-option': 7.23.5
      browserslist: 4.23.0
      lru-cache: 5.1.1
      semver: 6.3.1

  /@babel/helper-create-class-features-plugin@7.19.0(@babel/core@7.19.1):
    resolution: {integrity: sha512-NRz8DwF4jT3UfrmUoZjd0Uph9HQnP30t7Ash+weACcyNkiYTywpIjDBgReJMKgr+n86sn2nPVVmJ28Dm053Kqw==}
    engines: {node: '>=6.9.0'}
    peerDependencies:
      '@babel/core': ^7.0.0
    dependencies:
      '@babel/core': 7.19.1
      '@babel/helper-annotate-as-pure': 7.18.6
      '@babel/helper-environment-visitor': 7.18.9
      '@babel/helper-function-name': 7.19.0
      '@babel/helper-member-expression-to-functions': 7.18.9
      '@babel/helper-optimise-call-expression': 7.18.6
      '@babel/helper-replace-supers': 7.19.1
      '@babel/helper-split-export-declaration': 7.18.6
    transitivePeerDependencies:
      - supports-color

  /@babel/helper-create-regexp-features-plugin@7.19.0(@babel/core@7.19.1):
    resolution: {integrity: sha512-htnV+mHX32DF81amCDrwIDr8nrp1PTm+3wfBN9/v8QJOLEioOCOG7qNyq0nHeFiWbT3Eb7gsPwEmV64UCQ1jzw==}
    engines: {node: '>=6.9.0'}
    peerDependencies:
      '@babel/core': ^7.0.0
    dependencies:
      '@babel/core': 7.19.1
      '@babel/helper-annotate-as-pure': 7.18.6
      regexpu-core: 5.2.1

  /@babel/helper-define-polyfill-provider@0.3.3(@babel/core@7.19.1):
    resolution: {integrity: sha512-z5aQKU4IzbqCC1XH0nAqfsFLMVSo22SBKUc0BxGrLkolTdPTructy0ToNnlO2zA4j9Q/7pjMZf0DSY+DSTYzww==}
    peerDependencies:
      '@babel/core': ^7.4.0-0
    dependencies:
      '@babel/core': 7.19.1
      '@babel/helper-compilation-targets': 7.19.1(@babel/core@7.19.1)
      '@babel/helper-plugin-utils': 7.19.0
      debug: 4.3.4
      lodash.debounce: 4.0.8
      resolve: 1.22.1
      semver: 6.3.1
    transitivePeerDependencies:
      - supports-color

  /@babel/helper-environment-visitor@7.18.9:
    resolution: {integrity: sha512-3r/aACDJ3fhQ/EVgFy0hpj8oHyHpQc+LPtJoY9SzTThAsStm4Ptegq92vqKoE3vD706ZVFWITnMnxucw+S9Ipg==}
    engines: {node: '>=6.9.0'}

  /@babel/helper-environment-visitor@7.22.20:
    resolution: {integrity: sha512-zfedSIzFhat/gFhWfHtgWvlec0nqB9YEIVrpuwjruLlXfUSnA8cJB0miHKwqDnQ7d32aKo2xt88/xZptwxbfhA==}
    engines: {node: '>=6.9.0'}

  /@babel/helper-explode-assignable-expression@7.18.6:
    resolution: {integrity: sha512-eyAYAsQmB80jNfg4baAtLeWAQHfHFiR483rzFK+BhETlGZaQC9bsfrugfXDCbRHLQbIA7U5NxhhOxN7p/dWIcg==}
    engines: {node: '>=6.9.0'}
    dependencies:
      '@babel/types': 7.19.0

  /@babel/helper-function-name@7.19.0:
    resolution: {integrity: sha512-WAwHBINyrpqywkUH0nTnNgI5ina5TFn85HKS0pbPDfxFfhyR/aNQEn4hGi1P1JyT//I0t4OgXUlofzWILRvS5w==}
    engines: {node: '>=6.9.0'}
    dependencies:
      '@babel/template': 7.18.10
      '@babel/types': 7.19.0

  /@babel/helper-function-name@7.23.0:
    resolution: {integrity: sha512-OErEqsrxjZTJciZ4Oo+eoZqeW9UIiOcuYKRJA4ZAgV9myA+pOXhhmpfNCKjEH/auVfEYVFJ6y1Tc4r0eIApqiw==}
    engines: {node: '>=6.9.0'}
    dependencies:
      '@babel/template': 7.24.0
      '@babel/types': 7.24.0

  /@babel/helper-hoist-variables@7.18.6:
    resolution: {integrity: sha512-UlJQPkFqFULIcyW5sbzgbkxn2FKRgwWiRexcuaR8RNJRy8+LLveqPjwZV/bwrLZCN0eUHD/x8D0heK1ozuoo6Q==}
    engines: {node: '>=6.9.0'}
    dependencies:
      '@babel/types': 7.19.0

  /@babel/helper-hoist-variables@7.22.5:
    resolution: {integrity: sha512-wGjk9QZVzvknA6yKIUURb8zY3grXCcOZt+/7Wcy8O2uctxhplmUPkOdlgoNhmdVee2c92JXbf1xpMtVNbfoxRw==}
    engines: {node: '>=6.9.0'}
    dependencies:
      '@babel/types': 7.24.0

  /@babel/helper-member-expression-to-functions@7.18.9:
    resolution: {integrity: sha512-RxifAh2ZoVU67PyKIO4AMi1wTenGfMR/O/ae0CCRqwgBAt5v7xjdtRw7UoSbsreKrQn5t7r89eruK/9JjYHuDg==}
    engines: {node: '>=6.9.0'}
    dependencies:
      '@babel/types': 7.19.0

  /@babel/helper-module-imports@7.18.6:
    resolution: {integrity: sha512-0NFvs3VkuSYbFi1x2Vd6tKrywq+z/cLeYC/RJNFrIX/30Bf5aiGYbtvGXolEktzJH8o5E5KJ3tT+nkxuuZFVlA==}
    engines: {node: '>=6.9.0'}
    dependencies:
      '@babel/types': 7.19.0

  /@babel/helper-module-imports@7.24.3:
    resolution: {integrity: sha512-viKb0F9f2s0BCS22QSF308z/+1YWKV/76mwt61NBzS5izMzDPwdq1pTrzf+Li3npBWX9KdQbkeCt1jSAM7lZqg==}
    engines: {node: '>=6.9.0'}
    dependencies:
      '@babel/types': 7.24.0

  /@babel/helper-module-transforms@7.19.0:
    resolution: {integrity: sha512-3HBZ377Fe14RbLIA+ac3sY4PTgpxHVkFrESaWhoI5PuyXPBBX8+C34qblV9G89ZtycGJCmCI/Ut+VUDK4bltNQ==}
    engines: {node: '>=6.9.0'}
    dependencies:
      '@babel/helper-environment-visitor': 7.18.9
      '@babel/helper-module-imports': 7.18.6
      '@babel/helper-simple-access': 7.18.6
      '@babel/helper-split-export-declaration': 7.18.6
      '@babel/helper-validator-identifier': 7.19.1
      '@babel/template': 7.18.10
      '@babel/traverse': 7.19.1
      '@babel/types': 7.19.0
    transitivePeerDependencies:
      - supports-color

  /@babel/helper-module-transforms@7.23.3(@babel/core@7.24.4):
    resolution: {integrity: sha512-7bBs4ED9OmswdfDzpz4MpWgSrV7FXlc3zIagvLFjS5H+Mk7Snr21vQ6QwrsoCGMfNC4e4LQPdoULEt4ykz0SRQ==}
    engines: {node: '>=6.9.0'}
    peerDependencies:
      '@babel/core': ^7.0.0
    dependencies:
      '@babel/core': 7.24.4
      '@babel/helper-environment-visitor': 7.22.20
      '@babel/helper-module-imports': 7.24.3
      '@babel/helper-simple-access': 7.22.5
      '@babel/helper-split-export-declaration': 7.22.6
      '@babel/helper-validator-identifier': 7.22.20

  /@babel/helper-optimise-call-expression@7.18.6:
    resolution: {integrity: sha512-HP59oD9/fEHQkdcbgFCnbmgH5vIQTJbxh2yf+CdM89/glUNnuzr87Q8GIjGEnOktTROemO0Pe0iPAYbqZuOUiA==}
    engines: {node: '>=6.9.0'}
    dependencies:
      '@babel/types': 7.19.0

  /@babel/helper-plugin-utils@7.19.0:
    resolution: {integrity: sha512-40Ryx7I8mT+0gaNxm8JGTZFUITNqdLAgdg0hXzeVZxVD6nFsdhQvip6v8dqkRHzsz1VFpFAaOCHNn0vKBL7Czw==}
    engines: {node: '>=6.9.0'}

  /@babel/helper-plugin-utils@7.24.0:
    resolution: {integrity: sha512-9cUznXMG0+FxRuJfvL82QlTqIzhVW9sL0KjMPHhAOOvpQGL8QtdxnBKILjBqxlHyliz0yCa1G903ZXI/FuHy2w==}
    engines: {node: '>=6.9.0'}

  /@babel/helper-remap-async-to-generator@7.18.9(@babel/core@7.19.1):
    resolution: {integrity: sha512-dI7q50YKd8BAv3VEfgg7PS7yD3Rtbi2J1XMXaalXO0W0164hYLnh8zpjRS0mte9MfVp/tltvr/cfdXPvJr1opA==}
    engines: {node: '>=6.9.0'}
    peerDependencies:
      '@babel/core': ^7.0.0
    dependencies:
      '@babel/core': 7.19.1
      '@babel/helper-annotate-as-pure': 7.18.6
      '@babel/helper-environment-visitor': 7.18.9
      '@babel/helper-wrap-function': 7.19.0
      '@babel/types': 7.19.0
    transitivePeerDependencies:
      - supports-color

  /@babel/helper-replace-supers@7.19.1:
    resolution: {integrity: sha512-T7ahH7wV0Hfs46SFh5Jz3s0B6+o8g3c+7TMxu7xKfmHikg7EAZ3I2Qk9LFhjxXq8sL7UkP5JflezNwoZa8WvWw==}
    engines: {node: '>=6.9.0'}
    dependencies:
      '@babel/helper-environment-visitor': 7.18.9
      '@babel/helper-member-expression-to-functions': 7.18.9
      '@babel/helper-optimise-call-expression': 7.18.6
      '@babel/traverse': 7.19.1
      '@babel/types': 7.19.0
    transitivePeerDependencies:
      - supports-color

  /@babel/helper-simple-access@7.18.6:
    resolution: {integrity: sha512-iNpIgTgyAvDQpDj76POqg+YEt8fPxx3yaNBg3S30dxNKm2SWfYhD0TGrK/Eu9wHpUW63VQU894TsTg+GLbUa1g==}
    engines: {node: '>=6.9.0'}
    dependencies:
      '@babel/types': 7.19.0

  /@babel/helper-simple-access@7.22.5:
    resolution: {integrity: sha512-n0H99E/K+Bika3++WNL17POvo4rKWZ7lZEp1Q+fStVbUi8nxPQEBOlTmCOxW/0JsS56SKKQ+ojAe2pHKJHN35w==}
    engines: {node: '>=6.9.0'}
    dependencies:
      '@babel/types': 7.24.0

  /@babel/helper-skip-transparent-expression-wrappers@7.18.9:
    resolution: {integrity: sha512-imytd2gHi3cJPsybLRbmFrF7u5BIEuI2cNheyKi3/iOBC63kNn3q8Crn2xVuESli0aM4KYsyEqKyS7lFL8YVtw==}
    engines: {node: '>=6.9.0'}
    dependencies:
      '@babel/types': 7.19.0

  /@babel/helper-split-export-declaration@7.18.6:
    resolution: {integrity: sha512-bde1etTx6ZyTmobl9LLMMQsaizFVZrquTEHOqKeQESMKo4PlObf+8+JA25ZsIpZhT/WEd39+vOdLXAFG/nELpA==}
    engines: {node: '>=6.9.0'}
    dependencies:
      '@babel/types': 7.19.0

  /@babel/helper-split-export-declaration@7.22.6:
    resolution: {integrity: sha512-AsUnxuLhRYsisFiaJwvp1QF+I3KjD5FOxut14q/GzovUe6orHLesW2C7d754kRm53h5gqrz6sFl6sxc4BVtE/g==}
    engines: {node: '>=6.9.0'}
    dependencies:
      '@babel/types': 7.24.0

  /@babel/helper-string-parser@7.18.10:
    resolution: {integrity: sha512-XtIfWmeNY3i4t7t4D2t02q50HvqHybPqW2ki1kosnvWCwuCMeo81Jf0gwr85jy/neUdg5XDdeFE/80DXiO+njw==}
    engines: {node: '>=6.9.0'}

  /@babel/helper-string-parser@7.24.1:
    resolution: {integrity: sha512-2ofRCjnnA9y+wk8b9IAREroeUP02KHp431N2mhKniy2yKIDKpbrHv9eXwm8cBeWQYcJmzv5qKCu65P47eCF7CQ==}
    engines: {node: '>=6.9.0'}

  /@babel/helper-validator-identifier@7.19.1:
    resolution: {integrity: sha512-awrNfaMtnHUr653GgGEs++LlAvW6w+DcPrOliSMXWCKo597CwL5Acf/wWdNkf/tfEQE3mjkeD1YOVZOUV/od1w==}
    engines: {node: '>=6.9.0'}

  /@babel/helper-validator-identifier@7.22.20:
    resolution: {integrity: sha512-Y4OZ+ytlatR8AI+8KZfKuL5urKp7qey08ha31L8b3BwewJAoJamTzyvxPR/5D+KkdJCGPq/+8TukHBlY10FX9A==}
    engines: {node: '>=6.9.0'}

  /@babel/helper-validator-option@7.18.6:
    resolution: {integrity: sha512-XO7gESt5ouv/LRJdrVjkShckw6STTaB7l9BrpBaAHDeF5YZT+01PCwmR0SJHnkW6i8OwW/EVWRShfi4j2x+KQw==}
    engines: {node: '>=6.9.0'}

  /@babel/helper-validator-option@7.23.5:
    resolution: {integrity: sha512-85ttAOMLsr53VgXkTbkx8oA6YTfT4q7/HzXSLEYmjcSTJPMPQtvq1BD79Byep5xMUYbGRzEpDsjUf3dyp54IKw==}
    engines: {node: '>=6.9.0'}

  /@babel/helper-wrap-function@7.19.0:
    resolution: {integrity: sha512-txX8aN8CZyYGTwcLhlk87KRqncAzhh5TpQamZUa0/u3an36NtDpUP6bQgBCBcLeBs09R/OwQu3OjK0k/HwfNDg==}
    engines: {node: '>=6.9.0'}
    dependencies:
      '@babel/helper-function-name': 7.19.0
      '@babel/template': 7.18.10
      '@babel/traverse': 7.19.1
      '@babel/types': 7.19.0
    transitivePeerDependencies:
      - supports-color

  /@babel/helpers@7.19.0:
    resolution: {integrity: sha512-DRBCKGwIEdqY3+rPJgG/dKfQy9+08rHIAJx8q2p+HSWP87s2HCrQmaAMMyMll2kIXKCW0cO1RdQskx15Xakftg==}
    engines: {node: '>=6.9.0'}
    dependencies:
      '@babel/template': 7.18.10
      '@babel/traverse': 7.19.1
      '@babel/types': 7.19.0
    transitivePeerDependencies:
      - supports-color

  /@babel/helpers@7.24.4:
    resolution: {integrity: sha512-FewdlZbSiwaVGlgT1DPANDuCHaDMiOo+D/IDYRFYjHOuv66xMSJ7fQwwODwRNAPkADIO/z1EoF/l2BCWlWABDw==}
    engines: {node: '>=6.9.0'}
    dependencies:
      '@babel/template': 7.24.0
      '@babel/traverse': 7.24.1
      '@babel/types': 7.24.0
    transitivePeerDependencies:
      - supports-color

  /@babel/highlight@7.18.6:
    resolution: {integrity: sha512-u7stbOuYjaPezCuLj29hNW1v64M2Md2qupEKP1fHc7WdOA3DgLh37suiSrZYY7haUB7iBeQZ9P1uiRF359do3g==}
    engines: {node: '>=6.9.0'}
    dependencies:
      '@babel/helper-validator-identifier': 7.19.1
      chalk: 2.4.2
      js-tokens: 4.0.0

  /@babel/highlight@7.24.2:
    resolution: {integrity: sha512-Yac1ao4flkTxTteCDZLEvdxg2fZfz1v8M4QpaGypq/WPDqg3ijHYbDfs+LG5hvzSoqaSZ9/Z9lKSP3CjZjv+pA==}
    engines: {node: '>=6.9.0'}
    dependencies:
      '@babel/helper-validator-identifier': 7.22.20
      chalk: 2.4.2
      js-tokens: 4.0.0
      picocolors: 1.0.0

  /@babel/parser@7.19.1:
    resolution: {integrity: sha512-h7RCSorm1DdTVGJf3P2Mhj3kdnkmF/EiysUkzS2TdgAYqyjFdMQJbVuXOBej2SBJaXan/lIVtT6KkGbyyq753A==}
    engines: {node: '>=6.0.0'}
    hasBin: true
    dependencies:
      '@babel/types': 7.19.0

  /@babel/parser@7.24.4:
    resolution: {integrity: sha512-zTvEBcghmeBma9QIGunWevvBAp4/Qu9Bdq+2k0Ot4fVMD6v3dsC9WOcRSKk7tRRyBM/53yKMJko9xOatGQAwSg==}
    engines: {node: '>=6.0.0'}
    hasBin: true
    dependencies:
      '@babel/types': 7.24.0

  /@babel/plugin-bugfix-safari-id-destructuring-collision-in-function-expression@7.18.6(@babel/core@7.19.1):
    resolution: {integrity: sha512-Dgxsyg54Fx1d4Nge8UnvTrED63vrwOdPmyvPzlNN/boaliRP54pm3pGzZD1SJUwrBA+Cs/xdG8kXX6Mn/RfISQ==}
    engines: {node: '>=6.9.0'}
    peerDependencies:
      '@babel/core': ^7.0.0
    dependencies:
      '@babel/core': 7.19.1
      '@babel/helper-plugin-utils': 7.19.0

  /@babel/plugin-bugfix-v8-spread-parameters-in-optional-chaining@7.18.9(@babel/core@7.19.1):
    resolution: {integrity: sha512-AHrP9jadvH7qlOj6PINbgSuphjQUAK7AOT7DPjBo9EHoLhQTnnK5u45e1Hd4DbSQEO9nqPWtQ89r+XEOWFScKg==}
    engines: {node: '>=6.9.0'}
    peerDependencies:
      '@babel/core': ^7.13.0
    dependencies:
      '@babel/core': 7.19.1
      '@babel/helper-plugin-utils': 7.19.0
      '@babel/helper-skip-transparent-expression-wrappers': 7.18.9
      '@babel/plugin-proposal-optional-chaining': 7.18.9(@babel/core@7.19.1)

  /@babel/plugin-proposal-async-generator-functions@7.19.1(@babel/core@7.19.1):
    resolution: {integrity: sha512-0yu8vNATgLy4ivqMNBIwb1HebCelqN7YX8SL3FDXORv/RqT0zEEWUCH4GH44JsSrvCu6GqnAdR5EBFAPeNBB4Q==}
    engines: {node: '>=6.9.0'}
    peerDependencies:
      '@babel/core': ^7.0.0-0
    dependencies:
      '@babel/core': 7.19.1
      '@babel/helper-environment-visitor': 7.18.9
      '@babel/helper-plugin-utils': 7.19.0
      '@babel/helper-remap-async-to-generator': 7.18.9(@babel/core@7.19.1)
      '@babel/plugin-syntax-async-generators': 7.8.4(@babel/core@7.19.1)
    transitivePeerDependencies:
      - supports-color

  /@babel/plugin-proposal-class-properties@7.18.6(@babel/core@7.19.1):
    resolution: {integrity: sha512-cumfXOF0+nzZrrN8Rf0t7M+tF6sZc7vhQwYQck9q1/5w2OExlD+b4v4RpMJFaV1Z7WcDRgO6FqvxqxGlwo+RHQ==}
    engines: {node: '>=6.9.0'}
    peerDependencies:
      '@babel/core': ^7.0.0-0
    dependencies:
      '@babel/core': 7.19.1
      '@babel/helper-create-class-features-plugin': 7.19.0(@babel/core@7.19.1)
      '@babel/helper-plugin-utils': 7.19.0
    transitivePeerDependencies:
      - supports-color

  /@babel/plugin-proposal-class-static-block@7.18.6(@babel/core@7.19.1):
    resolution: {integrity: sha512-+I3oIiNxrCpup3Gi8n5IGMwj0gOCAjcJUSQEcotNnCCPMEnixawOQ+KeJPlgfjzx+FKQ1QSyZOWe7wmoJp7vhw==}
    engines: {node: '>=6.9.0'}
    peerDependencies:
      '@babel/core': ^7.12.0
    dependencies:
      '@babel/core': 7.19.1
      '@babel/helper-create-class-features-plugin': 7.19.0(@babel/core@7.19.1)
      '@babel/helper-plugin-utils': 7.19.0
      '@babel/plugin-syntax-class-static-block': 7.14.5(@babel/core@7.19.1)
    transitivePeerDependencies:
      - supports-color

  /@babel/plugin-proposal-decorators@7.19.1(@babel/core@7.19.1):
    resolution: {integrity: sha512-LfIKNBBY7Q1OX5C4xAgRQffOg2OnhAo9fnbcOHgOC9Yytm2Sw+4XqHufRYU86tHomzepxtvuVaNO+3EVKR4ivw==}
    engines: {node: '>=6.9.0'}
    peerDependencies:
      '@babel/core': ^7.0.0-0
    dependencies:
      '@babel/core': 7.19.1
      '@babel/helper-create-class-features-plugin': 7.19.0(@babel/core@7.19.1)
      '@babel/helper-plugin-utils': 7.19.0
      '@babel/helper-replace-supers': 7.19.1
      '@babel/helper-split-export-declaration': 7.18.6
      '@babel/plugin-syntax-decorators': 7.19.0(@babel/core@7.19.1)
    transitivePeerDependencies:
      - supports-color

  /@babel/plugin-proposal-dynamic-import@7.18.6(@babel/core@7.19.1):
    resolution: {integrity: sha512-1auuwmK+Rz13SJj36R+jqFPMJWyKEDd7lLSdOj4oJK0UTgGueSAtkrCvz9ewmgyU/P941Rv2fQwZJN8s6QruXw==}
    engines: {node: '>=6.9.0'}
    peerDependencies:
      '@babel/core': ^7.0.0-0
    dependencies:
      '@babel/core': 7.19.1
      '@babel/helper-plugin-utils': 7.19.0
      '@babel/plugin-syntax-dynamic-import': 7.8.3(@babel/core@7.19.1)

  /@babel/plugin-proposal-export-namespace-from@7.18.9(@babel/core@7.19.1):
    resolution: {integrity: sha512-k1NtHyOMvlDDFeb9G5PhUXuGj8m/wiwojgQVEhJ/fsVsMCpLyOP4h0uGEjYJKrRI+EVPlb5Jk+Gt9P97lOGwtA==}
    engines: {node: '>=6.9.0'}
    peerDependencies:
      '@babel/core': ^7.0.0-0
    dependencies:
      '@babel/core': 7.19.1
      '@babel/helper-plugin-utils': 7.19.0
      '@babel/plugin-syntax-export-namespace-from': 7.8.3(@babel/core@7.19.1)

  /@babel/plugin-proposal-json-strings@7.18.6(@babel/core@7.19.1):
    resolution: {integrity: sha512-lr1peyn9kOdbYc0xr0OdHTZ5FMqS6Di+H0Fz2I/JwMzGmzJETNeOFq2pBySw6X/KFL5EWDjlJuMsUGRFb8fQgQ==}
    engines: {node: '>=6.9.0'}
    peerDependencies:
      '@babel/core': ^7.0.0-0
    dependencies:
      '@babel/core': 7.19.1
      '@babel/helper-plugin-utils': 7.19.0
      '@babel/plugin-syntax-json-strings': 7.8.3(@babel/core@7.19.1)

  /@babel/plugin-proposal-logical-assignment-operators@7.18.9(@babel/core@7.19.1):
    resolution: {integrity: sha512-128YbMpjCrP35IOExw2Fq+x55LMP42DzhOhX2aNNIdI9avSWl2PI0yuBWarr3RYpZBSPtabfadkH2yeRiMD61Q==}
    engines: {node: '>=6.9.0'}
    peerDependencies:
      '@babel/core': ^7.0.0-0
    dependencies:
      '@babel/core': 7.19.1
      '@babel/helper-plugin-utils': 7.19.0
      '@babel/plugin-syntax-logical-assignment-operators': 7.10.4(@babel/core@7.19.1)

  /@babel/plugin-proposal-nullish-coalescing-operator@7.18.6(@babel/core@7.19.1):
    resolution: {integrity: sha512-wQxQzxYeJqHcfppzBDnm1yAY0jSRkUXR2z8RePZYrKwMKgMlE8+Z6LUno+bd6LvbGh8Gltvy74+9pIYkr+XkKA==}
    engines: {node: '>=6.9.0'}
    peerDependencies:
      '@babel/core': ^7.0.0-0
    dependencies:
      '@babel/core': 7.19.1
      '@babel/helper-plugin-utils': 7.19.0
      '@babel/plugin-syntax-nullish-coalescing-operator': 7.8.3(@babel/core@7.19.1)

  /@babel/plugin-proposal-numeric-separator@7.18.6(@babel/core@7.19.1):
    resolution: {integrity: sha512-ozlZFogPqoLm8WBr5Z8UckIoE4YQ5KESVcNudyXOR8uqIkliTEgJ3RoketfG6pmzLdeZF0H/wjE9/cCEitBl7Q==}
    engines: {node: '>=6.9.0'}
    peerDependencies:
      '@babel/core': ^7.0.0-0
    dependencies:
      '@babel/core': 7.19.1
      '@babel/helper-plugin-utils': 7.19.0
      '@babel/plugin-syntax-numeric-separator': 7.10.4(@babel/core@7.19.1)

  /@babel/plugin-proposal-object-rest-spread@7.18.9(@babel/core@7.19.1):
    resolution: {integrity: sha512-kDDHQ5rflIeY5xl69CEqGEZ0KY369ehsCIEbTGb4siHG5BE9sga/T0r0OUwyZNLMmZE79E1kbsqAjwFCW4ds6Q==}
    engines: {node: '>=6.9.0'}
    peerDependencies:
      '@babel/core': ^7.0.0-0
    dependencies:
      '@babel/compat-data': 7.19.1
      '@babel/core': 7.19.1
      '@babel/helper-compilation-targets': 7.19.1(@babel/core@7.19.1)
      '@babel/helper-plugin-utils': 7.19.0
      '@babel/plugin-syntax-object-rest-spread': 7.8.3(@babel/core@7.19.1)
      '@babel/plugin-transform-parameters': 7.18.8(@babel/core@7.19.1)

  /@babel/plugin-proposal-optional-catch-binding@7.18.6(@babel/core@7.19.1):
    resolution: {integrity: sha512-Q40HEhs9DJQyaZfUjjn6vE8Cv4GmMHCYuMGIWUnlxH6400VGxOuwWsPt4FxXxJkC/5eOzgn0z21M9gMT4MOhbw==}
    engines: {node: '>=6.9.0'}
    peerDependencies:
      '@babel/core': ^7.0.0-0
    dependencies:
      '@babel/core': 7.19.1
      '@babel/helper-plugin-utils': 7.19.0
      '@babel/plugin-syntax-optional-catch-binding': 7.8.3(@babel/core@7.19.1)

  /@babel/plugin-proposal-optional-chaining@7.18.9(@babel/core@7.19.1):
    resolution: {integrity: sha512-v5nwt4IqBXihxGsW2QmCWMDS3B3bzGIk/EQVZz2ei7f3NJl8NzAJVvUmpDW5q1CRNY+Beb/k58UAH1Km1N411w==}
    engines: {node: '>=6.9.0'}
    peerDependencies:
      '@babel/core': ^7.0.0-0
    dependencies:
      '@babel/core': 7.19.1
      '@babel/helper-plugin-utils': 7.19.0
      '@babel/helper-skip-transparent-expression-wrappers': 7.18.9
      '@babel/plugin-syntax-optional-chaining': 7.8.3(@babel/core@7.19.1)

  /@babel/plugin-proposal-private-methods@7.18.6(@babel/core@7.19.1):
    resolution: {integrity: sha512-nutsvktDItsNn4rpGItSNV2sz1XwS+nfU0Rg8aCx3W3NOKVzdMjJRu0O5OkgDp3ZGICSTbgRpxZoWsxoKRvbeA==}
    engines: {node: '>=6.9.0'}
    peerDependencies:
      '@babel/core': ^7.0.0-0
    dependencies:
      '@babel/core': 7.19.1
      '@babel/helper-create-class-features-plugin': 7.19.0(@babel/core@7.19.1)
      '@babel/helper-plugin-utils': 7.19.0
    transitivePeerDependencies:
      - supports-color

  /@babel/plugin-proposal-private-property-in-object@7.18.6(@babel/core@7.19.1):
    resolution: {integrity: sha512-9Rysx7FOctvT5ouj5JODjAFAkgGoudQuLPamZb0v1TGLpapdNaftzifU8NTWQm0IRjqoYypdrSmyWgkocDQ8Dw==}
    engines: {node: '>=6.9.0'}
    peerDependencies:
      '@babel/core': ^7.0.0-0
    dependencies:
      '@babel/core': 7.19.1
      '@babel/helper-annotate-as-pure': 7.18.6
      '@babel/helper-create-class-features-plugin': 7.19.0(@babel/core@7.19.1)
      '@babel/helper-plugin-utils': 7.19.0
      '@babel/plugin-syntax-private-property-in-object': 7.14.5(@babel/core@7.19.1)
    transitivePeerDependencies:
      - supports-color

  /@babel/plugin-proposal-unicode-property-regex@7.18.6(@babel/core@7.19.1):
    resolution: {integrity: sha512-2BShG/d5yoZyXZfVePH91urL5wTG6ASZU9M4o03lKK8u8UW1y08OMttBSOADTcJrnPMpvDXRG3G8fyLh4ovs8w==}
    engines: {node: '>=4'}
    peerDependencies:
      '@babel/core': ^7.0.0-0
    dependencies:
      '@babel/core': 7.19.1
      '@babel/helper-create-regexp-features-plugin': 7.19.0(@babel/core@7.19.1)
      '@babel/helper-plugin-utils': 7.19.0

  /@babel/plugin-syntax-async-generators@7.8.4(@babel/core@7.19.1):
    resolution: {integrity: sha512-tycmZxkGfZaxhMRbXlPXuVFpdWlXpir2W4AMhSJgRKzk/eDlIXOhb2LHWoLpDF7TEHylV5zNhykX6KAgHJmTNw==}
    peerDependencies:
      '@babel/core': ^7.0.0-0
    dependencies:
      '@babel/core': 7.19.1
      '@babel/helper-plugin-utils': 7.19.0

  /@babel/plugin-syntax-bigint@7.8.3(@babel/core@7.19.1):
    resolution: {integrity: sha512-wnTnFlG+YxQm3vDxpGE57Pj0srRU4sHE/mDkt1qv2YJJSeUAec2ma4WLUnUPeKjyrfntVwe/N6dCXpU+zL3Npg==}
    peerDependencies:
      '@babel/core': ^7.0.0-0
    dependencies:
      '@babel/core': 7.19.1
      '@babel/helper-plugin-utils': 7.19.0

  /@babel/plugin-syntax-class-properties@7.12.13(@babel/core@7.19.1):
    resolution: {integrity: sha512-fm4idjKla0YahUNgFNLCB0qySdsoPiZP3iQE3rky0mBUtMZ23yDJ9SJdg6dXTSDnulOVqiF3Hgr9nbXvXTQZYA==}
    peerDependencies:
      '@babel/core': ^7.0.0-0
    dependencies:
      '@babel/core': 7.19.1
      '@babel/helper-plugin-utils': 7.19.0

  /@babel/plugin-syntax-class-static-block@7.14.5(@babel/core@7.19.1):
    resolution: {integrity: sha512-b+YyPmr6ldyNnM6sqYeMWE+bgJcJpO6yS4QD7ymxgH34GBPNDM/THBh8iunyvKIZztiwLH4CJZ0RxTk9emgpjw==}
    engines: {node: '>=6.9.0'}
    peerDependencies:
      '@babel/core': ^7.0.0-0
    dependencies:
      '@babel/core': 7.19.1
      '@babel/helper-plugin-utils': 7.19.0

  /@babel/plugin-syntax-decorators@7.19.0(@babel/core@7.19.1):
    resolution: {integrity: sha512-xaBZUEDntt4faL1yN8oIFlhfXeQAWJW7CLKYsHTUqriCUbj8xOra8bfxxKGi/UwExPFBuPdH4XfHc9rGQhrVkQ==}
    engines: {node: '>=6.9.0'}
    peerDependencies:
      '@babel/core': ^7.0.0-0
    dependencies:
      '@babel/core': 7.19.1
      '@babel/helper-plugin-utils': 7.19.0

  /@babel/plugin-syntax-dynamic-import@7.8.3(@babel/core@7.19.1):
    resolution: {integrity: sha512-5gdGbFon+PszYzqs83S3E5mpi7/y/8M9eC90MRTZfduQOYW76ig6SOSPNe41IG5LoP3FGBn2N0RjVDSQiS94kQ==}
    peerDependencies:
      '@babel/core': ^7.0.0-0
    dependencies:
      '@babel/core': 7.19.1
      '@babel/helper-plugin-utils': 7.19.0

  /@babel/plugin-syntax-export-namespace-from@7.8.3(@babel/core@7.19.1):
    resolution: {integrity: sha512-MXf5laXo6c1IbEbegDmzGPwGNTsHZmEy6QGznu5Sh2UCWvueywb2ee+CCE4zQiZstxU9BMoQO9i6zUFSY0Kj0Q==}
    peerDependencies:
      '@babel/core': ^7.0.0-0
    dependencies:
      '@babel/core': 7.19.1
      '@babel/helper-plugin-utils': 7.19.0

  /@babel/plugin-syntax-flow@7.18.6(@babel/core@7.19.1):
    resolution: {integrity: sha512-LUbR+KNTBWCUAqRG9ex5Gnzu2IOkt8jRJbHHXFT9q+L9zm7M/QQbEqXyw1n1pohYvOyWC8CjeyjrSaIwiYjK7A==}
    engines: {node: '>=6.9.0'}
    peerDependencies:
      '@babel/core': ^7.0.0-0
    dependencies:
      '@babel/core': 7.19.1
      '@babel/helper-plugin-utils': 7.19.0

<<<<<<< HEAD
  /@babel/plugin-syntax-flow@7.24.1(@babel/core@7.24.4):
=======
  /@babel/plugin-syntax-flow@7.24.1(@babel/core@7.19.1):
>>>>>>> 3e5622f0
    resolution: {integrity: sha512-sxi2kLTI5DeW5vDtMUsk4mTPwvlUDbjOnoWayhynCwrw4QXRld4QEYwqzY8JmQXaJUtgUuCIurtSRH5sn4c7mA==}
    engines: {node: '>=6.9.0'}
    peerDependencies:
      '@babel/core': ^7.0.0-0
    dependencies:
<<<<<<< HEAD
      '@babel/core': 7.24.4
=======
      '@babel/core': 7.19.1
>>>>>>> 3e5622f0
      '@babel/helper-plugin-utils': 7.24.0

  /@babel/plugin-syntax-import-assertions@7.18.6(@babel/core@7.19.1):
    resolution: {integrity: sha512-/DU3RXad9+bZwrgWJQKbr39gYbJpLJHezqEzRzi/BHRlJ9zsQb4CK2CA/5apllXNomwA1qHwzvHl+AdEmC5krQ==}
    engines: {node: '>=6.9.0'}
    peerDependencies:
      '@babel/core': ^7.0.0-0
    dependencies:
      '@babel/core': 7.19.1
      '@babel/helper-plugin-utils': 7.19.0

  /@babel/plugin-syntax-import-meta@7.10.4(@babel/core@7.19.1):
    resolution: {integrity: sha512-Yqfm+XDx0+Prh3VSeEQCPU81yC+JWZ2pDPFSS4ZdpfZhp4MkFMaDC1UqseovEKwSUpnIL7+vK+Clp7bfh0iD7g==}
    peerDependencies:
      '@babel/core': ^7.0.0-0
    dependencies:
      '@babel/core': 7.19.1
      '@babel/helper-plugin-utils': 7.19.0

  /@babel/plugin-syntax-json-strings@7.8.3(@babel/core@7.19.1):
    resolution: {integrity: sha512-lY6kdGpWHvjoe2vk4WrAapEuBR69EMxZl+RoGRhrFGNYVK8mOPAW8VfbT/ZgrFbXlDNiiaxQnAtgVCZ6jv30EA==}
    peerDependencies:
      '@babel/core': ^7.0.0-0
    dependencies:
      '@babel/core': 7.19.1
      '@babel/helper-plugin-utils': 7.19.0

  /@babel/plugin-syntax-jsx@7.18.6(@babel/core@7.19.1):
    resolution: {integrity: sha512-6mmljtAedFGTWu2p/8WIORGwy+61PLgOMPOdazc7YoJ9ZCWUyFy3A6CpPkRKLKD1ToAesxX8KGEViAiLo9N+7Q==}
    engines: {node: '>=6.9.0'}
    peerDependencies:
      '@babel/core': ^7.0.0-0
    dependencies:
      '@babel/core': 7.19.1
      '@babel/helper-plugin-utils': 7.19.0

<<<<<<< HEAD
  /@babel/plugin-syntax-jsx@7.24.1(@babel/core@7.24.4):
=======
  /@babel/plugin-syntax-jsx@7.24.1(@babel/core@7.19.1):
>>>>>>> 3e5622f0
    resolution: {integrity: sha512-2eCtxZXf+kbkMIsXS4poTvT4Yu5rXiRa+9xGVT56raghjmBTKMpFNc9R4IDiB4emao9eO22Ox7CxuJG7BgExqA==}
    engines: {node: '>=6.9.0'}
    peerDependencies:
      '@babel/core': ^7.0.0-0
    dependencies:
<<<<<<< HEAD
      '@babel/core': 7.24.4
=======
      '@babel/core': 7.19.1
>>>>>>> 3e5622f0
      '@babel/helper-plugin-utils': 7.24.0

  /@babel/plugin-syntax-logical-assignment-operators@7.10.4(@babel/core@7.19.1):
    resolution: {integrity: sha512-d8waShlpFDinQ5MtvGU9xDAOzKH47+FFoney2baFIoMr952hKOLp1HR7VszoZvOsV/4+RRszNY7D17ba0te0ig==}
    peerDependencies:
      '@babel/core': ^7.0.0-0
    dependencies:
      '@babel/core': 7.19.1
      '@babel/helper-plugin-utils': 7.19.0

  /@babel/plugin-syntax-nullish-coalescing-operator@7.8.3(@babel/core@7.19.1):
    resolution: {integrity: sha512-aSff4zPII1u2QD7y+F8oDsz19ew4IGEJg9SVW+bqwpwtfFleiQDMdzA/R+UlWDzfnHFCxxleFT0PMIrR36XLNQ==}
    peerDependencies:
      '@babel/core': ^7.0.0-0
    dependencies:
      '@babel/core': 7.19.1
      '@babel/helper-plugin-utils': 7.19.0

  /@babel/plugin-syntax-numeric-separator@7.10.4(@babel/core@7.19.1):
    resolution: {integrity: sha512-9H6YdfkcK/uOnY/K7/aA2xpzaAgkQn37yzWUMRK7OaPOqOpGS1+n0H5hxT9AUw9EsSjPW8SVyMJwYRtWs3X3ug==}
    peerDependencies:
      '@babel/core': ^7.0.0-0
    dependencies:
      '@babel/core': 7.19.1
      '@babel/helper-plugin-utils': 7.19.0

  /@babel/plugin-syntax-object-rest-spread@7.8.3(@babel/core@7.19.1):
    resolution: {integrity: sha512-XoqMijGZb9y3y2XskN+P1wUGiVwWZ5JmoDRwx5+3GmEplNyVM2s2Dg8ILFQm8rWM48orGy5YpI5Bl8U1y7ydlA==}
    peerDependencies:
      '@babel/core': ^7.0.0-0
    dependencies:
      '@babel/core': 7.19.1
      '@babel/helper-plugin-utils': 7.19.0

  /@babel/plugin-syntax-optional-catch-binding@7.8.3(@babel/core@7.19.1):
    resolution: {integrity: sha512-6VPD0Pc1lpTqw0aKoeRTMiB+kWhAoT24PA+ksWSBrFtl5SIRVpZlwN3NNPQjehA2E/91FV3RjLWoVTglWcSV3Q==}
    peerDependencies:
      '@babel/core': ^7.0.0-0
    dependencies:
      '@babel/core': 7.19.1
      '@babel/helper-plugin-utils': 7.19.0

  /@babel/plugin-syntax-optional-chaining@7.8.3(@babel/core@7.19.1):
    resolution: {integrity: sha512-KoK9ErH1MBlCPxV0VANkXW2/dw4vlbGDrFgz8bmUsBGYkFRcbRwMh6cIJubdPrkxRwuGdtCk0v/wPTKbQgBjkg==}
    peerDependencies:
      '@babel/core': ^7.0.0-0
    dependencies:
      '@babel/core': 7.19.1
      '@babel/helper-plugin-utils': 7.19.0

  /@babel/plugin-syntax-private-property-in-object@7.14.5(@babel/core@7.19.1):
    resolution: {integrity: sha512-0wVnp9dxJ72ZUJDV27ZfbSj6iHLoytYZmh3rFcxNnvsJF3ktkzLDZPy/mA17HGsaQT3/DQsWYX1f1QGWkCoVUg==}
    engines: {node: '>=6.9.0'}
    peerDependencies:
      '@babel/core': ^7.0.0-0
    dependencies:
      '@babel/core': 7.19.1
      '@babel/helper-plugin-utils': 7.19.0

  /@babel/plugin-syntax-top-level-await@7.14.5(@babel/core@7.19.1):
    resolution: {integrity: sha512-hx++upLv5U1rgYfwe1xBQUhRmU41NEvpUvrp8jkrSCdvGSnM5/qdRMtylJ6PG5OFkBaHkbTAKTnd3/YyESRHFw==}
    engines: {node: '>=6.9.0'}
    peerDependencies:
      '@babel/core': ^7.0.0-0
    dependencies:
      '@babel/core': 7.19.1
      '@babel/helper-plugin-utils': 7.19.0

  /@babel/plugin-syntax-typescript@7.18.6(@babel/core@7.19.1):
    resolution: {integrity: sha512-mAWAuq4rvOepWCBid55JuRNvpTNf2UGVgoz4JV0fXEKolsVZDzsa4NqCef758WZJj/GDu0gVGItjKFiClTAmZA==}
    engines: {node: '>=6.9.0'}
    peerDependencies:
      '@babel/core': ^7.0.0-0
    dependencies:
      '@babel/core': 7.19.1
      '@babel/helper-plugin-utils': 7.19.0

  /@babel/plugin-transform-arrow-functions@7.18.6(@babel/core@7.19.1):
    resolution: {integrity: sha512-9S9X9RUefzrsHZmKMbDXxweEH+YlE8JJEuat9FdvW9Qh1cw7W64jELCtWNkPBPX5En45uy28KGvA/AySqUh8CQ==}
    engines: {node: '>=6.9.0'}
    peerDependencies:
      '@babel/core': ^7.0.0-0
    dependencies:
      '@babel/core': 7.19.1
      '@babel/helper-plugin-utils': 7.19.0

  /@babel/plugin-transform-async-to-generator@7.18.6(@babel/core@7.19.1):
    resolution: {integrity: sha512-ARE5wZLKnTgPW7/1ftQmSi1CmkqqHo2DNmtztFhvgtOWSDfq0Cq9/9L+KnZNYSNrydBekhW3rwShduf59RoXag==}
    engines: {node: '>=6.9.0'}
    peerDependencies:
      '@babel/core': ^7.0.0-0
    dependencies:
      '@babel/core': 7.19.1
      '@babel/helper-module-imports': 7.18.6
      '@babel/helper-plugin-utils': 7.19.0
      '@babel/helper-remap-async-to-generator': 7.18.9(@babel/core@7.19.1)
    transitivePeerDependencies:
      - supports-color

  /@babel/plugin-transform-block-scoped-functions@7.18.6(@babel/core@7.19.1):
    resolution: {integrity: sha512-ExUcOqpPWnliRcPqves5HJcJOvHvIIWfuS4sroBUenPuMdmW+SMHDakmtS7qOo13sVppmUijqeTv7qqGsvURpQ==}
    engines: {node: '>=6.9.0'}
    peerDependencies:
      '@babel/core': ^7.0.0-0
    dependencies:
      '@babel/core': 7.19.1
      '@babel/helper-plugin-utils': 7.19.0

  /@babel/plugin-transform-block-scoping@7.18.9(@babel/core@7.19.1):
    resolution: {integrity: sha512-5sDIJRV1KtQVEbt/EIBwGy4T01uYIo4KRB3VUqzkhrAIOGx7AoctL9+Ux88btY0zXdDyPJ9mW+bg+v+XEkGmtw==}
    engines: {node: '>=6.9.0'}
    peerDependencies:
      '@babel/core': ^7.0.0-0
    dependencies:
      '@babel/core': 7.19.1
      '@babel/helper-plugin-utils': 7.19.0

  /@babel/plugin-transform-classes@7.19.0(@babel/core@7.19.1):
    resolution: {integrity: sha512-YfeEE9kCjqTS9IitkgfJuxjcEtLUHMqa8yUJ6zdz8vR7hKuo6mOy2C05P0F1tdMmDCeuyidKnlrw/iTppHcr2A==}
    engines: {node: '>=6.9.0'}
    peerDependencies:
      '@babel/core': ^7.0.0-0
    dependencies:
      '@babel/core': 7.19.1
      '@babel/helper-annotate-as-pure': 7.18.6
      '@babel/helper-compilation-targets': 7.19.1(@babel/core@7.19.1)
      '@babel/helper-environment-visitor': 7.18.9
      '@babel/helper-function-name': 7.19.0
      '@babel/helper-optimise-call-expression': 7.18.6
      '@babel/helper-plugin-utils': 7.19.0
      '@babel/helper-replace-supers': 7.19.1
      '@babel/helper-split-export-declaration': 7.18.6
      globals: 11.12.0
    transitivePeerDependencies:
      - supports-color

  /@babel/plugin-transform-computed-properties@7.18.9(@babel/core@7.19.1):
    resolution: {integrity: sha512-+i0ZU1bCDymKakLxn5srGHrsAPRELC2WIbzwjLhHW9SIE1cPYkLCL0NlnXMZaM1vhfgA2+M7hySk42VBvrkBRw==}
    engines: {node: '>=6.9.0'}
    peerDependencies:
      '@babel/core': ^7.0.0-0
    dependencies:
      '@babel/core': 7.19.1
      '@babel/helper-plugin-utils': 7.19.0

  /@babel/plugin-transform-destructuring@7.18.13(@babel/core@7.19.1):
    resolution: {integrity: sha512-TodpQ29XekIsex2A+YJPj5ax2plkGa8YYY6mFjCohk/IG9IY42Rtuj1FuDeemfg2ipxIFLzPeA83SIBnlhSIow==}
    engines: {node: '>=6.9.0'}
    peerDependencies:
      '@babel/core': ^7.0.0-0
    dependencies:
      '@babel/core': 7.19.1
      '@babel/helper-plugin-utils': 7.19.0

  /@babel/plugin-transform-dotall-regex@7.18.6(@babel/core@7.19.1):
    resolution: {integrity: sha512-6S3jpun1eEbAxq7TdjLotAsl4WpQI9DxfkycRcKrjhQYzU87qpXdknpBg/e+TdcMehqGnLFi7tnFUBR02Vq6wg==}
    engines: {node: '>=6.9.0'}
    peerDependencies:
      '@babel/core': ^7.0.0-0
    dependencies:
      '@babel/core': 7.19.1
      '@babel/helper-create-regexp-features-plugin': 7.19.0(@babel/core@7.19.1)
      '@babel/helper-plugin-utils': 7.19.0

  /@babel/plugin-transform-duplicate-keys@7.18.9(@babel/core@7.19.1):
    resolution: {integrity: sha512-d2bmXCtZXYc59/0SanQKbiWINadaJXqtvIQIzd4+hNwkWBgyCd5F/2t1kXoUdvPMrxzPvhK6EMQRROxsue+mfw==}
    engines: {node: '>=6.9.0'}
    peerDependencies:
      '@babel/core': ^7.0.0-0
    dependencies:
      '@babel/core': 7.19.1
      '@babel/helper-plugin-utils': 7.19.0

  /@babel/plugin-transform-exponentiation-operator@7.18.6(@babel/core@7.19.1):
    resolution: {integrity: sha512-wzEtc0+2c88FVR34aQmiz56dxEkxr2g8DQb/KfaFa1JYXOFVsbhvAonFN6PwVWj++fKmku8NP80plJ5Et4wqHw==}
    engines: {node: '>=6.9.0'}
    peerDependencies:
      '@babel/core': ^7.0.0-0
    dependencies:
      '@babel/core': 7.19.1
      '@babel/helper-builder-binary-assignment-operator-visitor': 7.18.9
      '@babel/helper-plugin-utils': 7.19.0

  /@babel/plugin-transform-flow-strip-types@7.19.0(@babel/core@7.19.1):
    resolution: {integrity: sha512-sgeMlNaQVbCSpgLSKP4ZZKfsJVnFnNQlUSk6gPYzR/q7tzCgQF2t8RBKAP6cKJeZdveei7Q7Jm527xepI8lNLg==}
    engines: {node: '>=6.9.0'}
    peerDependencies:
      '@babel/core': ^7.0.0-0
    dependencies:
      '@babel/core': 7.19.1
      '@babel/helper-plugin-utils': 7.19.0
      '@babel/plugin-syntax-flow': 7.18.6(@babel/core@7.19.1)

  /@babel/plugin-transform-for-of@7.18.8(@babel/core@7.19.1):
    resolution: {integrity: sha512-yEfTRnjuskWYo0k1mHUqrVWaZwrdq8AYbfrpqULOJOaucGSp4mNMVps+YtA8byoevxS/urwU75vyhQIxcCgiBQ==}
    engines: {node: '>=6.9.0'}
    peerDependencies:
      '@babel/core': ^7.0.0-0
    dependencies:
      '@babel/core': 7.19.1
      '@babel/helper-plugin-utils': 7.19.0

  /@babel/plugin-transform-function-name@7.18.9(@babel/core@7.19.1):
    resolution: {integrity: sha512-WvIBoRPaJQ5yVHzcnJFor7oS5Ls0PYixlTYE63lCj2RtdQEl15M68FXQlxnG6wdraJIXRdR7KI+hQ7q/9QjrCQ==}
    engines: {node: '>=6.9.0'}
    peerDependencies:
      '@babel/core': ^7.0.0-0
    dependencies:
      '@babel/core': 7.19.1
      '@babel/helper-compilation-targets': 7.19.1(@babel/core@7.19.1)
      '@babel/helper-function-name': 7.19.0
      '@babel/helper-plugin-utils': 7.19.0

  /@babel/plugin-transform-literals@7.18.9(@babel/core@7.19.1):
    resolution: {integrity: sha512-IFQDSRoTPnrAIrI5zoZv73IFeZu2dhu6irxQjY9rNjTT53VmKg9fenjvoiOWOkJ6mm4jKVPtdMzBY98Fp4Z4cg==}
    engines: {node: '>=6.9.0'}
    peerDependencies:
      '@babel/core': ^7.0.0-0
    dependencies:
      '@babel/core': 7.19.1
      '@babel/helper-plugin-utils': 7.19.0

  /@babel/plugin-transform-member-expression-literals@7.18.6(@babel/core@7.19.1):
    resolution: {integrity: sha512-qSF1ihLGO3q+/g48k85tUjD033C29TNTVB2paCwZPVmOsjn9pClvYYrM2VeJpBY2bcNkuny0YUyTNRyRxJ54KA==}
    engines: {node: '>=6.9.0'}
    peerDependencies:
      '@babel/core': ^7.0.0-0
    dependencies:
      '@babel/core': 7.19.1
      '@babel/helper-plugin-utils': 7.19.0

  /@babel/plugin-transform-modules-amd@7.18.6(@babel/core@7.19.1):
    resolution: {integrity: sha512-Pra5aXsmTsOnjM3IajS8rTaLCy++nGM4v3YR4esk5PCsyg9z8NA5oQLwxzMUtDBd8F+UmVza3VxoAaWCbzH1rg==}
    engines: {node: '>=6.9.0'}
    peerDependencies:
      '@babel/core': ^7.0.0-0
    dependencies:
      '@babel/core': 7.19.1
      '@babel/helper-module-transforms': 7.19.0
      '@babel/helper-plugin-utils': 7.19.0
      babel-plugin-dynamic-import-node: 2.3.3
    transitivePeerDependencies:
      - supports-color

  /@babel/plugin-transform-modules-commonjs@7.18.6(@babel/core@7.19.1):
    resolution: {integrity: sha512-Qfv2ZOWikpvmedXQJDSbxNqy7Xr/j2Y8/KfijM0iJyKkBTmWuvCA1yeH1yDM7NJhBW/2aXxeucLj6i80/LAJ/Q==}
    engines: {node: '>=6.9.0'}
    peerDependencies:
      '@babel/core': ^7.0.0-0
    dependencies:
      '@babel/core': 7.19.1
      '@babel/helper-module-transforms': 7.19.0
      '@babel/helper-plugin-utils': 7.19.0
      '@babel/helper-simple-access': 7.18.6
      babel-plugin-dynamic-import-node: 2.3.3
    transitivePeerDependencies:
      - supports-color

  /@babel/plugin-transform-modules-systemjs@7.19.0(@babel/core@7.19.1):
    resolution: {integrity: sha512-x9aiR0WXAWmOWsqcsnrzGR+ieaTMVyGyffPVA7F8cXAGt/UxefYv6uSHZLkAFChN5M5Iy1+wjE+xJuPt22H39A==}
    engines: {node: '>=6.9.0'}
    peerDependencies:
      '@babel/core': ^7.0.0-0
    dependencies:
      '@babel/core': 7.19.1
      '@babel/helper-hoist-variables': 7.18.6
      '@babel/helper-module-transforms': 7.19.0
      '@babel/helper-plugin-utils': 7.19.0
      '@babel/helper-validator-identifier': 7.19.1
      babel-plugin-dynamic-import-node: 2.3.3
    transitivePeerDependencies:
      - supports-color

  /@babel/plugin-transform-modules-umd@7.18.6(@babel/core@7.19.1):
    resolution: {integrity: sha512-dcegErExVeXcRqNtkRU/z8WlBLnvD4MRnHgNs3MytRO1Mn1sHRyhbcpYbVMGclAqOjdW+9cfkdZno9dFdfKLfQ==}
    engines: {node: '>=6.9.0'}
    peerDependencies:
      '@babel/core': ^7.0.0-0
    dependencies:
      '@babel/core': 7.19.1
      '@babel/helper-module-transforms': 7.19.0
      '@babel/helper-plugin-utils': 7.19.0
    transitivePeerDependencies:
      - supports-color

  /@babel/plugin-transform-named-capturing-groups-regex@7.19.1(@babel/core@7.19.1):
    resolution: {integrity: sha512-oWk9l9WItWBQYS4FgXD4Uyy5kq898lvkXpXQxoJEY1RnvPk4R/Dvu2ebXU9q8lP+rlMwUQTFf2Ok6d78ODa0kw==}
    engines: {node: '>=6.9.0'}
    peerDependencies:
      '@babel/core': ^7.0.0
    dependencies:
      '@babel/core': 7.19.1
      '@babel/helper-create-regexp-features-plugin': 7.19.0(@babel/core@7.19.1)
      '@babel/helper-plugin-utils': 7.19.0

  /@babel/plugin-transform-new-target@7.18.6(@babel/core@7.19.1):
    resolution: {integrity: sha512-DjwFA/9Iu3Z+vrAn+8pBUGcjhxKguSMlsFqeCKbhb9BAV756v0krzVK04CRDi/4aqmk8BsHb4a/gFcaA5joXRw==}
    engines: {node: '>=6.9.0'}
    peerDependencies:
      '@babel/core': ^7.0.0-0
    dependencies:
      '@babel/core': 7.19.1
      '@babel/helper-plugin-utils': 7.19.0

  /@babel/plugin-transform-object-super@7.18.6(@babel/core@7.19.1):
    resolution: {integrity: sha512-uvGz6zk+pZoS1aTZrOvrbj6Pp/kK2mp45t2B+bTDre2UgsZZ8EZLSJtUg7m/no0zOJUWgFONpB7Zv9W2tSaFlA==}
    engines: {node: '>=6.9.0'}
    peerDependencies:
      '@babel/core': ^7.0.0-0
    dependencies:
      '@babel/core': 7.19.1
      '@babel/helper-plugin-utils': 7.19.0
      '@babel/helper-replace-supers': 7.19.1
    transitivePeerDependencies:
      - supports-color

  /@babel/plugin-transform-parameters@7.18.8(@babel/core@7.19.1):
    resolution: {integrity: sha512-ivfbE3X2Ss+Fj8nnXvKJS6sjRG4gzwPMsP+taZC+ZzEGjAYlvENixmt1sZ5Ca6tWls+BlKSGKPJ6OOXvXCbkFg==}
    engines: {node: '>=6.9.0'}
    peerDependencies:
      '@babel/core': ^7.0.0-0
    dependencies:
      '@babel/core': 7.19.1
      '@babel/helper-plugin-utils': 7.19.0

  /@babel/plugin-transform-property-literals@7.18.6(@babel/core@7.19.1):
    resolution: {integrity: sha512-cYcs6qlgafTud3PAzrrRNbQtfpQ8+y/+M5tKmksS9+M1ckbH6kzY8MrexEM9mcA6JDsukE19iIRvAyYl463sMg==}
    engines: {node: '>=6.9.0'}
    peerDependencies:
      '@babel/core': ^7.0.0-0
    dependencies:
      '@babel/core': 7.19.1
      '@babel/helper-plugin-utils': 7.19.0

  /@babel/plugin-transform-react-constant-elements@7.18.12(@babel/core@7.19.1):
    resolution: {integrity: sha512-Q99U9/ttiu+LMnRU8psd23HhvwXmKWDQIpocm0JKaICcZHnw+mdQbHm6xnSy7dOl8I5PELakYtNBubNQlBXbZw==}
    engines: {node: '>=6.9.0'}
    peerDependencies:
      '@babel/core': ^7.0.0-0
    dependencies:
      '@babel/core': 7.19.1
      '@babel/helper-plugin-utils': 7.19.0

  /@babel/plugin-transform-react-display-name@7.18.6(@babel/core@7.19.1):
    resolution: {integrity: sha512-TV4sQ+T013n61uMoygyMRm+xf04Bd5oqFpv2jAEQwSZ8NwQA7zeRPg1LMVg2PWi3zWBz+CLKD+v5bcpZ/BS0aA==}
    engines: {node: '>=6.9.0'}
    peerDependencies:
      '@babel/core': ^7.0.0-0
    dependencies:
      '@babel/core': 7.19.1
      '@babel/helper-plugin-utils': 7.19.0

  /@babel/plugin-transform-react-jsx-development@7.18.6(@babel/core@7.19.1):
    resolution: {integrity: sha512-SA6HEjwYFKF7WDjWcMcMGUimmw/nhNRDWxr+KaLSCrkD/LMDBvWRmHAYgE1HDeF8KUuI8OAu+RT6EOtKxSW2qA==}
    engines: {node: '>=6.9.0'}
    peerDependencies:
      '@babel/core': ^7.0.0-0
    dependencies:
      '@babel/core': 7.19.1
      '@babel/plugin-transform-react-jsx': 7.19.0(@babel/core@7.19.1)

  /@babel/plugin-transform-react-jsx@7.19.0(@babel/core@7.19.1):
    resolution: {integrity: sha512-UVEvX3tXie3Szm3emi1+G63jyw1w5IcMY0FSKM+CRnKRI5Mr1YbCNgsSTwoTwKphQEG9P+QqmuRFneJPZuHNhg==}
    engines: {node: '>=6.9.0'}
    peerDependencies:
      '@babel/core': ^7.0.0-0
    dependencies:
      '@babel/core': 7.19.1
      '@babel/helper-annotate-as-pure': 7.18.6
      '@babel/helper-module-imports': 7.18.6
      '@babel/helper-plugin-utils': 7.19.0
      '@babel/plugin-syntax-jsx': 7.18.6(@babel/core@7.19.1)
      '@babel/types': 7.19.0

  /@babel/plugin-transform-react-jsx@7.23.4(@babel/core@7.24.4):
    resolution: {integrity: sha512-5xOpoPguCZCRbo/JeHlloSkTA8Bld1J/E1/kLfD1nsuiW1m8tduTA1ERCgIZokDflX/IBzKcqR3l7VlRgiIfHA==}
    engines: {node: '>=6.9.0'}
    peerDependencies:
      '@babel/core': ^7.0.0-0
    dependencies:
      '@babel/core': 7.24.4
      '@babel/helper-annotate-as-pure': 7.22.5
      '@babel/helper-module-imports': 7.24.3
      '@babel/helper-plugin-utils': 7.24.0
<<<<<<< HEAD
      '@babel/plugin-syntax-jsx': 7.24.1(@babel/core@7.24.4)
=======
      '@babel/plugin-syntax-jsx': 7.24.1(@babel/core@7.19.1)
>>>>>>> 3e5622f0
      '@babel/types': 7.24.0

  /@babel/plugin-transform-react-pure-annotations@7.18.6(@babel/core@7.19.1):
    resolution: {integrity: sha512-I8VfEPg9r2TRDdvnHgPepTKvuRomzA8+u+nhY7qSI1fR2hRNebasZEETLyM5mAUr0Ku56OkXJ0I7NHJnO6cJiQ==}
    engines: {node: '>=6.9.0'}
    peerDependencies:
      '@babel/core': ^7.0.0-0
    dependencies:
      '@babel/core': 7.19.1
      '@babel/helper-annotate-as-pure': 7.18.6
      '@babel/helper-plugin-utils': 7.19.0

  /@babel/plugin-transform-regenerator@7.18.6(@babel/core@7.19.1):
    resolution: {integrity: sha512-poqRI2+qiSdeldcz4wTSTXBRryoq3Gc70ye7m7UD5Ww0nE29IXqMl6r7Nd15WBgRd74vloEMlShtH6CKxVzfmQ==}
    engines: {node: '>=6.9.0'}
    peerDependencies:
      '@babel/core': ^7.0.0-0
    dependencies:
      '@babel/core': 7.19.1
      '@babel/helper-plugin-utils': 7.19.0
      regenerator-transform: 0.15.0

  /@babel/plugin-transform-reserved-words@7.18.6(@babel/core@7.19.1):
    resolution: {integrity: sha512-oX/4MyMoypzHjFrT1CdivfKZ+XvIPMFXwwxHp/r0Ddy2Vuomt4HDFGmft1TAY2yiTKiNSsh3kjBAzcM8kSdsjA==}
    engines: {node: '>=6.9.0'}
    peerDependencies:
      '@babel/core': ^7.0.0-0
    dependencies:
      '@babel/core': 7.19.1
      '@babel/helper-plugin-utils': 7.19.0

  /@babel/plugin-transform-runtime@7.19.1(@babel/core@7.19.1):
    resolution: {integrity: sha512-2nJjTUFIzBMP/f/miLxEK9vxwW/KUXsdvN4sR//TmuDhe6yU2h57WmIOE12Gng3MDP/xpjUV/ToZRdcf8Yj4fA==}
    engines: {node: '>=6.9.0'}
    peerDependencies:
      '@babel/core': ^7.0.0-0
    dependencies:
      '@babel/core': 7.19.1
      '@babel/helper-module-imports': 7.18.6
      '@babel/helper-plugin-utils': 7.19.0
      babel-plugin-polyfill-corejs2: 0.3.3(@babel/core@7.19.1)
      babel-plugin-polyfill-corejs3: 0.6.0(@babel/core@7.19.1)
      babel-plugin-polyfill-regenerator: 0.4.1(@babel/core@7.19.1)
      semver: 6.3.1
    transitivePeerDependencies:
      - supports-color

  /@babel/plugin-transform-shorthand-properties@7.18.6(@babel/core@7.19.1):
    resolution: {integrity: sha512-eCLXXJqv8okzg86ywZJbRn19YJHU4XUa55oz2wbHhaQVn/MM+XhukiT7SYqp/7o00dg52Rj51Ny+Ecw4oyoygw==}
    engines: {node: '>=6.9.0'}
    peerDependencies:
      '@babel/core': ^7.0.0-0
    dependencies:
      '@babel/core': 7.19.1
      '@babel/helper-plugin-utils': 7.19.0

  /@babel/plugin-transform-spread@7.19.0(@babel/core@7.19.1):
    resolution: {integrity: sha512-RsuMk7j6n+r752EtzyScnWkQyuJdli6LdO5Klv8Yx0OfPVTcQkIUfS8clx5e9yHXzlnhOZF3CbQ8C2uP5j074w==}
    engines: {node: '>=6.9.0'}
    peerDependencies:
      '@babel/core': ^7.0.0-0
    dependencies:
      '@babel/core': 7.19.1
      '@babel/helper-plugin-utils': 7.19.0
      '@babel/helper-skip-transparent-expression-wrappers': 7.18.9

  /@babel/plugin-transform-sticky-regex@7.18.6(@babel/core@7.19.1):
    resolution: {integrity: sha512-kfiDrDQ+PBsQDO85yj1icueWMfGfJFKN1KCkndygtu/C9+XUfydLC8Iv5UYJqRwy4zk8EcplRxEOeLyjq1gm6Q==}
    engines: {node: '>=6.9.0'}
    peerDependencies:
      '@babel/core': ^7.0.0-0
    dependencies:
      '@babel/core': 7.19.1
      '@babel/helper-plugin-utils': 7.19.0

  /@babel/plugin-transform-template-literals@7.18.9(@babel/core@7.19.1):
    resolution: {integrity: sha512-S8cOWfT82gTezpYOiVaGHrCbhlHgKhQt8XH5ES46P2XWmX92yisoZywf5km75wv5sYcXDUCLMmMxOLCtthDgMA==}
    engines: {node: '>=6.9.0'}
    peerDependencies:
      '@babel/core': ^7.0.0-0
    dependencies:
      '@babel/core': 7.19.1
      '@babel/helper-plugin-utils': 7.19.0

  /@babel/plugin-transform-typeof-symbol@7.18.9(@babel/core@7.19.1):
    resolution: {integrity: sha512-SRfwTtF11G2aemAZWivL7PD+C9z52v9EvMqH9BuYbabyPuKUvSWks3oCg6041pT925L4zVFqaVBeECwsmlguEw==}
    engines: {node: '>=6.9.0'}
    peerDependencies:
      '@babel/core': ^7.0.0-0
    dependencies:
      '@babel/core': 7.19.1
      '@babel/helper-plugin-utils': 7.19.0

  /@babel/plugin-transform-typescript@7.19.1(@babel/core@7.19.1):
    resolution: {integrity: sha512-+ILcOU+6mWLlvCwnL920m2Ow3wWx3Wo8n2t5aROQmV55GZt+hOiLvBaa3DNzRjSEHa1aauRs4/YLmkCfFkhhRQ==}
    engines: {node: '>=6.9.0'}
    peerDependencies:
      '@babel/core': ^7.0.0-0
    dependencies:
      '@babel/core': 7.19.1
      '@babel/helper-create-class-features-plugin': 7.19.0(@babel/core@7.19.1)
      '@babel/helper-plugin-utils': 7.19.0
      '@babel/plugin-syntax-typescript': 7.18.6(@babel/core@7.19.1)
    transitivePeerDependencies:
      - supports-color

  /@babel/plugin-transform-unicode-escapes@7.18.10(@babel/core@7.19.1):
    resolution: {integrity: sha512-kKAdAI+YzPgGY/ftStBFXTI1LZFju38rYThnfMykS+IXy8BVx+res7s2fxf1l8I35DV2T97ezo6+SGrXz6B3iQ==}
    engines: {node: '>=6.9.0'}
    peerDependencies:
      '@babel/core': ^7.0.0-0
    dependencies:
      '@babel/core': 7.19.1
      '@babel/helper-plugin-utils': 7.19.0

  /@babel/plugin-transform-unicode-regex@7.18.6(@babel/core@7.19.1):
    resolution: {integrity: sha512-gE7A6Lt7YLnNOL3Pb9BNeZvi+d8l7tcRrG4+pwJjK9hD2xX4mEvjlQW60G9EEmfXVYRPv9VRQcyegIVHCql/AA==}
    engines: {node: '>=6.9.0'}
    peerDependencies:
      '@babel/core': ^7.0.0-0
    dependencies:
      '@babel/core': 7.19.1
      '@babel/helper-create-regexp-features-plugin': 7.19.0(@babel/core@7.19.1)
      '@babel/helper-plugin-utils': 7.19.0

  /@babel/preset-env@7.19.1(@babel/core@7.19.1):
    resolution: {integrity: sha512-c8B2c6D16Lp+Nt6HcD+nHl0VbPKVnNPTpszahuxJJnurfMtKeZ80A+qUv48Y7wqvS+dTFuLuaM9oYxyNHbCLWA==}
    engines: {node: '>=6.9.0'}
    peerDependencies:
      '@babel/core': ^7.0.0-0
    dependencies:
      '@babel/compat-data': 7.19.1
      '@babel/core': 7.19.1
      '@babel/helper-compilation-targets': 7.19.1(@babel/core@7.19.1)
      '@babel/helper-plugin-utils': 7.19.0
      '@babel/helper-validator-option': 7.18.6
      '@babel/plugin-bugfix-safari-id-destructuring-collision-in-function-expression': 7.18.6(@babel/core@7.19.1)
      '@babel/plugin-bugfix-v8-spread-parameters-in-optional-chaining': 7.18.9(@babel/core@7.19.1)
      '@babel/plugin-proposal-async-generator-functions': 7.19.1(@babel/core@7.19.1)
      '@babel/plugin-proposal-class-properties': 7.18.6(@babel/core@7.19.1)
      '@babel/plugin-proposal-class-static-block': 7.18.6(@babel/core@7.19.1)
      '@babel/plugin-proposal-dynamic-import': 7.18.6(@babel/core@7.19.1)
      '@babel/plugin-proposal-export-namespace-from': 7.18.9(@babel/core@7.19.1)
      '@babel/plugin-proposal-json-strings': 7.18.6(@babel/core@7.19.1)
      '@babel/plugin-proposal-logical-assignment-operators': 7.18.9(@babel/core@7.19.1)
      '@babel/plugin-proposal-nullish-coalescing-operator': 7.18.6(@babel/core@7.19.1)
      '@babel/plugin-proposal-numeric-separator': 7.18.6(@babel/core@7.19.1)
      '@babel/plugin-proposal-object-rest-spread': 7.18.9(@babel/core@7.19.1)
      '@babel/plugin-proposal-optional-catch-binding': 7.18.6(@babel/core@7.19.1)
      '@babel/plugin-proposal-optional-chaining': 7.18.9(@babel/core@7.19.1)
      '@babel/plugin-proposal-private-methods': 7.18.6(@babel/core@7.19.1)
      '@babel/plugin-proposal-private-property-in-object': 7.18.6(@babel/core@7.19.1)
      '@babel/plugin-proposal-unicode-property-regex': 7.18.6(@babel/core@7.19.1)
      '@babel/plugin-syntax-async-generators': 7.8.4(@babel/core@7.19.1)
      '@babel/plugin-syntax-class-properties': 7.12.13(@babel/core@7.19.1)
      '@babel/plugin-syntax-class-static-block': 7.14.5(@babel/core@7.19.1)
      '@babel/plugin-syntax-dynamic-import': 7.8.3(@babel/core@7.19.1)
      '@babel/plugin-syntax-export-namespace-from': 7.8.3(@babel/core@7.19.1)
      '@babel/plugin-syntax-import-assertions': 7.18.6(@babel/core@7.19.1)
      '@babel/plugin-syntax-json-strings': 7.8.3(@babel/core@7.19.1)
      '@babel/plugin-syntax-logical-assignment-operators': 7.10.4(@babel/core@7.19.1)
      '@babel/plugin-syntax-nullish-coalescing-operator': 7.8.3(@babel/core@7.19.1)
      '@babel/plugin-syntax-numeric-separator': 7.10.4(@babel/core@7.19.1)
      '@babel/plugin-syntax-object-rest-spread': 7.8.3(@babel/core@7.19.1)
      '@babel/plugin-syntax-optional-catch-binding': 7.8.3(@babel/core@7.19.1)
      '@babel/plugin-syntax-optional-chaining': 7.8.3(@babel/core@7.19.1)
      '@babel/plugin-syntax-private-property-in-object': 7.14.5(@babel/core@7.19.1)
      '@babel/plugin-syntax-top-level-await': 7.14.5(@babel/core@7.19.1)
      '@babel/plugin-transform-arrow-functions': 7.18.6(@babel/core@7.19.1)
      '@babel/plugin-transform-async-to-generator': 7.18.6(@babel/core@7.19.1)
      '@babel/plugin-transform-block-scoped-functions': 7.18.6(@babel/core@7.19.1)
      '@babel/plugin-transform-block-scoping': 7.18.9(@babel/core@7.19.1)
      '@babel/plugin-transform-classes': 7.19.0(@babel/core@7.19.1)
      '@babel/plugin-transform-computed-properties': 7.18.9(@babel/core@7.19.1)
      '@babel/plugin-transform-destructuring': 7.18.13(@babel/core@7.19.1)
      '@babel/plugin-transform-dotall-regex': 7.18.6(@babel/core@7.19.1)
      '@babel/plugin-transform-duplicate-keys': 7.18.9(@babel/core@7.19.1)
      '@babel/plugin-transform-exponentiation-operator': 7.18.6(@babel/core@7.19.1)
      '@babel/plugin-transform-for-of': 7.18.8(@babel/core@7.19.1)
      '@babel/plugin-transform-function-name': 7.18.9(@babel/core@7.19.1)
      '@babel/plugin-transform-literals': 7.18.9(@babel/core@7.19.1)
      '@babel/plugin-transform-member-expression-literals': 7.18.6(@babel/core@7.19.1)
      '@babel/plugin-transform-modules-amd': 7.18.6(@babel/core@7.19.1)
      '@babel/plugin-transform-modules-commonjs': 7.18.6(@babel/core@7.19.1)
      '@babel/plugin-transform-modules-systemjs': 7.19.0(@babel/core@7.19.1)
      '@babel/plugin-transform-modules-umd': 7.18.6(@babel/core@7.19.1)
      '@babel/plugin-transform-named-capturing-groups-regex': 7.19.1(@babel/core@7.19.1)
      '@babel/plugin-transform-new-target': 7.18.6(@babel/core@7.19.1)
      '@babel/plugin-transform-object-super': 7.18.6(@babel/core@7.19.1)
      '@babel/plugin-transform-parameters': 7.18.8(@babel/core@7.19.1)
      '@babel/plugin-transform-property-literals': 7.18.6(@babel/core@7.19.1)
      '@babel/plugin-transform-regenerator': 7.18.6(@babel/core@7.19.1)
      '@babel/plugin-transform-reserved-words': 7.18.6(@babel/core@7.19.1)
      '@babel/plugin-transform-shorthand-properties': 7.18.6(@babel/core@7.19.1)
      '@babel/plugin-transform-spread': 7.19.0(@babel/core@7.19.1)
      '@babel/plugin-transform-sticky-regex': 7.18.6(@babel/core@7.19.1)
      '@babel/plugin-transform-template-literals': 7.18.9(@babel/core@7.19.1)
      '@babel/plugin-transform-typeof-symbol': 7.18.9(@babel/core@7.19.1)
      '@babel/plugin-transform-unicode-escapes': 7.18.10(@babel/core@7.19.1)
      '@babel/plugin-transform-unicode-regex': 7.18.6(@babel/core@7.19.1)
      '@babel/preset-modules': 0.1.5(@babel/core@7.19.1)
      '@babel/types': 7.19.0
      babel-plugin-polyfill-corejs2: 0.3.3(@babel/core@7.19.1)
      babel-plugin-polyfill-corejs3: 0.6.0(@babel/core@7.19.1)
      babel-plugin-polyfill-regenerator: 0.4.1(@babel/core@7.19.1)
      core-js-compat: 3.25.2
      semver: 6.3.1
    transitivePeerDependencies:
      - supports-color

  /@babel/preset-modules@0.1.5(@babel/core@7.19.1):
    resolution: {integrity: sha512-A57th6YRG7oR3cq/yt/Y84MvGgE0eJG2F1JLhKuyG+jFxEgrd/HAMJatiFtmOiZurz+0DkrvbheCLaV5f2JfjA==}
    peerDependencies:
      '@babel/core': ^7.0.0-0
    dependencies:
      '@babel/core': 7.19.1
      '@babel/helper-plugin-utils': 7.19.0
      '@babel/plugin-proposal-unicode-property-regex': 7.18.6(@babel/core@7.19.1)
      '@babel/plugin-transform-dotall-regex': 7.18.6(@babel/core@7.19.1)
      '@babel/types': 7.19.0
      esutils: 2.0.3

  /@babel/preset-react@7.18.6(@babel/core@7.19.1):
    resolution: {integrity: sha512-zXr6atUmyYdiWRVLOZahakYmOBHtWc2WGCkP8PYTgZi0iJXDY2CN180TdrIW4OGOAdLc7TifzDIvtx6izaRIzg==}
    engines: {node: '>=6.9.0'}
    peerDependencies:
      '@babel/core': ^7.0.0-0
    dependencies:
      '@babel/core': 7.19.1
      '@babel/helper-plugin-utils': 7.19.0
      '@babel/helper-validator-option': 7.18.6
      '@babel/plugin-transform-react-display-name': 7.18.6(@babel/core@7.19.1)
      '@babel/plugin-transform-react-jsx': 7.19.0(@babel/core@7.19.1)
      '@babel/plugin-transform-react-jsx-development': 7.18.6(@babel/core@7.19.1)
      '@babel/plugin-transform-react-pure-annotations': 7.18.6(@babel/core@7.19.1)

  /@babel/preset-typescript@7.18.6(@babel/core@7.19.1):
    resolution: {integrity: sha512-s9ik86kXBAnD760aybBucdpnLsAt0jK1xqJn2juOn9lkOvSHV60os5hxoVJsPzMQxvnUJFAlkont2DvvaYEBtQ==}
    engines: {node: '>=6.9.0'}
    peerDependencies:
      '@babel/core': ^7.0.0-0
    dependencies:
      '@babel/core': 7.19.1
      '@babel/helper-plugin-utils': 7.19.0
      '@babel/helper-validator-option': 7.18.6
      '@babel/plugin-transform-typescript': 7.19.1(@babel/core@7.19.1)
    transitivePeerDependencies:
      - supports-color

  /@babel/runtime@7.19.0:
    resolution: {integrity: sha512-eR8Lo9hnDS7tqkO7NsV+mKvCmv5boaXFSZ70DnfhcgiEne8hv9oCEd36Klw74EtizEqLsy4YnW8UWwpBVolHZA==}
    engines: {node: '>=6.9.0'}
    dependencies:
      regenerator-runtime: 0.13.9

  /@babel/runtime@7.23.2:
    resolution: {integrity: sha512-mM8eg4yl5D6i3lu2QKPuPH4FArvJ8KhTofbE7jwMUv9KX5mBvwPAqnV3MlyBNqdp9RyRKP6Yck8TrfYrPvX3bg==}
    engines: {node: '>=6.9.0'}
    dependencies:
      regenerator-runtime: 0.14.1

  /@babel/runtime@7.23.8:
    resolution: {integrity: sha512-Y7KbAP984rn1VGMbGqKmBLio9V7y5Je9GvU4rQPCPinCyNfUcToxIXl06d59URp/F3LwinvODxab5N/G6qggkw==}
    engines: {node: '>=6.9.0'}
    dependencies:
      regenerator-runtime: 0.14.1

  /@babel/template@7.18.10:
    resolution: {integrity: sha512-TI+rCtooWHr3QJ27kJxfjutghu44DLnasDMwpDqCXVTal9RLp3RSYNh4NdBrRP2cQAoG9A8juOQl6P6oZG4JxA==}
    engines: {node: '>=6.9.0'}
    dependencies:
      '@babel/code-frame': 7.18.6
      '@babel/parser': 7.19.1
      '@babel/types': 7.19.0

  /@babel/template@7.24.0:
    resolution: {integrity: sha512-Bkf2q8lMB0AFpX0NFEqSbx1OkTHf0f+0j82mkw+ZpzBnkk7e9Ql0891vlfgi+kHwOk8tQjiQHpqh4LaSa0fKEA==}
    engines: {node: '>=6.9.0'}
    dependencies:
      '@babel/code-frame': 7.24.2
      '@babel/parser': 7.24.4
      '@babel/types': 7.24.0

  /@babel/traverse@7.19.1:
    resolution: {integrity: sha512-0j/ZfZMxKukDaag2PtOPDbwuELqIar6lLskVPPJDjXMXjfLb1Obo/1yjxIGqqAJrmfaTIY3z2wFLAQ7qSkLsuA==}
    engines: {node: '>=6.9.0'}
    dependencies:
      '@babel/code-frame': 7.18.6
      '@babel/generator': 7.19.0
      '@babel/helper-environment-visitor': 7.18.9
      '@babel/helper-function-name': 7.19.0
      '@babel/helper-hoist-variables': 7.18.6
      '@babel/helper-split-export-declaration': 7.18.6
      '@babel/parser': 7.19.1
      '@babel/types': 7.19.0
      debug: 4.3.4
      globals: 11.12.0
    transitivePeerDependencies:
      - supports-color

  /@babel/traverse@7.24.1:
    resolution: {integrity: sha512-xuU6o9m68KeqZbQuDt2TcKSxUw/mrsvavlEqQ1leZ/B+C9tk6E4sRWy97WaXgvq5E+nU3cXMxv3WKOCanVMCmQ==}
    engines: {node: '>=6.9.0'}
    dependencies:
      '@babel/code-frame': 7.24.2
      '@babel/generator': 7.24.4
      '@babel/helper-environment-visitor': 7.22.20
      '@babel/helper-function-name': 7.23.0
      '@babel/helper-hoist-variables': 7.22.5
      '@babel/helper-split-export-declaration': 7.22.6
      '@babel/parser': 7.24.4
      '@babel/types': 7.24.0
      debug: 4.3.4
      globals: 11.12.0
    transitivePeerDependencies:
      - supports-color

  /@babel/types@7.19.0:
    resolution: {integrity: sha512-YuGopBq3ke25BVSiS6fgF49Ul9gH1x70Bcr6bqRLjWCkcX8Hre1/5+z+IiWOIerRMSSEfGZVB9z9kyq7wVs9YA==}
    engines: {node: '>=6.9.0'}
    dependencies:
      '@babel/helper-string-parser': 7.18.10
      '@babel/helper-validator-identifier': 7.19.1
      to-fast-properties: 2.0.0

  /@babel/types@7.24.0:
    resolution: {integrity: sha512-+j7a5c253RfKh8iABBhywc8NSfP5LURe7Uh4qpsh6jc+aLJguvmIUBdjSdEMQv2bENrCR5MfRdjGo7vzS/ob7w==}
    engines: {node: '>=6.9.0'}
    dependencies:
      '@babel/helper-string-parser': 7.24.1
      '@babel/helper-validator-identifier': 7.22.20
      to-fast-properties: 2.0.0

  /@bcoe/v8-coverage@0.2.3:
    resolution: {integrity: sha512-0hYQ8SB4Db5zvZB4axdMHGwEaQjkZzFjQiN9LVYvIFB2nSUHW9tYpxWriPrWDASIxiaXax83REcLxuSdnGPZtw==}

<<<<<<< HEAD
  /@codemirror/autocomplete@6.15.0(@codemirror/language@6.10.1)(@codemirror/state@6.4.1)(@codemirror/view@6.26.1)(@lezer/common@1.2.1):
    resolution: {integrity: sha512-G2Zm0mXznxz97JhaaOdoEG2cVupn4JjPaS4AcNvZzhOsnnG9YVN68VzfoUw6dYTsIxT6a/cmoFEN47KAWhXaOg==}
    peerDependencies:
      '@codemirror/language': ^6.0.0
      '@codemirror/state': ^6.0.0
      '@codemirror/view': ^6.0.0
      '@lezer/common': ^1.0.0
    dependencies:
      '@codemirror/language': 6.10.1
      '@codemirror/state': 6.4.1
      '@codemirror/view': 6.26.1
      '@lezer/common': 1.2.1
    dev: false

  /@codemirror/autocomplete@6.16.0(@codemirror/language@6.10.1)(@codemirror/state@6.4.1)(@codemirror/view@6.26.1)(@lezer/common@1.2.1):
    resolution: {integrity: sha512-P/LeCTtZHRTCU4xQsa89vSKWecYv1ZqwzOd5topheGRf+qtacFgBeIMQi3eL8Kt/BUNvxUWkx+5qP2jlGoARrg==}
    peerDependencies:
      '@codemirror/language': ^6.0.0
      '@codemirror/state': ^6.0.0
      '@codemirror/view': ^6.0.0
      '@lezer/common': ^1.0.0
    dependencies:
      '@codemirror/language': 6.10.1
      '@codemirror/state': 6.4.1
      '@codemirror/view': 6.26.1
      '@lezer/common': 1.2.1
    dev: false

  /@codemirror/commands@6.3.3:
    resolution: {integrity: sha512-dO4hcF0fGT9tu1Pj1D2PvGvxjeGkbC6RGcZw6Qs74TH+Ed1gw98jmUgd2axWvIZEqTeTuFrg1lEB1KV6cK9h1A==}
    dependencies:
      '@codemirror/language': 6.10.1
      '@codemirror/state': 6.4.1
      '@codemirror/view': 6.26.1
      '@lezer/common': 1.2.1
    dev: false

  /@codemirror/lang-angular@0.1.3:
    resolution: {integrity: sha512-xgeWGJQQl1LyStvndWtruUvb4SnBZDAu/gvFH/ZU+c0W25tQR8e5hq7WTwiIY2dNxnf+49mRiGI/9yxIwB6f5w==}
    dependencies:
      '@codemirror/lang-html': 6.4.8
      '@codemirror/lang-javascript': 6.2.2
      '@codemirror/language': 6.10.1
      '@lezer/common': 1.2.1
      '@lezer/highlight': 1.2.0
      '@lezer/lr': 1.4.0
    dev: false

  /@codemirror/lang-cpp@6.0.2:
    resolution: {integrity: sha512-6oYEYUKHvrnacXxWxYa6t4puTlbN3dgV662BDfSH8+MfjQjVmP697/KYTDOqpxgerkvoNm7q5wlFMBeX8ZMocg==}
    dependencies:
      '@codemirror/language': 6.10.1
      '@lezer/cpp': 1.1.2
    dev: false

  /@codemirror/lang-css@6.2.1(@codemirror/view@6.26.1):
    resolution: {integrity: sha512-/UNWDNV5Viwi/1lpr/dIXJNWiwDxpw13I4pTUAsNxZdg6E0mI2kTQb0P2iHczg1Tu+H4EBgJR+hYhKiHKko7qg==}
    dependencies:
      '@codemirror/autocomplete': 6.16.0(@codemirror/language@6.10.1)(@codemirror/state@6.4.1)(@codemirror/view@6.26.1)(@lezer/common@1.2.1)
      '@codemirror/language': 6.10.1
      '@codemirror/state': 6.4.1
      '@lezer/common': 1.2.1
      '@lezer/css': 1.1.8
    transitivePeerDependencies:
      - '@codemirror/view'
    dev: false

  /@codemirror/lang-go@6.0.0(@codemirror/view@6.26.1):
    resolution: {integrity: sha512-mMT4YeYdKGjnffDBOhr1ur1glee4oV/rfMe28vzazNHZkSt7vSiuHiBcgr3L/79Cl2RIjFdpQ1XMD0/T8Rx64g==}
    dependencies:
      '@codemirror/autocomplete': 6.16.0(@codemirror/language@6.10.1)(@codemirror/state@6.4.1)(@codemirror/view@6.26.1)(@lezer/common@1.2.1)
      '@codemirror/language': 6.10.1
      '@codemirror/state': 6.4.1
      '@lezer/common': 1.2.1
      '@lezer/go': 1.0.0
    transitivePeerDependencies:
      - '@codemirror/view'
    dev: false

  /@codemirror/lang-html@6.4.8:
    resolution: {integrity: sha512-tE2YK7wDlb9ZpAH6mpTPiYm6rhfdQKVDa5r9IwIFlwwgvVaKsCfuKKZoJGWsmMZIf3FQAuJ5CHMPLymOtg1hXw==}
    dependencies:
      '@codemirror/autocomplete': 6.16.0(@codemirror/language@6.10.1)(@codemirror/state@6.4.1)(@codemirror/view@6.26.1)(@lezer/common@1.2.1)
      '@codemirror/lang-css': 6.2.1(@codemirror/view@6.26.1)
      '@codemirror/lang-javascript': 6.2.2
      '@codemirror/language': 6.10.1
      '@codemirror/state': 6.4.1
      '@codemirror/view': 6.26.1
      '@lezer/common': 1.2.1
      '@lezer/css': 1.1.8
      '@lezer/html': 1.3.9
    dev: false

  /@codemirror/lang-java@6.0.1:
    resolution: {integrity: sha512-OOnmhH67h97jHzCuFaIEspbmsT98fNdhVhmA3zCxW0cn7l8rChDhZtwiwJ/JOKXgfm4J+ELxQihxaI7bj7mJRg==}
    dependencies:
      '@codemirror/language': 6.10.1
      '@lezer/java': 1.1.1
    dev: false

  /@codemirror/lang-javascript@6.2.2:
    resolution: {integrity: sha512-VGQfY+FCc285AhWuwjYxQyUQcYurWlxdKYT4bqwr3Twnd5wP5WSeu52t4tvvuWmljT4EmgEgZCqSieokhtY8hg==}
    dependencies:
      '@codemirror/autocomplete': 6.16.0(@codemirror/language@6.10.1)(@codemirror/state@6.4.1)(@codemirror/view@6.26.1)(@lezer/common@1.2.1)
      '@codemirror/language': 6.10.1
      '@codemirror/lint': 6.5.0
      '@codemirror/state': 6.4.1
      '@codemirror/view': 6.26.1
      '@lezer/common': 1.2.1
      '@lezer/javascript': 1.4.14
    dev: false

  /@codemirror/lang-json@6.0.1:
    resolution: {integrity: sha512-+T1flHdgpqDDlJZ2Lkil/rLiRy684WMLc74xUnjJH48GQdfJo/pudlTRreZmKwzP8/tGdKf83wlbAdOCzlJOGQ==}
    dependencies:
      '@codemirror/language': 6.10.1
      '@lezer/json': 1.0.2
    dev: false

  /@codemirror/lang-less@6.0.2(@codemirror/view@6.26.1):
    resolution: {integrity: sha512-EYdQTG22V+KUUk8Qq582g7FMnCZeEHsyuOJisHRft/mQ+ZSZ2w51NupvDUHiqtsOy7It5cHLPGfHQLpMh9bqpQ==}
    dependencies:
      '@codemirror/lang-css': 6.2.1(@codemirror/view@6.26.1)
      '@codemirror/language': 6.10.1
      '@lezer/common': 1.2.1
      '@lezer/highlight': 1.2.0
      '@lezer/lr': 1.4.0
    transitivePeerDependencies:
      - '@codemirror/view'
    dev: false

  /@codemirror/lang-liquid@6.2.1:
    resolution: {integrity: sha512-J1Mratcm6JLNEiX+U2OlCDTysGuwbHD76XwuL5o5bo9soJtSbz2g6RU3vGHFyS5DC8rgVmFSzi7i6oBftm7tnA==}
    dependencies:
      '@codemirror/autocomplete': 6.16.0(@codemirror/language@6.10.1)(@codemirror/state@6.4.1)(@codemirror/view@6.26.1)(@lezer/common@1.2.1)
      '@codemirror/lang-html': 6.4.8
      '@codemirror/language': 6.10.1
      '@codemirror/state': 6.4.1
      '@codemirror/view': 6.26.1
      '@lezer/common': 1.2.1
      '@lezer/highlight': 1.2.0
      '@lezer/lr': 1.4.0
    dev: false

  /@codemirror/lang-markdown@6.2.4:
    resolution: {integrity: sha512-UghkA1vSMs8bT7RSZM6vsIocigyah2bV00eRQuZy76401UmFZdsTsbQNBGdyxRQDOLeEvF5iFwap0BM8LKyd+g==}
    dependencies:
      '@codemirror/autocomplete': 6.15.0(@codemirror/language@6.10.1)(@codemirror/state@6.4.1)(@codemirror/view@6.26.1)(@lezer/common@1.2.1)
      '@codemirror/lang-html': 6.4.8
      '@codemirror/language': 6.10.1
      '@codemirror/state': 6.4.1
      '@codemirror/view': 6.26.1
      '@lezer/common': 1.2.1
      '@lezer/markdown': 1.2.0
    dev: false

  /@codemirror/lang-php@6.0.1:
    resolution: {integrity: sha512-ublojMdw/PNWa7qdN5TMsjmqkNuTBD3k6ndZ4Z0S25SBAiweFGyY68AS3xNcIOlb6DDFDvKlinLQ40vSLqf8xA==}
    dependencies:
      '@codemirror/lang-html': 6.4.8
      '@codemirror/language': 6.10.1
      '@codemirror/state': 6.4.1
      '@lezer/common': 1.2.1
      '@lezer/php': 1.0.2
    dev: false

  /@codemirror/lang-python@6.1.5(@codemirror/view@6.26.1):
    resolution: {integrity: sha512-hCm+8X6wrnXJCGf+QhmFu1AXkdTVG7dHy0Ly6SI1N3SRPptaMvwX6oNQonOXOMPvmcjiB0xq342KAxX3BYpijw==}
    dependencies:
      '@codemirror/autocomplete': 6.16.0(@codemirror/language@6.10.1)(@codemirror/state@6.4.1)(@codemirror/view@6.26.1)(@lezer/common@1.2.1)
      '@codemirror/language': 6.10.1
      '@codemirror/state': 6.4.1
      '@lezer/common': 1.2.1
      '@lezer/python': 1.1.13
    transitivePeerDependencies:
      - '@codemirror/view'
    dev: false

  /@codemirror/lang-rust@6.0.1:
    resolution: {integrity: sha512-344EMWFBzWArHWdZn/NcgkwMvZIWUR1GEBdwG8FEp++6o6vT6KL9V7vGs2ONsKxxFUPXKI0SPcWhyYyl2zPYxQ==}
    dependencies:
      '@codemirror/language': 6.10.1
      '@lezer/rust': 1.0.2
    dev: false

  /@codemirror/lang-sass@6.0.2(@codemirror/view@6.26.1):
    resolution: {integrity: sha512-l/bdzIABvnTo1nzdY6U+kPAC51czYQcOErfzQ9zSm9D8GmNPD0WTW8st/CJwBTPLO8jlrbyvlSEcN20dc4iL0Q==}
    dependencies:
      '@codemirror/lang-css': 6.2.1(@codemirror/view@6.26.1)
      '@codemirror/language': 6.10.1
      '@codemirror/state': 6.4.1
      '@lezer/common': 1.2.1
      '@lezer/sass': 1.0.6
    transitivePeerDependencies:
      - '@codemirror/view'
    dev: false

  /@codemirror/lang-sql@6.6.3(@codemirror/view@6.26.1):
    resolution: {integrity: sha512-fo5i3OD/7TmmqMtKycC4OaqfPsRxk0sKOb35g8cOtyUyyI2hfP2qXkDc7Asb6h7BiJK+MU/DYVPnQm6iNB5ZTw==}
    dependencies:
      '@codemirror/autocomplete': 6.16.0(@codemirror/language@6.10.1)(@codemirror/state@6.4.1)(@codemirror/view@6.26.1)(@lezer/common@1.2.1)
      '@codemirror/language': 6.10.1
      '@codemirror/state': 6.4.1
      '@lezer/common': 1.2.1
      '@lezer/highlight': 1.2.0
      '@lezer/lr': 1.4.0
    transitivePeerDependencies:
      - '@codemirror/view'
    dev: false

  /@codemirror/lang-vue@0.1.3:
    resolution: {integrity: sha512-QSKdtYTDRhEHCfo5zOShzxCmqKJvgGrZwDQSdbvCRJ5pRLWBS7pD/8e/tH44aVQT6FKm0t6RVNoSUWHOI5vNug==}
    dependencies:
      '@codemirror/lang-html': 6.4.8
      '@codemirror/lang-javascript': 6.2.2
      '@codemirror/language': 6.10.1
      '@lezer/common': 1.2.1
      '@lezer/highlight': 1.2.0
      '@lezer/lr': 1.4.0
    dev: false

  /@codemirror/lang-wast@6.0.2:
    resolution: {integrity: sha512-Imi2KTpVGm7TKuUkqyJ5NRmeFWF7aMpNiwHnLQe0x9kmrxElndyH0K6H/gXtWwY6UshMRAhpENsgfpSwsgmC6Q==}
    dependencies:
      '@codemirror/language': 6.10.1
      '@lezer/common': 1.2.1
      '@lezer/highlight': 1.2.0
      '@lezer/lr': 1.4.0
    dev: false

  /@codemirror/lang-xml@6.1.0:
    resolution: {integrity: sha512-3z0blhicHLfwi2UgkZYRPioSgVTo9PV5GP5ducFH6FaHy0IAJRg+ixj5gTR1gnT/glAIC8xv4w2VL1LoZfs+Jg==}
    dependencies:
      '@codemirror/autocomplete': 6.16.0(@codemirror/language@6.10.1)(@codemirror/state@6.4.1)(@codemirror/view@6.26.1)(@lezer/common@1.2.1)
      '@codemirror/language': 6.10.1
      '@codemirror/state': 6.4.1
      '@codemirror/view': 6.26.1
      '@lezer/common': 1.2.1
      '@lezer/xml': 1.0.5
    dev: false

  /@codemirror/lang-yaml@6.1.1(@codemirror/view@6.26.1):
    resolution: {integrity: sha512-HV2NzbK9bbVnjWxwObuZh5FuPCowx51mEfoFT9y3y+M37fA3+pbxx4I7uePuygFzDsAmCTwQSc/kXh/flab4uw==}
    dependencies:
      '@codemirror/autocomplete': 6.16.0(@codemirror/language@6.10.1)(@codemirror/state@6.4.1)(@codemirror/view@6.26.1)(@lezer/common@1.2.1)
      '@codemirror/language': 6.10.1
      '@codemirror/state': 6.4.1
      '@lezer/common': 1.2.1
      '@lezer/highlight': 1.2.0
      '@lezer/yaml': 1.0.2
    transitivePeerDependencies:
      - '@codemirror/view'
    dev: false

  /@codemirror/language-data@6.5.0(@codemirror/view@6.26.1):
    resolution: {integrity: sha512-+F2PyUJtTfGO/3X0fgwZwyyCQ35GZycQSI/731tHifhFMaKYTM8Ic45uK1jrcg086pDy573CL2DWvHJlSkFGzQ==}
    dependencies:
      '@codemirror/lang-angular': 0.1.3
      '@codemirror/lang-cpp': 6.0.2
      '@codemirror/lang-css': 6.2.1(@codemirror/view@6.26.1)
      '@codemirror/lang-go': 6.0.0(@codemirror/view@6.26.1)
      '@codemirror/lang-html': 6.4.8
      '@codemirror/lang-java': 6.0.1
      '@codemirror/lang-javascript': 6.2.2
      '@codemirror/lang-json': 6.0.1
      '@codemirror/lang-less': 6.0.2(@codemirror/view@6.26.1)
      '@codemirror/lang-liquid': 6.2.1
      '@codemirror/lang-markdown': 6.2.4
      '@codemirror/lang-php': 6.0.1
      '@codemirror/lang-python': 6.1.5(@codemirror/view@6.26.1)
      '@codemirror/lang-rust': 6.0.1
      '@codemirror/lang-sass': 6.0.2(@codemirror/view@6.26.1)
      '@codemirror/lang-sql': 6.6.3(@codemirror/view@6.26.1)
      '@codemirror/lang-vue': 0.1.3
      '@codemirror/lang-wast': 6.0.2
      '@codemirror/lang-xml': 6.1.0
      '@codemirror/lang-yaml': 6.1.1(@codemirror/view@6.26.1)
      '@codemirror/language': 6.10.1
      '@codemirror/legacy-modes': 6.4.0
    transitivePeerDependencies:
      - '@codemirror/view'
    dev: false

  /@codemirror/language@6.10.1:
    resolution: {integrity: sha512-5GrXzrhq6k+gL5fjkAwt90nYDmjlzTIJV8THnxNFtNKWotMIlzzN+CpqxqwXOECnUdOndmSeWntVrVcv5axWRQ==}
    dependencies:
      '@codemirror/state': 6.4.1
      '@codemirror/view': 6.26.1
      '@lezer/common': 1.2.1
      '@lezer/highlight': 1.2.0
      '@lezer/lr': 1.4.0
      style-mod: 4.1.2
    dev: false

  /@codemirror/legacy-modes@6.4.0:
    resolution: {integrity: sha512-5m/K+1A6gYR0e+h/dEde7LoGimMjRtWXZFg4Lo70cc8HzjSdHe3fLwjWMR0VRl5KFT1SxalSap7uMgPKF28wBA==}
    dependencies:
      '@codemirror/language': 6.10.1
    dev: false

  /@codemirror/lint@6.5.0:
    resolution: {integrity: sha512-+5YyicIaaAZKU8K43IQi8TBy6mF6giGeWAH7N96Z5LC30Wm5JMjqxOYIE9mxwMG1NbhT2mA3l9hA4uuKUM3E5g==}
    dependencies:
      '@codemirror/state': 6.4.1
      '@codemirror/view': 6.26.1
      crelt: 1.0.6
    dev: false

  /@codemirror/search@6.5.6:
    resolution: {integrity: sha512-rpMgcsh7o0GuCDUXKPvww+muLA1pDJaFrpq/CCHtpQJYz8xopu4D1hPcKRoDD0YlF8gZaqTNIRa4VRBWyhyy7Q==}
    dependencies:
      '@codemirror/state': 6.4.1
      '@codemirror/view': 6.26.1
      crelt: 1.0.6
    dev: false

  /@codemirror/state@6.4.1:
    resolution: {integrity: sha512-QkEyUiLhsJoZkbumGZlswmAhA7CBU02Wrz7zvH4SrcifbsqwlXShVXg65f3v/ts57W3dqyamEriMhij1Z3Zz4A==}
    dev: false

  /@codemirror/view@6.26.1:
    resolution: {integrity: sha512-wLw0t3R9AwOSQThdZ5Onw8QQtem5asE7+bPlnzc57eubPqiuJKIzwjMZ+C42vQett+iva+J8VgFV4RYWDBh5FA==}
    dependencies:
      '@codemirror/state': 6.4.1
      style-mod: 4.1.2
      w3c-keyname: 2.2.8
    dev: false

=======
>>>>>>> 3e5622f0
  /@commitlint/cli@17.1.2:
    resolution: {integrity: sha512-h/4Hlka3bvCLbnxf0Er2ri5A44VMlbMSkdTRp8Adv2tRiklSTRIoPGs7OEXDv3EoDs2AAzILiPookgM4Gi7LOw==}
    engines: {node: '>=v14'}
    hasBin: true
    dependencies:
      '@commitlint/format': 17.0.0
      '@commitlint/lint': 17.1.0
      '@commitlint/load': 17.1.2
      '@commitlint/read': 17.1.0
      '@commitlint/types': 17.0.0
      execa: 5.1.1
      lodash: 4.17.21
      resolve-from: 5.0.0
      resolve-global: 1.0.0
      yargs: 17.5.1
    transitivePeerDependencies:
      - '@swc/core'
      - '@swc/wasm'
    dev: true

  /@commitlint/config-conventional@17.2.0:
    resolution: {integrity: sha512-g5hQqRa80f++SYS233dbDSg16YdyounMTAhVcmqtInNeY/GF3aA4st9SVtJxpeGrGmueMrU4L+BBb+6Vs5wrcg==}
    engines: {node: '>=v14'}
    dependencies:
      conventional-changelog-conventionalcommits: 5.0.0
    dev: true

  /@commitlint/config-validator@17.1.0:
    resolution: {integrity: sha512-Q1rRRSU09ngrTgeTXHq6ePJs2KrI+axPTgkNYDWSJIuS1Op4w3J30vUfSXjwn5YEJHklK3fSqWNHmBhmTR7Vdg==}
    engines: {node: '>=v14'}
    dependencies:
      '@commitlint/types': 17.0.0
      ajv: 8.11.0
    dev: true

  /@commitlint/ensure@17.0.0:
    resolution: {integrity: sha512-M2hkJnNXvEni59S0QPOnqCKIK52G1XyXBGw51mvh7OXDudCmZ9tZiIPpU882p475Mhx48Ien1MbWjCP1zlyC0A==}
    engines: {node: '>=v14'}
    dependencies:
      '@commitlint/types': 17.0.0
      lodash: 4.17.21
    dev: true

  /@commitlint/execute-rule@17.0.0:
    resolution: {integrity: sha512-nVjL/w/zuqjCqSJm8UfpNaw66V9WzuJtQvEnCrK4jDw6qKTmZB+1JQ8m6BQVZbNBcwfYdDNKnhIhqI0Rk7lgpQ==}
    engines: {node: '>=v14'}
    dev: true

  /@commitlint/format@17.0.0:
    resolution: {integrity: sha512-MZzJv7rBp/r6ZQJDEodoZvdRM0vXu1PfQvMTNWFb8jFraxnISMTnPBWMMjr2G/puoMashwaNM//fl7j8gGV5lA==}
    engines: {node: '>=v14'}
    dependencies:
      '@commitlint/types': 17.0.0
      chalk: 4.1.2
    dev: true

  /@commitlint/is-ignored@17.1.0:
    resolution: {integrity: sha512-JITWKDMHhIh8IpdIbcbuH9rEQJty1ZWelgjleTFrVRAcEwN/sPzk1aVUXRIZNXMJWbZj8vtXRJnFihrml8uECQ==}
    engines: {node: '>=v14'}
    dependencies:
      '@commitlint/types': 17.0.0
      semver: 7.3.7
    dev: true

  /@commitlint/lint@17.1.0:
    resolution: {integrity: sha512-ltpqM2ogt/+SDhUaScFo0MdscncEF96lvQTPMM/VTTWlw7sTGLLWkOOppsee2MN/uLNNWjQ7kqkd4h6JqoM9AQ==}
    engines: {node: '>=v14'}
    dependencies:
      '@commitlint/is-ignored': 17.1.0
      '@commitlint/parse': 17.0.0
      '@commitlint/rules': 17.0.0
      '@commitlint/types': 17.0.0
    dev: true

  /@commitlint/load@17.1.2:
    resolution: {integrity: sha512-sk2p/jFYAWLChIfOIp/MGSIn/WzZ0vkc3afw+l4X8hGEYkvDe4gQUUAVxjl/6xMRn0HgnSLMZ04xXh5pkTsmgg==}
    engines: {node: '>=v14'}
    dependencies:
      '@commitlint/config-validator': 17.1.0
      '@commitlint/execute-rule': 17.0.0
      '@commitlint/resolve-extends': 17.1.0
      '@commitlint/types': 17.0.0
      '@types/node': 14.18.29
      chalk: 4.1.2
      cosmiconfig: 7.0.1
      cosmiconfig-typescript-loader: 4.1.0(@types/node@14.18.29)(cosmiconfig@7.0.1)(ts-node@10.9.1)(typescript@4.9.5)
      lodash: 4.17.21
      resolve-from: 5.0.0
      ts-node: 10.9.1(@types/node@16.11.59)(typescript@4.9.5)
      typescript: 4.9.5
    transitivePeerDependencies:
      - '@swc/core'
      - '@swc/wasm'
    dev: true

  /@commitlint/message@17.0.0:
    resolution: {integrity: sha512-LpcwYtN+lBlfZijHUdVr8aNFTVpHjuHI52BnfoV01TF7iSLnia0jttzpLkrLmI8HNQz6Vhr9UrxDWtKZiMGsBw==}
    engines: {node: '>=v14'}
    dev: true

  /@commitlint/parse@17.0.0:
    resolution: {integrity: sha512-cKcpfTIQYDG1ywTIr5AG0RAiLBr1gudqEsmAGCTtj8ffDChbBRxm6xXs2nv7GvmJN7msOt7vOKleLvcMmRa1+A==}
    engines: {node: '>=v14'}
    dependencies:
      '@commitlint/types': 17.0.0
      conventional-changelog-angular: 5.0.13
      conventional-commits-parser: 3.2.4
    dev: true

  /@commitlint/read@17.1.0:
    resolution: {integrity: sha512-73BoFNBA/3Ozo2JQvGsE0J8SdrJAWGfZQRSHqvKaqgmY042Su4gXQLqvAzgr55S9DI1l9TiU/5WDuh8IE86d/g==}
    engines: {node: '>=v14'}
    dependencies:
      '@commitlint/top-level': 17.0.0
      '@commitlint/types': 17.0.0
      fs-extra: 10.1.0
      git-raw-commits: 2.0.11
      minimist: 1.2.6
    dev: true

  /@commitlint/resolve-extends@17.1.0:
    resolution: {integrity: sha512-jqKm00LJ59T0O8O4bH4oMa4XyJVEOK4GzH8Qye9XKji+Q1FxhZznxMV/bDLyYkzbTodBt9sL0WLql8wMtRTbqQ==}
    engines: {node: '>=v14'}
    dependencies:
      '@commitlint/config-validator': 17.1.0
      '@commitlint/types': 17.0.0
      import-fresh: 3.3.0
      lodash: 4.17.21
      resolve-from: 5.0.0
      resolve-global: 1.0.0
    dev: true

  /@commitlint/rules@17.0.0:
    resolution: {integrity: sha512-45nIy3dERKXWpnwX9HeBzK5SepHwlDxdGBfmedXhL30fmFCkJOdxHyOJsh0+B0RaVsLGT01NELpfzJUmtpDwdQ==}
    engines: {node: '>=v14'}
    dependencies:
      '@commitlint/ensure': 17.0.0
      '@commitlint/message': 17.0.0
      '@commitlint/to-lines': 17.0.0
      '@commitlint/types': 17.0.0
      execa: 5.1.1
    dev: true

  /@commitlint/to-lines@17.0.0:
    resolution: {integrity: sha512-nEi4YEz04Rf2upFbpnEorG8iymyH7o9jYIVFBG1QdzebbIFET3ir+8kQvCZuBE5pKCtViE4XBUsRZz139uFrRQ==}
    engines: {node: '>=v14'}
    dev: true

  /@commitlint/top-level@17.0.0:
    resolution: {integrity: sha512-dZrEP1PBJvodNWYPOYiLWf6XZergdksKQaT6i1KSROLdjf5Ai0brLOv5/P+CPxBeoj3vBxK4Ax8H1Pg9t7sHIQ==}
    engines: {node: '>=v14'}
    dependencies:
      find-up: 5.0.0
    dev: true

  /@commitlint/types@17.0.0:
    resolution: {integrity: sha512-hBAw6U+SkAT5h47zDMeOu3HSiD0SODw4Aq7rRNh1ceUmL7GyLKYhPbUvlRWqZ65XjBLPHZhFyQlRaPNz8qvUyQ==}
    engines: {node: '>=v14'}
    dependencies:
      chalk: 4.1.2
    dev: true

  /@cspotcode/source-map-support@0.8.1:
    resolution: {integrity: sha512-IchNf6dN4tHoMFIn/7OE8LWZ19Y6q/67Bmf6vnGREv8RSbBVb9LPJxEcnwrcwX6ixSvaiGoomAUvu4YSxXrVgw==}
    engines: {node: '>=12'}
    dependencies:
      '@jridgewell/trace-mapping': 0.3.9

  /@csstools/normalize.css@12.0.0:
    resolution: {integrity: sha512-M0qqxAcwCsIVfpFQSlGN5XjXWu8l5JDZN+fPt1LeW5SZexQTgnaEvgXAY+CeygRw0EeppWHi12JxESWiWrB0Sg==}

  /@csstools/postcss-cascade-layers@1.1.1(postcss@8.4.16):
    resolution: {integrity: sha512-+KdYrpKC5TgomQr2DlZF4lDEpHcoxnj5IGddYYfBWJAKfj1JtuHUIqMa+E1pJJ+z3kvDViWMqyqPlG4Ja7amQA==}
    engines: {node: ^12 || ^14 || >=16}
    peerDependencies:
      postcss: ^8.2
    dependencies:
      '@csstools/selector-specificity': 2.0.2(postcss-selector-parser@6.0.10)(postcss@8.4.16)
      postcss: 8.4.16
      postcss-selector-parser: 6.0.10

  /@csstools/postcss-color-function@1.1.1(postcss@8.4.16):
    resolution: {integrity: sha512-Bc0f62WmHdtRDjf5f3e2STwRAl89N2CLb+9iAwzrv4L2hncrbDwnQD9PCq0gtAt7pOI2leIV08HIBUd4jxD8cw==}
    engines: {node: ^12 || ^14 || >=16}
    peerDependencies:
      postcss: ^8.2
    dependencies:
      '@csstools/postcss-progressive-custom-properties': 1.3.0(postcss@8.4.16)
      postcss: 8.4.16
      postcss-value-parser: 4.2.0

  /@csstools/postcss-font-format-keywords@1.0.1(postcss@8.4.16):
    resolution: {integrity: sha512-ZgrlzuUAjXIOc2JueK0X5sZDjCtgimVp/O5CEqTcs5ShWBa6smhWYbS0x5cVc/+rycTDbjjzoP0KTDnUneZGOg==}
    engines: {node: ^12 || ^14 || >=16}
    peerDependencies:
      postcss: ^8.2
    dependencies:
      postcss: 8.4.16
      postcss-value-parser: 4.2.0

  /@csstools/postcss-hwb-function@1.0.2(postcss@8.4.16):
    resolution: {integrity: sha512-YHdEru4o3Rsbjmu6vHy4UKOXZD+Rn2zmkAmLRfPet6+Jz4Ojw8cbWxe1n42VaXQhD3CQUXXTooIy8OkVbUcL+w==}
    engines: {node: ^12 || ^14 || >=16}
    peerDependencies:
      postcss: ^8.2
    dependencies:
      postcss: 8.4.16
      postcss-value-parser: 4.2.0

  /@csstools/postcss-ic-unit@1.0.1(postcss@8.4.16):
    resolution: {integrity: sha512-Ot1rcwRAaRHNKC9tAqoqNZhjdYBzKk1POgWfhN4uCOE47ebGcLRqXjKkApVDpjifL6u2/55ekkpnFcp+s/OZUw==}
    engines: {node: ^12 || ^14 || >=16}
    peerDependencies:
      postcss: ^8.2
    dependencies:
      '@csstools/postcss-progressive-custom-properties': 1.3.0(postcss@8.4.16)
      postcss: 8.4.16
      postcss-value-parser: 4.2.0

  /@csstools/postcss-is-pseudo-class@2.0.7(postcss@8.4.16):
    resolution: {integrity: sha512-7JPeVVZHd+jxYdULl87lvjgvWldYu+Bc62s9vD/ED6/QTGjy0jy0US/f6BG53sVMTBJ1lzKZFpYmofBN9eaRiA==}
    engines: {node: ^12 || ^14 || >=16}
    peerDependencies:
      postcss: ^8.2
    dependencies:
      '@csstools/selector-specificity': 2.0.2(postcss-selector-parser@6.0.10)(postcss@8.4.16)
      postcss: 8.4.16
      postcss-selector-parser: 6.0.10

  /@csstools/postcss-nested-calc@1.0.0(postcss@8.4.16):
    resolution: {integrity: sha512-JCsQsw1wjYwv1bJmgjKSoZNvf7R6+wuHDAbi5f/7MbFhl2d/+v+TvBTU4BJH3G1X1H87dHl0mh6TfYogbT/dJQ==}
    engines: {node: ^12 || ^14 || >=16}
    peerDependencies:
      postcss: ^8.2
    dependencies:
      postcss: 8.4.16
      postcss-value-parser: 4.2.0

  /@csstools/postcss-normalize-display-values@1.0.1(postcss@8.4.16):
    resolution: {integrity: sha512-jcOanIbv55OFKQ3sYeFD/T0Ti7AMXc9nM1hZWu8m/2722gOTxFg7xYu4RDLJLeZmPUVQlGzo4jhzvTUq3x4ZUw==}
    engines: {node: ^12 || ^14 || >=16}
    peerDependencies:
      postcss: ^8.2
    dependencies:
      postcss: 8.4.16
      postcss-value-parser: 4.2.0

  /@csstools/postcss-oklab-function@1.1.1(postcss@8.4.16):
    resolution: {integrity: sha512-nJpJgsdA3dA9y5pgyb/UfEzE7W5Ka7u0CX0/HIMVBNWzWemdcTH3XwANECU6anWv/ao4vVNLTMxhiPNZsTK6iA==}
    engines: {node: ^12 || ^14 || >=16}
    peerDependencies:
      postcss: ^8.2
    dependencies:
      '@csstools/postcss-progressive-custom-properties': 1.3.0(postcss@8.4.16)
      postcss: 8.4.16
      postcss-value-parser: 4.2.0

  /@csstools/postcss-progressive-custom-properties@1.3.0(postcss@8.4.16):
    resolution: {integrity: sha512-ASA9W1aIy5ygskZYuWams4BzafD12ULvSypmaLJT2jvQ8G0M3I8PRQhC0h7mG0Z3LI05+agZjqSR9+K9yaQQjA==}
    engines: {node: ^12 || ^14 || >=16}
    peerDependencies:
      postcss: ^8.3
    dependencies:
      postcss: 8.4.16
      postcss-value-parser: 4.2.0

  /@csstools/postcss-stepped-value-functions@1.0.1(postcss@8.4.16):
    resolution: {integrity: sha512-dz0LNoo3ijpTOQqEJLY8nyaapl6umbmDcgj4AD0lgVQ572b2eqA1iGZYTTWhrcrHztWDDRAX2DGYyw2VBjvCvQ==}
    engines: {node: ^12 || ^14 || >=16}
    peerDependencies:
      postcss: ^8.2
    dependencies:
      postcss: 8.4.16
      postcss-value-parser: 4.2.0

  /@csstools/postcss-text-decoration-shorthand@1.0.0(postcss@8.4.16):
    resolution: {integrity: sha512-c1XwKJ2eMIWrzQenN0XbcfzckOLLJiczqy+YvfGmzoVXd7pT9FfObiSEfzs84bpE/VqfpEuAZ9tCRbZkZxxbdw==}
    engines: {node: ^12 || ^14 || >=16}
    peerDependencies:
      postcss: ^8.2
    dependencies:
      postcss: 8.4.16
      postcss-value-parser: 4.2.0

  /@csstools/postcss-trigonometric-functions@1.0.2(postcss@8.4.16):
    resolution: {integrity: sha512-woKaLO///4bb+zZC2s80l+7cm07M7268MsyG3M0ActXXEFi6SuhvriQYcb58iiKGbjwwIU7n45iRLEHypB47Og==}
    engines: {node: ^14 || >=16}
    peerDependencies:
      postcss: ^8.2
    dependencies:
      postcss: 8.4.16
      postcss-value-parser: 4.2.0

  /@csstools/postcss-unset-value@1.0.2(postcss@8.4.16):
    resolution: {integrity: sha512-c8J4roPBILnelAsdLr4XOAR/GsTm0GJi4XpcfvoWk3U6KiTCqiFYc63KhRMQQX35jYMp4Ao8Ij9+IZRgMfJp1g==}
    engines: {node: ^12 || ^14 || >=16}
    peerDependencies:
      postcss: ^8.2
    dependencies:
      postcss: 8.4.16

  /@csstools/selector-specificity@2.0.2(postcss-selector-parser@6.0.10)(postcss@8.4.16):
    resolution: {integrity: sha512-IkpVW/ehM1hWKln4fCA3NzJU8KwD+kIOvPZA4cqxoJHtE21CCzjyp+Kxbu0i5I4tBNOlXPL9mjwnWlL0VEG4Fg==}
    engines: {node: ^12 || ^14 || >=16}
    peerDependencies:
      postcss: ^8.2
      postcss-selector-parser: ^6.0.10
    dependencies:
      postcss: 8.4.16
      postcss-selector-parser: 6.0.10

  /@eslint-community/eslint-utils@4.4.0(eslint@8.53.0):
    resolution: {integrity: sha512-1/sA4dwrzBAyeUoQ6oxahHKmrZvsnLCg4RfxW3ZFGGmQkSNQPFNLV9CUEFQP1x9EYXHTo5p6xdhZM1Ne9p/AfA==}
    engines: {node: ^12.22.0 || ^14.17.0 || >=16.0.0}
    peerDependencies:
      eslint: ^6.0.0 || ^7.0.0 || >=8.0.0
    dependencies:
      eslint: 8.53.0
      eslint-visitor-keys: 3.4.3

  /@eslint-community/eslint-utils@4.4.0(eslint@8.57.0):
    resolution: {integrity: sha512-1/sA4dwrzBAyeUoQ6oxahHKmrZvsnLCg4RfxW3ZFGGmQkSNQPFNLV9CUEFQP1x9EYXHTo5p6xdhZM1Ne9p/AfA==}
    engines: {node: ^12.22.0 || ^14.17.0 || >=16.0.0}
    peerDependencies:
      eslint: ^6.0.0 || ^7.0.0 || >=8.0.0
    dependencies:
      eslint: 8.57.0
      eslint-visitor-keys: 3.4.3
    dev: true

  /@eslint-community/regexpp@4.10.0:
    resolution: {integrity: sha512-Cu96Sd2By9mCNTx2iyKOmq10v22jUVQv0lQnlGNy16oE9589yE+QADPbrMGCkA51cKZSg3Pu/aTJVTGfL/qjUA==}
    engines: {node: ^12.0.0 || ^14.0.0 || >=16.0.0}

  /@eslint/eslintrc@2.1.3:
    resolution: {integrity: sha512-yZzuIG+jnVu6hNSzFEN07e8BxF3uAzYtQb6uDkaYZLo6oYZDCq454c5kB8zxnzfCYyP4MIuyBn10L0DqwujTmA==}
    engines: {node: ^12.22.0 || ^14.17.0 || >=16.0.0}
    dependencies:
      ajv: 6.12.6
      debug: 4.3.4
      espree: 9.6.1
      globals: 13.23.0
      ignore: 5.2.4
      import-fresh: 3.3.0
      js-yaml: 4.1.0
      minimatch: 3.1.2
      strip-json-comments: 3.1.1
    transitivePeerDependencies:
      - supports-color

  /@eslint/eslintrc@2.1.4:
    resolution: {integrity: sha512-269Z39MS6wVJtsoUl10L60WdkhJVdPG24Q4eZTH3nnF6lpvSShEK3wQjDX9JRWAUPvPh7COouPpU9IrqaZFvtQ==}
    engines: {node: ^12.22.0 || ^14.17.0 || >=16.0.0}
    dependencies:
      ajv: 6.12.6
      debug: 4.3.4
      espree: 9.6.1
      globals: 13.24.0
      ignore: 5.3.1
      import-fresh: 3.3.0
      js-yaml: 4.1.0
      minimatch: 3.1.2
      strip-json-comments: 3.1.1
    transitivePeerDependencies:
      - supports-color
    dev: true

  /@eslint/js@8.53.0:
    resolution: {integrity: sha512-Kn7K8dx/5U6+cT1yEhpX1w4PCSg0M+XyRILPgvwcEBjerFWCwQj5sbr3/VmxqV0JGHCBCzyd6LxypEuehypY1w==}
    engines: {node: ^12.22.0 || ^14.17.0 || >=16.0.0}

  /@eslint/js@8.57.0:
    resolution: {integrity: sha512-Ys+3g2TaW7gADOJzPt83SJtCDhMjndcDMFVQ/Tj9iA1BfJzFKD9mAUXT3OenpuPHbI6P/myECxRJrofUsDx/5g==}
    engines: {node: ^12.22.0 || ^14.17.0 || >=16.0.0}
    dev: true

  /@fullhuman/postcss-purgecss@4.1.3(postcss@8.4.16):
    resolution: {integrity: sha512-jqcsyfvq09VOsMXxJMPLRF6Fhg/NNltzWKnC9qtzva+QKTxerCO4esG6je7hbnmkpZtaDyPTwMBj9bzfWorsrw==}
    peerDependencies:
      postcss: ^8.0.0
    dependencies:
      postcss: 8.4.16
      purgecss: 4.1.3
    dev: true

  /@humanwhocodes/config-array@0.11.13:
    resolution: {integrity: sha512-JSBDMiDKSzQVngfRjOdFXgFfklaXI4K9nLF49Auh21lmBWRLIK3+xTErTWD4KU54pb6coM6ESE7Awz/FNU3zgQ==}
    engines: {node: '>=10.10.0'}
    dependencies:
      '@humanwhocodes/object-schema': 2.0.1
      debug: 4.3.4
      minimatch: 3.1.2
    transitivePeerDependencies:
      - supports-color

  /@humanwhocodes/config-array@0.11.14:
    resolution: {integrity: sha512-3T8LkOmg45BV5FICb15QQMsyUSWrQ8AygVfC7ZG32zOalnqrilm018ZVCw0eapXux8FtA33q8PSRSstjee3jSg==}
    engines: {node: '>=10.10.0'}
    dependencies:
      '@humanwhocodes/object-schema': 2.0.3
      debug: 4.3.4
      minimatch: 3.1.2
    transitivePeerDependencies:
      - supports-color
    dev: true

  /@humanwhocodes/module-importer@1.0.1:
    resolution: {integrity: sha512-bxveV4V8v5Yb4ncFTT3rPSgZBOpCkjfK0y4oVVVJwIuDVBRMDXrPyXRL988i5ap9m9bnyEEjWfm5WkBmtffLfA==}
    engines: {node: '>=12.22'}

  /@humanwhocodes/object-schema@2.0.1:
    resolution: {integrity: sha512-dvuCeX5fC9dXgJn9t+X5atfmgQAzUOWqS1254Gh0m6i8wKd10ebXkfNKiRK+1GWi/yTvvLDHpoxLr0xxxeslWw==}

  /@humanwhocodes/object-schema@2.0.3:
    resolution: {integrity: sha512-93zYdMES/c1D69yZiKDBj0V24vqNzB/koF26KPaagAfd3P/4gUlh3Dys5ogAK+Exi9QyzlD8x/08Zt7wIKcDcA==}
    dev: true

  /@istanbuljs/load-nyc-config@1.1.0:
    resolution: {integrity: sha512-VjeHSlIzpv/NyD3N0YuHfXOPDIixcA1q2ZV98wsMqcYlPmv2n3Yb2lYP9XMElnaFVXg5A7YLTeLu6V84uQDjmQ==}
    engines: {node: '>=8'}
    dependencies:
      camelcase: 5.3.1
      find-up: 4.1.0
      get-package-type: 0.1.0
      js-yaml: 3.14.1
      resolve-from: 5.0.0

  /@istanbuljs/schema@0.1.3:
    resolution: {integrity: sha512-ZXRY4jNvVgSVQ8DL3LTcakaAtXwTVUxE81hslsyD2AtoXW/wVob10HkOJ1X/pAlcI7D+2YoZKg5do8G/w6RYgA==}
    engines: {node: '>=8'}

  /@jest/console@27.5.1:
    resolution: {integrity: sha512-kZ/tNpS3NXn0mlXXXPNuDZnb4c0oZ20r4K5eemM2k30ZC3G0T02nXUvyhf5YdbXWHPEJLc9qGLxEZ216MdL+Zg==}
    engines: {node: ^10.13.0 || ^12.13.0 || ^14.15.0 || >=15.0.0}
    dependencies:
      '@jest/types': 27.5.1
      '@types/node': 16.11.59
      chalk: 4.1.2
      jest-message-util: 27.5.1
      jest-util: 27.5.1
      slash: 3.0.0

  /@jest/console@28.1.3:
    resolution: {integrity: sha512-QPAkP5EwKdK/bxIr6C1I4Vs0rm2nHiANzj/Z5X2JQkrZo6IqvC4ldZ9K95tF0HdidhA8Bo6egxSzUFPYKcEXLw==}
    engines: {node: ^12.13.0 || ^14.15.0 || ^16.10.0 || >=17.0.0}
    dependencies:
      '@jest/types': 28.1.3
      '@types/node': 16.11.59
      chalk: 4.1.2
      jest-message-util: 28.1.3
      jest-util: 28.1.3
      slash: 3.0.0

  /@jest/core@27.5.1(ts-node@10.9.1):
    resolution: {integrity: sha512-AK6/UTrvQD0Cd24NSqmIA6rKsu0tKIxfiCducZvqxYdmMisOYAsdItspT+fQDQYARPf8XgjAFZi0ogW2agH5nQ==}
    engines: {node: ^10.13.0 || ^12.13.0 || ^14.15.0 || >=15.0.0}
    peerDependencies:
      node-notifier: ^8.0.1 || ^9.0.0 || ^10.0.0
    peerDependenciesMeta:
      node-notifier:
        optional: true
    dependencies:
      '@jest/console': 27.5.1
      '@jest/reporters': 27.5.1
      '@jest/test-result': 27.5.1
      '@jest/transform': 27.5.1
      '@jest/types': 27.5.1
      '@types/node': 16.11.59
      ansi-escapes: 4.3.2
      chalk: 4.1.2
      emittery: 0.8.1
      exit: 0.1.2
      graceful-fs: 4.2.11
      jest-changed-files: 27.5.1
      jest-config: 27.5.1(ts-node@10.9.1)
      jest-haste-map: 27.5.1
      jest-message-util: 27.5.1
      jest-regex-util: 27.5.1
      jest-resolve: 27.5.1
      jest-resolve-dependencies: 27.5.1
      jest-runner: 27.5.1
      jest-runtime: 27.5.1
      jest-snapshot: 27.5.1
      jest-util: 27.5.1
      jest-validate: 27.5.1
      jest-watcher: 27.5.1
      micromatch: 4.0.5
      rimraf: 3.0.2
      slash: 3.0.0
      strip-ansi: 6.0.1
    transitivePeerDependencies:
      - bufferutil
      - canvas
      - supports-color
      - ts-node
      - utf-8-validate

  /@jest/environment@27.5.1:
    resolution: {integrity: sha512-/WQjhPJe3/ghaol/4Bq480JKXV/Rfw8nQdN7f41fM8VDHLcxKXou6QyXAh3EFr9/bVG3x74z1NWDkP87EiY8gA==}
    engines: {node: ^10.13.0 || ^12.13.0 || ^14.15.0 || >=15.0.0}
    dependencies:
      '@jest/fake-timers': 27.5.1
      '@jest/types': 27.5.1
      '@types/node': 16.11.59
      jest-mock: 27.5.1

  /@jest/fake-timers@27.5.1:
    resolution: {integrity: sha512-/aPowoolwa07k7/oM3aASneNeBGCmGQsc3ugN4u6s4C/+s5M64MFo/+djTdiwcbQlRfFElGuDXWzaWj6QgKObQ==}
    engines: {node: ^10.13.0 || ^12.13.0 || ^14.15.0 || >=15.0.0}
    dependencies:
      '@jest/types': 27.5.1
      '@sinonjs/fake-timers': 8.1.0
      '@types/node': 16.11.59
      jest-message-util: 27.5.1
      jest-mock: 27.5.1
      jest-util: 27.5.1

  /@jest/globals@27.5.1:
    resolution: {integrity: sha512-ZEJNB41OBQQgGzgyInAv0UUfDDj3upmHydjieSxFvTRuZElrx7tXg/uVQ5hYVEwiXs3+aMsAeEc9X7xiSKCm4Q==}
    engines: {node: ^10.13.0 || ^12.13.0 || ^14.15.0 || >=15.0.0}
    dependencies:
      '@jest/environment': 27.5.1
      '@jest/types': 27.5.1
      expect: 27.5.1

  /@jest/reporters@27.5.1:
    resolution: {integrity: sha512-cPXh9hWIlVJMQkVk84aIvXuBB4uQQmFqZiacloFuGiP3ah1sbCxCosidXFDfqG8+6fO1oR2dTJTlsOy4VFmUfw==}
    engines: {node: ^10.13.0 || ^12.13.0 || ^14.15.0 || >=15.0.0}
    peerDependencies:
      node-notifier: ^8.0.1 || ^9.0.0 || ^10.0.0
    peerDependenciesMeta:
      node-notifier:
        optional: true
    dependencies:
      '@bcoe/v8-coverage': 0.2.3
      '@jest/console': 27.5.1
      '@jest/test-result': 27.5.1
      '@jest/transform': 27.5.1
      '@jest/types': 27.5.1
      '@types/node': 16.11.59
      chalk: 4.1.2
      collect-v8-coverage: 1.0.1
      exit: 0.1.2
      glob: 7.2.3
      graceful-fs: 4.2.11
      istanbul-lib-coverage: 3.2.0
      istanbul-lib-instrument: 5.2.0
      istanbul-lib-report: 3.0.0
      istanbul-lib-source-maps: 4.0.1
      istanbul-reports: 3.1.5
      jest-haste-map: 27.5.1
      jest-resolve: 27.5.1
      jest-util: 27.5.1
      jest-worker: 27.5.1
      slash: 3.0.0
      source-map: 0.6.1
      string-length: 4.0.2
      terminal-link: 2.1.1
      v8-to-istanbul: 8.1.1
    transitivePeerDependencies:
      - supports-color

  /@jest/schemas@28.1.3:
    resolution: {integrity: sha512-/l/VWsdt/aBXgjshLWOFyFt3IVdYypu5y2Wn2rOO1un6nkqIn8SLXzgIMYXFyYsRWDyF5EthmKJMIdJvk08grg==}
    engines: {node: ^12.13.0 || ^14.15.0 || ^16.10.0 || >=17.0.0}
    dependencies:
      '@sinclair/typebox': 0.24.42

  /@jest/source-map@27.5.1:
    resolution: {integrity: sha512-y9NIHUYF3PJRlHk98NdC/N1gl88BL08aQQgu4k4ZopQkCw9t9cV8mtl3TV8b/YCB8XaVTFrmUTAJvjsntDireg==}
    engines: {node: ^10.13.0 || ^12.13.0 || ^14.15.0 || >=15.0.0}
    dependencies:
      callsites: 3.1.0
      graceful-fs: 4.2.11
      source-map: 0.6.1

  /@jest/test-result@27.5.1:
    resolution: {integrity: sha512-EW35l2RYFUcUQxFJz5Cv5MTOxlJIQs4I7gxzi2zVU7PJhOwfYq1MdC5nhSmYjX1gmMmLPvB3sIaC+BkcHRBfag==}
    engines: {node: ^10.13.0 || ^12.13.0 || ^14.15.0 || >=15.0.0}
    dependencies:
      '@jest/console': 27.5.1
      '@jest/types': 27.5.1
      '@types/istanbul-lib-coverage': 2.0.4
      collect-v8-coverage: 1.0.1

  /@jest/test-result@28.1.3:
    resolution: {integrity: sha512-kZAkxnSE+FqE8YjW8gNuoVkkC9I7S1qmenl8sGcDOLropASP+BkcGKwhXoyqQuGOGeYY0y/ixjrd/iERpEXHNg==}
    engines: {node: ^12.13.0 || ^14.15.0 || ^16.10.0 || >=17.0.0}
    dependencies:
      '@jest/console': 28.1.3
      '@jest/types': 28.1.3
      '@types/istanbul-lib-coverage': 2.0.4
      collect-v8-coverage: 1.0.1

  /@jest/test-sequencer@27.5.1:
    resolution: {integrity: sha512-LCheJF7WB2+9JuCS7VB/EmGIdQuhtqjRNI9A43idHv3E4KltCTsPsLxvdaubFHSYwY/fNjMWjl6vNRhDiN7vpQ==}
    engines: {node: ^10.13.0 || ^12.13.0 || ^14.15.0 || >=15.0.0}
    dependencies:
      '@jest/test-result': 27.5.1
      graceful-fs: 4.2.11
      jest-haste-map: 27.5.1
      jest-runtime: 27.5.1
    transitivePeerDependencies:
      - supports-color

  /@jest/transform@27.5.1:
    resolution: {integrity: sha512-ipON6WtYgl/1329g5AIJVbUuEh0wZVbdpGwC99Jw4LwuoBNS95MVphU6zOeD9pDkon+LLbFL7lOQRapbB8SCHw==}
    engines: {node: ^10.13.0 || ^12.13.0 || ^14.15.0 || >=15.0.0}
    dependencies:
      '@babel/core': 7.19.1
      '@jest/types': 27.5.1
      babel-plugin-istanbul: 6.1.1
      chalk: 4.1.2
      convert-source-map: 1.8.0
      fast-json-stable-stringify: 2.1.0
      graceful-fs: 4.2.10
      jest-haste-map: 27.5.1
      jest-regex-util: 27.5.1
      jest-util: 27.5.1
      micromatch: 4.0.5
      pirates: 4.0.5
      slash: 3.0.0
      source-map: 0.6.1
      write-file-atomic: 3.0.3
    transitivePeerDependencies:
      - supports-color

  /@jest/types@24.9.0:
    resolution: {integrity: sha512-XKK7ze1apu5JWQ5eZjHITP66AX+QsLlbaJRBGYr8pNzwcAE2JVkwnf0yqjHTsDRcjR0mujy/NmZMXw5kl+kGBw==}
    engines: {node: '>= 6'}
    dependencies:
      '@types/istanbul-lib-coverage': 2.0.4
      '@types/istanbul-reports': 1.1.2
      '@types/yargs': 13.0.12
    dev: true

  /@jest/types@27.5.1:
    resolution: {integrity: sha512-Cx46iJ9QpwQTjIdq5VJu2QTMMs3QlEjI0x1QbBP5W1+nMzyc2XmimiRR/CbX9TO0cPTeUlxWMOu8mslYsJ8DEw==}
    engines: {node: ^10.13.0 || ^12.13.0 || ^14.15.0 || >=15.0.0}
    dependencies:
      '@types/istanbul-lib-coverage': 2.0.4
      '@types/istanbul-reports': 3.0.1
      '@types/node': 16.11.59
      '@types/yargs': 16.0.4
      chalk: 4.1.2

  /@jest/types@28.1.3:
    resolution: {integrity: sha512-RyjiyMUZrKz/c+zlMFO1pm70DcIlST8AeWTkoUdZevew44wcNZQHsEVOiCVtgVnlFFD82FPaXycys58cf2muVQ==}
    engines: {node: ^12.13.0 || ^14.15.0 || ^16.10.0 || >=17.0.0}
    dependencies:
      '@jest/schemas': 28.1.3
      '@types/istanbul-lib-coverage': 2.0.4
      '@types/istanbul-reports': 3.0.1
      '@types/node': 16.11.59
      '@types/yargs': 17.0.12
      chalk: 4.1.2

  /@jridgewell/gen-mapping@0.1.1:
    resolution: {integrity: sha512-sQXCasFk+U8lWYEe66WxRDOE9PjVz4vSM51fTu3Hw+ClTpUSQb718772vH3pyS5pShp6lvQM7SxgIDXXXmOX7w==}
    engines: {node: '>=6.0.0'}
    dependencies:
      '@jridgewell/set-array': 1.1.2
      '@jridgewell/sourcemap-codec': 1.4.14

  /@jridgewell/gen-mapping@0.3.2:
    resolution: {integrity: sha512-mh65xKQAzI6iBcFzwv28KVWSmCkdRBWoOh+bYQGW3+6OZvbbN3TqMGo5hqYxQniRcH9F2VZIoJCm4pa3BPDK/A==}
    engines: {node: '>=6.0.0'}
    dependencies:
      '@jridgewell/set-array': 1.1.2
      '@jridgewell/sourcemap-codec': 1.4.14
      '@jridgewell/trace-mapping': 0.3.17

  /@jridgewell/gen-mapping@0.3.5:
    resolution: {integrity: sha512-IzL8ZoEDIBRWEzlCcRhOaCupYyN5gdIK+Q6fbFdPDg6HqX6jpkItn7DFIpW9LQzXG6Df9sA7+OKnq0qlz/GaQg==}
    engines: {node: '>=6.0.0'}
    dependencies:
      '@jridgewell/set-array': 1.2.1
      '@jridgewell/sourcemap-codec': 1.4.15
      '@jridgewell/trace-mapping': 0.3.25
<<<<<<< HEAD
=======
    dev: true
>>>>>>> 3e5622f0

  /@jridgewell/resolve-uri@3.1.0:
    resolution: {integrity: sha512-F2msla3tad+Mfht5cJq7LSXcdudKTWCVYUgw6pLFOOHSTtZlj6SWNYAp+AhuqLmWdBO2X5hPrLcu8cVP8fy28w==}
    engines: {node: '>=6.0.0'}

  /@jridgewell/resolve-uri@3.1.2:
    resolution: {integrity: sha512-bRISgCIjP20/tbWSPWMEi54QVPRZExkuD9lJL+UIxUKtwVJA8wW1Trb1jMs1RFXo1CBTNZ/5hpC9QvmKWdopKw==}
    engines: {node: '>=6.0.0'}

  /@jridgewell/set-array@1.1.2:
    resolution: {integrity: sha512-xnkseuNADM0gt2bs+BvhO0p78Mk762YnZdsuzFV018NoG1Sj1SCQvpSqa7XUaTam5vAGasABV9qXASMKnFMwMw==}
    engines: {node: '>=6.0.0'}

  /@jridgewell/set-array@1.2.1:
    resolution: {integrity: sha512-R8gLRTZeyp03ymzP/6Lil/28tGeGEzhx1q2k703KGWRAI1VdvPIXdG70VJc2pAMw3NA6JKL5hhFu1sJX0Mnn/A==}
    engines: {node: '>=6.0.0'}
<<<<<<< HEAD
=======
    dev: true
>>>>>>> 3e5622f0

  /@jridgewell/source-map@0.3.2:
    resolution: {integrity: sha512-m7O9o2uR8k2ObDysZYzdfhb08VuEml5oWGiosa1VdaPZ/A6QyPkAJuwN0Q1lhULOf6B7MtQmHENS743hWtCrgw==}
    dependencies:
      '@jridgewell/gen-mapping': 0.3.2
      '@jridgewell/trace-mapping': 0.3.17

  /@jridgewell/source-map@0.3.6:
    resolution: {integrity: sha512-1ZJTZebgqllO79ue2bm3rIGud/bOe0pP5BjSRCRxxYkEZS8STV7zN84UBbiYu7jy+eCKSnVIUgoWWE/tt+shMQ==}
    dependencies:
      '@jridgewell/gen-mapping': 0.3.5
      '@jridgewell/trace-mapping': 0.3.25
    dev: true

  /@jridgewell/sourcemap-codec@1.4.14:
    resolution: {integrity: sha512-XPSJHWmi394fuUuzDnGz1wiKqWfo1yXecHQMRf2l6hztTO+nPru658AyDngaBe7isIxEkRsPR3FZh+s7iVa4Uw==}

  /@jridgewell/sourcemap-codec@1.4.15:
    resolution: {integrity: sha512-eF2rxCRulEKXHTRiDrDy6erMYWqNw4LPdQ8UQA4huuxaQsVeRPFl2oM8oDGxMFhJUWZf9McpLtJasDDZb/Bpeg==}

  /@jridgewell/trace-mapping@0.3.15:
    resolution: {integrity: sha512-oWZNOULl+UbhsgB51uuZzglikfIKSUBO/M9W2OfEjn7cmqoAiCgmv9lyACTUacZwBz0ITnJ2NqjU8Tx0DHL88g==}
    dependencies:
      '@jridgewell/resolve-uri': 3.1.0
      '@jridgewell/sourcemap-codec': 1.4.14

  /@jridgewell/trace-mapping@0.3.17:
    resolution: {integrity: sha512-MCNzAp77qzKca9+W/+I0+sEpaUnZoeasnghNeVc41VZCEKaCH73Vq3BZZ/SzWIgrqE4H4ceI+p+b6C0mHf9T4g==}
    dependencies:
      '@jridgewell/resolve-uri': 3.1.0
      '@jridgewell/sourcemap-codec': 1.4.14

  /@jridgewell/trace-mapping@0.3.25:
    resolution: {integrity: sha512-vNk6aEwybGtawWmy/PzwnGDOjCkLWSD2wqvjGGAgOAwCGWySYXfYoxt00IJkTF+8Lb57DwOb3Aa0o9CApepiYQ==}
    dependencies:
      '@jridgewell/resolve-uri': 3.1.2
      '@jridgewell/sourcemap-codec': 1.4.15

  /@jridgewell/trace-mapping@0.3.9:
    resolution: {integrity: sha512-3Belt6tdc8bPgAtbcmdtNJlirVoTmEb5e2gC94PnkwEW9jI6CAHUeoG85tjWP5WquqfavoMtMwiG4P926ZKKuQ==}
    dependencies:
      '@jridgewell/resolve-uri': 3.1.0
      '@jridgewell/sourcemap-codec': 1.4.14

  /@leichtgewicht/ip-codec@2.0.4:
    resolution: {integrity: sha512-Hcv+nVC0kZnQ3tD9GVu5xSMR4VVYOteQIr/hwFPVEvPdlXqgGEuRjiheChHgdM+JyqdgNcmzZOX/tnl0JOiI7A==}

  /@lezer/common@1.2.1:
    resolution: {integrity: sha512-yemX0ZD2xS/73llMZIK6KplkjIjf2EvAHcinDi/TfJ9hS25G0388+ClHt6/3but0oOxinTcQHJLDXh6w1crzFQ==}
    dev: false

  /@lezer/cpp@1.1.2:
    resolution: {integrity: sha512-macwKtyeUO0EW86r3xWQCzOV9/CF8imJLpJlPv3sDY57cPGeUZ8gXWOWNlJr52TVByMV3PayFQCA5SHEERDmVQ==}
    dependencies:
      '@lezer/common': 1.2.1
      '@lezer/highlight': 1.2.0
      '@lezer/lr': 1.4.0
    dev: false

  /@lezer/css@1.1.8:
    resolution: {integrity: sha512-7JhxupKuMBaWQKjQoLtzhGj83DdnZY9MckEOG5+/iLKNK2ZJqKc6hf6uc0HjwCX7Qlok44jBNqZhHKDhEhZYLA==}
    dependencies:
      '@lezer/common': 1.2.1
      '@lezer/highlight': 1.2.0
      '@lezer/lr': 1.4.0
    dev: false

  /@lezer/go@1.0.0:
    resolution: {integrity: sha512-co9JfT3QqX1YkrMmourYw2Z8meGC50Ko4d54QEcQbEYpvdUvN4yb0NBZdn/9ertgvjsySxHsKzH3lbm3vqJ4Jw==}
    dependencies:
      '@lezer/common': 1.2.1
      '@lezer/highlight': 1.2.0
      '@lezer/lr': 1.4.0
    dev: false

  /@lezer/highlight@1.2.0:
    resolution: {integrity: sha512-WrS5Mw51sGrpqjlh3d4/fOwpEV2Hd3YOkp9DBt4k8XZQcoTHZFB7sx030A6OcahF4J1nDQAa3jXlTVVYH50IFA==}
    dependencies:
      '@lezer/common': 1.2.1
    dev: false

  /@lezer/html@1.3.9:
    resolution: {integrity: sha512-MXxeCMPyrcemSLGaTQEZx0dBUH0i+RPl8RN5GwMAzo53nTsd/Unc/t5ZxACeQoyPUM5/GkPLRUs2WliOImzkRA==}
    dependencies:
      '@lezer/common': 1.2.1
      '@lezer/highlight': 1.2.0
      '@lezer/lr': 1.4.0
    dev: false

  /@lezer/java@1.1.1:
    resolution: {integrity: sha512-mt3dX13fRlpY7RlWELYRakanXgmwXsLRCrhstrn+c1sZd7jR2xle46/3heoxGd+oHxnuTnpoyXTyxcLJQs9+mQ==}
    dependencies:
      '@lezer/common': 1.2.1
      '@lezer/highlight': 1.2.0
      '@lezer/lr': 1.4.0
    dev: false

  /@lezer/javascript@1.4.14:
    resolution: {integrity: sha512-GEdUyspTRgc5dwIGebUk+f3BekvqEWVIYsIuAC3pA8e8wcikGwBZRWRa450L0s8noGWuULwnmi4yjxTnYz9PpA==}
    dependencies:
      '@lezer/common': 1.2.1
      '@lezer/highlight': 1.2.0
      '@lezer/lr': 1.4.0
    dev: false

  /@lezer/json@1.0.2:
    resolution: {integrity: sha512-xHT2P4S5eeCYECyKNPhr4cbEL9tc8w83SPwRC373o9uEdrvGKTZoJVAGxpOsZckMlEh9W23Pc72ew918RWQOBQ==}
    dependencies:
      '@lezer/common': 1.2.1
      '@lezer/highlight': 1.2.0
      '@lezer/lr': 1.4.0
    dev: false

  /@lezer/lr@1.4.0:
    resolution: {integrity: sha512-Wst46p51km8gH0ZUmeNrtpRYmdlRHUpN1DQd3GFAyKANi8WVz8c2jHYTf1CVScFaCjQw1iO3ZZdqGDxQPRErTg==}
    dependencies:
      '@lezer/common': 1.2.1
    dev: false

  /@lezer/markdown@1.2.0:
    resolution: {integrity: sha512-d7MwsfAukZJo1GpPrcPGa3MxaFFOqNp0gbqF+3F7pTeNDOgeJN1muXzx1XXDPt+Ac+/voCzsH7qXqnn+xReG/g==}
    dependencies:
      '@lezer/common': 1.2.1
      '@lezer/highlight': 1.2.0
    dev: false

  /@lezer/php@1.0.2:
    resolution: {integrity: sha512-GN7BnqtGRpFyeoKSEqxvGvhJQiI4zkgmYnDk/JIyc7H7Ifc1tkPnUn/R2R8meH3h/aBf5rzjvU8ZQoyiNDtDrA==}
    dependencies:
      '@lezer/common': 1.2.1
      '@lezer/highlight': 1.2.0
      '@lezer/lr': 1.4.0
    dev: false

  /@lezer/python@1.1.13:
    resolution: {integrity: sha512-AdbRAtdQq94PfTNd4kqMEJhH2fqa2JdoyyqqVewY6w34w2Gi6dg2JuOtOgR21Bi0zP9r0KjSSHOUq/tP7FVT8A==}
    dependencies:
      '@lezer/common': 1.2.1
      '@lezer/highlight': 1.2.0
      '@lezer/lr': 1.4.0
    dev: false

  /@lezer/rust@1.0.2:
    resolution: {integrity: sha512-Lz5sIPBdF2FUXcWeCu1//ojFAZqzTQNRga0aYv6dYXqJqPfMdCAI0NzajWUd4Xijj1IKJLtjoXRPMvTKWBcqKg==}
    dependencies:
      '@lezer/common': 1.2.1
      '@lezer/highlight': 1.2.0
      '@lezer/lr': 1.4.0
    dev: false

  /@lezer/sass@1.0.6:
    resolution: {integrity: sha512-w/RCO2dIzZH1To8p+xjs8cE+yfgGus8NZ/dXeWl/QzHyr+TeBs71qiE70KPImEwvTsmEjoWh0A5SxMzKd5BWBQ==}
    dependencies:
      '@lezer/common': 1.2.1
      '@lezer/highlight': 1.2.0
      '@lezer/lr': 1.4.0
    dev: false

  /@lezer/xml@1.0.5:
    resolution: {integrity: sha512-VFouqOzmUWfIg+tfmpcdV33ewtK+NSwd4ngSe1aG7HFb4BN0ExyY1b8msp+ndFrnlG4V4iC8yXacjFtrwERnaw==}
    dependencies:
      '@lezer/common': 1.2.1
      '@lezer/highlight': 1.2.0
      '@lezer/lr': 1.4.0
    dev: false

  /@lezer/yaml@1.0.2:
    resolution: {integrity: sha512-XCkwuxe+eumJ28nA9e1S6XKsXz9W7V/AG+WBiWOtiIuUpKcZ/bHuvN8bLxSDREIcybSRpEd/jvphh4vgm6Ed2g==}
    dependencies:
      '@lezer/common': 1.2.1
      '@lezer/highlight': 1.2.0
      '@lezer/lr': 1.4.0
    dev: false

  /@nicolo-ribaudo/eslint-scope-5-internals@5.1.1-v1:
    resolution: {integrity: sha512-54/JRvkLIzzDWshCWfuhadfrfZVPiElY8Fcgmg1HroEly/EDSszzhBAsarCux+D/kOslTRquNzuyGSmUSTTHGg==}
    dependencies:
      eslint-scope: 5.1.1

  /@nodelib/fs.scandir@2.1.5:
    resolution: {integrity: sha512-vq24Bq3ym5HEQm2NKCr3yXDwjc7vTsEThRDnkp2DK9p1uqLR+DHurm/NOTo0KG7HYHU7eppKZj3MyqYuMBf62g==}
    engines: {node: '>= 8'}
    dependencies:
      '@nodelib/fs.stat': 2.0.5
      run-parallel: 1.2.0

  /@nodelib/fs.stat@2.0.5:
    resolution: {integrity: sha512-RkhPPp2zrqDAQA/2jNhnztcPAlv64XdhIp7a7454A5ovI7Bukxgt7MX7udwAu3zg1DcpPU0rz3VV1SeaqvY4+A==}
    engines: {node: '>= 8'}

  /@nodelib/fs.walk@1.2.8:
    resolution: {integrity: sha512-oGB+UxlgWcgQkgwo8GcEGwemoTFt3FIO9ababBmaGwXIoBKZ+GTy0pP185beGg7Llih/NSHSV2XAs1lnznocSg==}
    engines: {node: '>= 8'}
    dependencies:
      '@nodelib/fs.scandir': 2.1.5
      fastq: 1.13.0

  /@pkgr/utils@2.4.2:
    resolution: {integrity: sha512-POgTXhjrTfbTV63DiFXav4lBHiICLKKwDeaKn9Nphwj7WH6m0hMMCaJkMyRWjgtPFyRKRVoMXXjczsTQRDEhYw==}
    engines: {node: ^12.20.0 || ^14.18.0 || >=16.0.0}
    dependencies:
      cross-spawn: 7.0.3
      fast-glob: 3.3.2
      is-glob: 4.0.3
      open: 9.1.0
      picocolors: 1.0.0
      tslib: 2.6.2
    dev: true

  /@pmmmwh/react-refresh-webpack-plugin@0.5.7(react-refresh@0.11.0)(webpack-dev-server@4.11.1)(webpack@5.74.0):
    resolution: {integrity: sha512-bcKCAzF0DV2IIROp9ZHkRJa6O4jy7NlnHdWL3GmcUxYWNjLXkK5kfELELwEfSP5hXPfVL/qOGMAROuMQb9GG8Q==}
    engines: {node: '>= 10.13'}
    peerDependencies:
      '@types/webpack': 4.x || 5.x
      react-refresh: '>=0.10.0 <1.0.0'
      sockjs-client: ^1.4.0
      type-fest: '>=0.17.0 <3.0.0'
      webpack: '>=4.43.0 <6.0.0'
      webpack-dev-server: 3.x || 4.x
      webpack-hot-middleware: 2.x
      webpack-plugin-serve: 0.x || 1.x
    peerDependenciesMeta:
      '@types/webpack':
        optional: true
      sockjs-client:
        optional: true
      type-fest:
        optional: true
      webpack-dev-server:
        optional: true
      webpack-hot-middleware:
        optional: true
      webpack-plugin-serve:
        optional: true
    dependencies:
      ansi-html-community: 0.0.8
      common-path-prefix: 3.0.0
      core-js-pure: 3.25.2
      error-stack-parser: 2.1.4
      find-up: 5.0.0
      html-entities: 2.3.3
      loader-utils: 2.0.2
      react-refresh: 0.11.0
      schema-utils: 3.1.1
      source-map: 0.7.4
      webpack: 5.74.0
      webpack-dev-server: 4.11.1(webpack@5.74.0)

  /@popperjs/core@2.11.8:
    resolution: {integrity: sha512-P1st0aksCrn9sGZhp8GMYwBnQsbvAWsZAX44oXNNvLHGqAOcoVxmjZiohstwQ7SqKnbR47akdNi+uleWD8+g6A==}
    dev: false

  /@react-aria/ssr@3.9.1(react@18.2.0):
    resolution: {integrity: sha512-NqzkLFP8ZVI4GSorS0AYljC13QW2sc8bDqJOkBvkAt3M8gbcAXJWVRGtZBCRscki9RZF+rNlnPdg0G0jYkhJcg==}
    engines: {node: '>= 12'}
    peerDependencies:
      react: ^16.8.0 || ^17.0.0-rc.1 || ^18.0.0
    dependencies:
      '@swc/helpers': 0.5.3
      react: 18.2.0
    dev: false

  /@remix-run/router@1.15.3:
    resolution: {integrity: sha512-Oy8rmScVrVxWZVOpEF57ovlnhpZ8CCPlnIIumVcV9nFdiSIrus99+Lw78ekXyGvVDlIsFJbSfmSovJUhCWYV3w==}
    engines: {node: '>=14.0.0'}
    dev: false

  /@restart/hooks@0.4.15(react@18.2.0):
    resolution: {integrity: sha512-cZFXYTxbpzYcieq/mBwSyXgqnGMHoBVh3J7MU0CCoIB4NRZxV9/TuwTBAaLMqpNhC3zTPMCgkQ5Ey07L02Xmcw==}
    peerDependencies:
      react: '>=16.8.0'
    dependencies:
      dequal: 2.0.3
      react: 18.2.0
    dev: false

  /@restart/ui@1.6.6(react-dom@18.2.0)(react@18.2.0):
    resolution: {integrity: sha512-eC3puKuWE1SRYbojWHXnvCNHGgf3uzHCb6JOhnF4OXPibOIPEkR1sqDSkL643ydigxwh+ruCa1CmYHlzk7ikKA==}
    peerDependencies:
      react: '>=16.14.0'
      react-dom: '>=16.14.0'
    dependencies:
      '@babel/runtime': 7.23.8
      '@popperjs/core': 2.11.8
      '@react-aria/ssr': 3.9.1(react@18.2.0)
      '@restart/hooks': 0.4.15(react@18.2.0)
      '@types/warning': 3.0.3
      dequal: 2.0.3
      dom-helpers: 5.2.1
      react: 18.2.0
      react-dom: 18.2.0(react@18.2.0)
      uncontrollable: 8.0.4(react@18.2.0)
      warning: 4.0.3
    dev: false

  /@rollup/plugin-babel@5.3.1(@babel/core@7.19.1)(rollup@2.79.0):
    resolution: {integrity: sha512-WFfdLWU/xVWKeRQnKmIAQULUI7Il0gZnBIH/ZFO069wYIfPu+8zrfp/KMW0atmELoRDq8FbiP3VCss9MhCut7Q==}
    engines: {node: '>= 10.0.0'}
    peerDependencies:
      '@babel/core': ^7.0.0
      '@types/babel__core': ^7.1.9
      rollup: ^1.20.0||^2.0.0
    peerDependenciesMeta:
      '@types/babel__core':
        optional: true
    dependencies:
      '@babel/core': 7.19.1
      '@babel/helper-module-imports': 7.18.6
      '@rollup/pluginutils': 3.1.0(rollup@2.79.0)
      rollup: 2.79.0

  /@rollup/plugin-node-resolve@11.2.1(rollup@2.79.0):
    resolution: {integrity: sha512-yc2n43jcqVyGE2sqV5/YCmocy9ArjVAP/BeXyTtADTBBX6V0e5UMqwO8CdQ0kzjb6zu5P1qMzsScCMRvE9OlVg==}
    engines: {node: '>= 10.0.0'}
    peerDependencies:
      rollup: ^1.20.0||^2.0.0
    dependencies:
      '@rollup/pluginutils': 3.1.0(rollup@2.79.0)
      '@types/resolve': 1.17.1
      builtin-modules: 3.3.0
      deepmerge: 4.2.2
      is-module: 1.0.0
      resolve: 1.22.1
      rollup: 2.79.0

  /@rollup/plugin-replace@2.4.2(rollup@2.79.0):
    resolution: {integrity: sha512-IGcu+cydlUMZ5En85jxHH4qj2hta/11BHq95iHEyb2sbgiN0eCdzvUcHw5gt9pBL5lTi4JDYJ1acCoMGpTvEZg==}
    peerDependencies:
      rollup: ^1.20.0 || ^2.0.0
    dependencies:
      '@rollup/pluginutils': 3.1.0(rollup@2.79.0)
      magic-string: 0.25.9
      rollup: 2.79.0

  /@rollup/pluginutils@3.1.0(rollup@2.79.0):
    resolution: {integrity: sha512-GksZ6pr6TpIjHm8h9lSQ8pi8BE9VeubNT0OMJ3B5uZJ8pz73NPiqOtCog/x2/QzM1ENChPKxMDhiQuRHsqc+lg==}
    engines: {node: '>= 8.0.0'}
    peerDependencies:
      rollup: ^1.20.0||^2.0.0
    dependencies:
      '@types/estree': 0.0.39
      estree-walker: 1.0.1
      picomatch: 2.3.1
      rollup: 2.79.0

  /@rushstack/eslint-patch@1.2.0:
    resolution: {integrity: sha512-sXo/qW2/pAcmT43VoRKOJbDOfV3cYpq3szSVfIThQXNt+E4DfKj361vaAt3c88U5tPUxzEswam7GW48PJqtKAg==}

  /@sinclair/typebox@0.24.42:
    resolution: {integrity: sha512-d+2AtrHGyWek2u2ITF0lHRIv6Tt7X0dEHW+0rP+5aDCEjC3fiN2RBjrLD0yU0at52BcZbRGxLbAtXiR0hFCjYw==}

  /@sinonjs/commons@1.8.3:
    resolution: {integrity: sha512-xkNcLAn/wZaX14RPlwizcKicDk9G3F8m2nU3L7Ukm5zBgTwiT0wsoFAHx9Jq56fJA1z/7uKGtCRu16sOUCLIHQ==}
    dependencies:
      type-detect: 4.0.8

  /@sinonjs/fake-timers@8.1.0:
    resolution: {integrity: sha512-OAPJUAtgeINhh/TAlUID4QTs53Njm7xzddaVlEs/SXwgtiD1tW22zAB/W1wdqfrpmikgaWQ9Fw6Ws+hsiRm5Vg==}
    dependencies:
      '@sinonjs/commons': 1.8.3

  /@surma/rollup-plugin-off-main-thread@2.2.3:
    resolution: {integrity: sha512-lR8q/9W7hZpMWweNiAKU7NQerBnzQQLvi8qnTDU/fxItPhtZVMbPV3lbCwjhIlNBe9Bbr5V+KHshvWmVSG9cxQ==}
    dependencies:
      ejs: 3.1.8
      json5: 2.2.1
      magic-string: 0.25.9
      string.prototype.matchall: 4.0.7

  /@svgr/babel-plugin-add-jsx-attribute@5.4.0:
    resolution: {integrity: sha512-ZFf2gs/8/6B8PnSofI0inYXr2SDNTDScPXhN7k5EqD4aZ3gi6u+rbmZHVB8IM3wDyx8ntKACZbtXSm7oZGRqVg==}
    engines: {node: '>=10'}

  /@svgr/babel-plugin-remove-jsx-attribute@5.4.0:
    resolution: {integrity: sha512-yaS4o2PgUtwLFGTKbsiAy6D0o3ugcUhWK0Z45umJ66EPWunAz9fuFw2gJuje6wqQvQWOTJvIahUwndOXb7QCPg==}
    engines: {node: '>=10'}

  /@svgr/babel-plugin-remove-jsx-empty-expression@5.0.1:
    resolution: {integrity: sha512-LA72+88A11ND/yFIMzyuLRSMJ+tRKeYKeQ+mR3DcAZ5I4h5CPWN9AHyUzJbWSYp/u2u0xhmgOe0+E41+GjEueA==}
    engines: {node: '>=10'}

  /@svgr/babel-plugin-replace-jsx-attribute-value@5.0.1:
    resolution: {integrity: sha512-PoiE6ZD2Eiy5mK+fjHqwGOS+IXX0wq/YDtNyIgOrc6ejFnxN4b13pRpiIPbtPwHEc+NT2KCjteAcq33/F1Y9KQ==}
    engines: {node: '>=10'}

  /@svgr/babel-plugin-svg-dynamic-title@5.4.0:
    resolution: {integrity: sha512-zSOZH8PdZOpuG1ZVx/cLVePB2ibo3WPpqo7gFIjLV9a0QsuQAzJiwwqmuEdTaW2pegyBE17Uu15mOgOcgabQZg==}
    engines: {node: '>=10'}

  /@svgr/babel-plugin-svg-em-dimensions@5.4.0:
    resolution: {integrity: sha512-cPzDbDA5oT/sPXDCUYoVXEmm3VIoAWAPT6mSPTJNbQaBNUuEKVKyGH93oDY4e42PYHRW67N5alJx/eEol20abw==}
    engines: {node: '>=10'}

  /@svgr/babel-plugin-transform-react-native-svg@5.4.0:
    resolution: {integrity: sha512-3eYP/SaopZ41GHwXma7Rmxcv9uRslRDTY1estspeB1w1ueZWd/tPlMfEOoccYpEMZU3jD4OU7YitnXcF5hLW2Q==}
    engines: {node: '>=10'}

  /@svgr/babel-plugin-transform-svg-component@5.5.0:
    resolution: {integrity: sha512-q4jSH1UUvbrsOtlo/tKcgSeiCHRSBdXoIoqX1pgcKK/aU3JD27wmMKwGtpB8qRYUYoyXvfGxUVKchLuR5pB3rQ==}
    engines: {node: '>=10'}

  /@svgr/babel-preset@5.5.0:
    resolution: {integrity: sha512-4FiXBjvQ+z2j7yASeGPEi8VD/5rrGQk4Xrq3EdJmoZgz/tpqChpo5hgXDvmEauwtvOc52q8ghhZK4Oy7qph4ig==}
    engines: {node: '>=10'}
    dependencies:
      '@svgr/babel-plugin-add-jsx-attribute': 5.4.0
      '@svgr/babel-plugin-remove-jsx-attribute': 5.4.0
      '@svgr/babel-plugin-remove-jsx-empty-expression': 5.0.1
      '@svgr/babel-plugin-replace-jsx-attribute-value': 5.0.1
      '@svgr/babel-plugin-svg-dynamic-title': 5.4.0
      '@svgr/babel-plugin-svg-em-dimensions': 5.4.0
      '@svgr/babel-plugin-transform-react-native-svg': 5.4.0
      '@svgr/babel-plugin-transform-svg-component': 5.5.0

  /@svgr/core@5.5.0:
    resolution: {integrity: sha512-q52VOcsJPvV3jO1wkPtzTuKlvX7Y3xIcWRpCMtBF3MrteZJtBfQw/+u0B1BHy5ColpQc1/YVTrPEtSYIMNZlrQ==}
    engines: {node: '>=10'}
    dependencies:
      '@svgr/plugin-jsx': 5.5.0
      camelcase: 6.3.0
      cosmiconfig: 7.0.1
    transitivePeerDependencies:
      - supports-color

  /@svgr/hast-util-to-babel-ast@5.5.0:
    resolution: {integrity: sha512-cAaR/CAiZRB8GP32N+1jocovUtvlj0+e65TB50/6Lcime+EA49m/8l+P2ko+XPJ4dw3xaPS3jOL4F2X4KWxoeQ==}
    engines: {node: '>=10'}
    dependencies:
      '@babel/types': 7.19.0

  /@svgr/plugin-jsx@5.5.0:
    resolution: {integrity: sha512-V/wVh33j12hGh05IDg8GpIUXbjAPnTdPTKuP4VNLggnwaHMPNQNae2pRnyTAILWCQdz5GyMqtO488g7CKM8CBA==}
    engines: {node: '>=10'}
    dependencies:
      '@babel/core': 7.19.1
      '@svgr/babel-preset': 5.5.0
      '@svgr/hast-util-to-babel-ast': 5.5.0
      svg-parser: 2.0.4
    transitivePeerDependencies:
      - supports-color

  /@svgr/plugin-svgo@5.5.0:
    resolution: {integrity: sha512-r5swKk46GuQl4RrVejVwpeeJaydoxkdwkM1mBKOgJLBUJPGaLci6ylg/IjhrRsREKDkr4kbMWdgOtbXEh0fyLQ==}
    engines: {node: '>=10'}
    dependencies:
      cosmiconfig: 7.0.1
      deepmerge: 4.2.2
      svgo: 1.3.2

  /@svgr/webpack@5.5.0:
    resolution: {integrity: sha512-DOBOK255wfQxguUta2INKkzPj6AIS6iafZYiYmHn6W3pHlycSRRlvWKCfLDG10fXfLWqE3DJHgRUOyJYmARa7g==}
    engines: {node: '>=10'}
    dependencies:
      '@babel/core': 7.19.1
      '@babel/plugin-transform-react-constant-elements': 7.18.12(@babel/core@7.19.1)
      '@babel/preset-env': 7.19.1(@babel/core@7.19.1)
      '@babel/preset-react': 7.18.6(@babel/core@7.19.1)
      '@svgr/core': 5.5.0
      '@svgr/plugin-jsx': 5.5.0
      '@svgr/plugin-svgo': 5.5.0
      loader-utils: 2.0.2
    transitivePeerDependencies:
      - supports-color

<<<<<<< HEAD
=======
  /@swc/core-darwin-arm64@1.4.14:
    resolution: {integrity: sha512-8iPfLhYNspBl836YYsfv6ErXwDUqJ7IMieddV3Ey/t/97JAEAdNDUdtTKDtbyP0j/Ebyqyn+fKcqwSq7rAof0g==}
    engines: {node: '>=10'}
    cpu: [arm64]
    os: [darwin]
    requiresBuild: true
    dev: true
    optional: true

  /@swc/core-darwin-x64@1.4.14:
    resolution: {integrity: sha512-9CqSj8uRZ92cnlgAlVaWMaJJBdxtNvCzJxaGj5KuIseeG6Q0l1g+qk8JcU7h9dAsH9saHTNwNFBVGKQo0W0ujg==}
    engines: {node: '>=10'}
    cpu: [x64]
    os: [darwin]
    requiresBuild: true
    dev: true
    optional: true

  /@swc/core-linux-arm-gnueabihf@1.4.14:
    resolution: {integrity: sha512-mfd5JArPITTzMjcezH4DwMw+BdjBV1y25Khp8itEIpdih9ei+fvxOOrDYTN08b466NuE2dF2XuhKtRLA7fXArQ==}
    engines: {node: '>=10'}
    cpu: [arm]
    os: [linux]
    requiresBuild: true
    dev: true
    optional: true

  /@swc/core-linux-arm64-gnu@1.4.14:
    resolution: {integrity: sha512-3Lqlhlmy8MVRS9xTShMaPAp0oyUt0KFhDs4ixJsjdxKecE0NJSV/MInuDmrkij1C8/RQ2wySRlV9np5jK86oWw==}
    engines: {node: '>=10'}
    cpu: [arm64]
    os: [linux]
    libc: [glibc]
    requiresBuild: true
    dev: true
    optional: true

  /@swc/core-linux-arm64-musl@1.4.14:
    resolution: {integrity: sha512-n0YoCa64TUcJrbcXIHIHDWQjdUPdaXeMHNEu7yyBtOpm01oMGTKP3frsUXIABLBmAVWtKvqit4/W1KVKn5gJzg==}
    engines: {node: '>=10'}
    cpu: [arm64]
    os: [linux]
    libc: [musl]
    requiresBuild: true
    dev: true
    optional: true

  /@swc/core-linux-x64-gnu@1.4.14:
    resolution: {integrity: sha512-CGmlwLWbfG1dB4jZBJnp2IWlK5xBMNLjN7AR5kKA3sEpionoccEnChOEvfux1UdVJQjLRKuHNV9yGyqGBTpxfQ==}
    engines: {node: '>=10'}
    cpu: [x64]
    os: [linux]
    libc: [glibc]
    requiresBuild: true
    dev: true
    optional: true

  /@swc/core-linux-x64-musl@1.4.14:
    resolution: {integrity: sha512-xq4npk8YKYmNwmr8fbvF2KP3kUVdZYfXZMQnW425gP3/sn+yFQO8Nd0bGH40vOVQn41kEesSe0Z5O/JDor2TgQ==}
    engines: {node: '>=10'}
    cpu: [x64]
    os: [linux]
    libc: [musl]
    requiresBuild: true
    dev: true
    optional: true

  /@swc/core-win32-arm64-msvc@1.4.14:
    resolution: {integrity: sha512-imq0X+gU9uUe6FqzOQot5gpKoaC00aCUiN58NOzwp0QXEupn8CDuZpdBN93HiZswfLruu5jA1tsc15x6v9p0Yg==}
    engines: {node: '>=10'}
    cpu: [arm64]
    os: [win32]
    requiresBuild: true
    dev: true
    optional: true

  /@swc/core-win32-ia32-msvc@1.4.14:
    resolution: {integrity: sha512-cH6QpXMw5D3t+lpx6SkErHrxN0yFzmQ0lgNAJxoDRiaAdDbqA6Col8UqUJwUS++Ul6aCWgNhCdiEYehPaoyDPA==}
    engines: {node: '>=10'}
    cpu: [ia32]
    os: [win32]
    requiresBuild: true
    dev: true
    optional: true

  /@swc/core-win32-x64-msvc@1.4.14:
    resolution: {integrity: sha512-FmZ4Tby4wW65K/36BKzmuu7mlq7cW5XOxzvufaSNVvQ5PN4OodAlqPjToe029oma4Av+ykJiif64scMttyNAzg==}
    engines: {node: '>=10'}
    cpu: [x64]
    os: [win32]
    requiresBuild: true
    dev: true
    optional: true

  /@swc/core@1.4.14:
    resolution: {integrity: sha512-tHXg6OxboUsqa/L7DpsCcFnxhLkqN/ht5pCwav1HnvfthbiNIJypr86rNx4cUnQDJepETviSqBTIjxa7pSpGDQ==}
    engines: {node: '>=10'}
    requiresBuild: true
    peerDependencies:
      '@swc/helpers': ^0.5.0
    peerDependenciesMeta:
      '@swc/helpers':
        optional: true
    dependencies:
      '@swc/counter': 0.1.3
      '@swc/types': 0.1.6
    optionalDependencies:
      '@swc/core-darwin-arm64': 1.4.14
      '@swc/core-darwin-x64': 1.4.14
      '@swc/core-linux-arm-gnueabihf': 1.4.14
      '@swc/core-linux-arm64-gnu': 1.4.14
      '@swc/core-linux-arm64-musl': 1.4.14
      '@swc/core-linux-x64-gnu': 1.4.14
      '@swc/core-linux-x64-musl': 1.4.14
      '@swc/core-win32-arm64-msvc': 1.4.14
      '@swc/core-win32-ia32-msvc': 1.4.14
      '@swc/core-win32-x64-msvc': 1.4.14
    dev: true

  /@swc/counter@0.1.3:
    resolution: {integrity: sha512-e2BR4lsJkkRlKZ/qCHPw9ZaSxc0MVUd7gtbtaB7aMvHeJVYe8sOB8DBZkP2DtISHGSku9sCK6T6cnY0CtXrOCQ==}
    dev: true

>>>>>>> 3e5622f0
  /@swc/helpers@0.5.3:
    resolution: {integrity: sha512-FaruWX6KdudYloq1AHD/4nU+UsMTdNE8CKyrseXWEcgjDAbvkwJg2QGPAnfIJLIWsjZOSPLOAykK6fuYp4vp4A==}
    dependencies:
      tslib: 2.6.2
    dev: false

<<<<<<< HEAD
=======
  /@swc/types@0.1.6:
    resolution: {integrity: sha512-/JLo/l2JsT/LRd80C3HfbmVpxOAJ11FO2RCEslFrgzLltoP9j8XIbsyDcfCt2WWyX+CM96rBoNM+IToAkFOugg==}
    dependencies:
      '@swc/counter': 0.1.3
    dev: true

>>>>>>> 3e5622f0
  /@testing-library/dom@8.18.1:
    resolution: {integrity: sha512-oEvsm2B/WtcHKE+IcEeeCqNU/ltFGaVyGbpcm4g/2ytuT49jrlH9x5qRKL/H3A6yfM4YAbSbC0ceT5+9CEXnLg==}
    engines: {node: '>=12'}
    dependencies:
      '@babel/code-frame': 7.18.6
      '@babel/runtime': 7.19.0
      '@types/aria-query': 4.2.2
      aria-query: 5.0.2
      chalk: 4.1.2
      dom-accessibility-api: 0.5.14
      lz-string: 1.4.4
      pretty-format: 27.5.1
    dev: true

  /@testing-library/jest-dom@4.2.4:
    resolution: {integrity: sha512-j31Bn0rQo12fhCWOUWy9fl7wtqkp7In/YP2p5ZFyRuiiB9Qs3g+hS4gAmDWONbAHcRmVooNJ5eOHQDCOmUFXHg==}
    engines: {node: '>=8', npm: '>=6'}
    dependencies:
      '@babel/runtime': 7.19.0
      chalk: 2.4.2
      css: 2.2.4
      css.escape: 1.5.1
      jest-diff: 24.9.0
      jest-matcher-utils: 24.9.0
      lodash: 4.17.21
      pretty-format: 24.9.0
      redent: 3.0.0
    dev: true

  /@testing-library/react@13.4.0(react-dom@18.2.0)(react@18.2.0):
    resolution: {integrity: sha512-sXOGON+WNTh3MLE9rve97ftaZukN3oNf2KjDy7YTx6hcTO2uuLHuCGynMDhFwGw/jYf4OJ2Qk0i4i79qMNNkyw==}
    engines: {node: '>=12'}
    peerDependencies:
      react: ^18.0.0
      react-dom: ^18.0.0
    dependencies:
      '@babel/runtime': 7.19.0
      '@testing-library/dom': 8.18.1
      '@types/react-dom': 18.0.6
      react: 18.2.0
      react-dom: 18.2.0(react@18.2.0)
    dev: true

  /@testing-library/user-event@13.5.0(@testing-library/dom@8.18.1):
    resolution: {integrity: sha512-5Kwtbo3Y/NowpkbRuSepbyMFkZmHgD+vPzYB/RJ4oxt5Gj/avFFBYjhw27cqSVPVw/3a67NK1PbiIr9k4Gwmdg==}
    engines: {node: '>=10', npm: '>=6'}
    peerDependencies:
      '@testing-library/dom': '>=7.21.4'
    dependencies:
      '@babel/runtime': 7.19.0
      '@testing-library/dom': 8.18.1
    dev: true

  /@tootallnate/once@1.1.2:
    resolution: {integrity: sha512-RbzJvlNzmRq5c3O09UipeuXno4tA1FE6ikOjxZK0tuxVv3412l64l5t1W5pj4+rJq9vpkm/kwiR07aZXnsKPxw==}
    engines: {node: '>= 6'}

  /@trysound/sax@0.2.0:
    resolution: {integrity: sha512-L7z9BgrNEcYyUYtF+HaEfiS5ebkh9jXqbszz7pC0hRBPaatV0XjSD3+eHrpqFemQfgwiFF0QPIarnIihIDn7OA==}
    engines: {node: '>=10.13.0'}

  /@tsconfig/node10@1.0.9:
    resolution: {integrity: sha512-jNsYVVxU8v5g43Erja32laIDHXeoNvFEpX33OK4d6hljo3jDhCBDhx5dhCCTMWUojscpAagGiRkBKxpdl9fxqA==}

  /@tsconfig/node12@1.0.11:
    resolution: {integrity: sha512-cqefuRsh12pWyGsIoBKJA9luFu3mRxCA+ORZvA4ktLSzIuCUtWVxGIuXigEwO5/ywWFMZ2QEGKWvkZG1zDMTag==}

  /@tsconfig/node14@1.0.3:
    resolution: {integrity: sha512-ysT8mhdixWK6Hw3i1V2AeRqZ5WfXg1G43mqoYlM2nc6388Fq5jcXyr5mRsqViLx/GJYdoL0bfXD8nmF+Zn/Iow==}

  /@tsconfig/node16@1.0.3:
    resolution: {integrity: sha512-yOlFc+7UtL/89t2ZhjPvvB/DeAr3r+Dq58IgzsFkOAvVC6NMJXmCGjbptdXdR9qsX7pKcTL+s87FtYREi2dEEQ==}

  /@types/aria-query@4.2.2:
    resolution: {integrity: sha512-HnYpAE1Y6kRyKM/XkEuiRQhTHvkzMBurTHnpFLYLBGPIylZNPs9jJcuOOYWxPLJCSEtmZT0Y8rHDokKN7rRTig==}
    dev: true

  /@types/babel__core@7.1.19:
    resolution: {integrity: sha512-WEOTgRsbYkvA/KCsDwVEGkd7WAr1e3g31VHQ8zy5gul/V1qKullU/BU5I68X5v7V3GnB9eotmom4v5a5gjxorw==}
    dependencies:
      '@babel/parser': 7.19.1
      '@babel/types': 7.19.0
      '@types/babel__generator': 7.6.4
      '@types/babel__template': 7.4.1
      '@types/babel__traverse': 7.18.1

  /@types/babel__generator@7.6.4:
    resolution: {integrity: sha512-tFkciB9j2K755yrTALxD44McOrk+gfpIpvC3sxHjRawj6PfnQxrse4Clq5y/Rq+G3mrBurMax/lG8Qn2t9mSsg==}
    dependencies:
      '@babel/types': 7.19.0

  /@types/babel__template@7.4.1:
    resolution: {integrity: sha512-azBFKemX6kMg5Io+/rdGT0dkGreboUVR0Cdm3fz9QJWpaQGJRQXl7C+6hOTCZcMll7KFyEQpgbYI2lHdsS4U7g==}
    dependencies:
      '@babel/parser': 7.19.1
      '@babel/types': 7.19.0

  /@types/babel__traverse@7.18.1:
    resolution: {integrity: sha512-FSdLaZh2UxaMuLp9lixWaHq/golWTRWOnRsAXzDTDSDOQLuZb1nsdCt6pJSPWSEQt2eFZ2YVk3oYhn+1kLMeMA==}
    dependencies:
      '@babel/types': 7.19.0

  /@types/body-parser@1.19.2:
    resolution: {integrity: sha512-ALYone6pm6QmwZoAgeyNksccT9Q4AWZQ6PvfwR37GT6r6FWUPguq6sUmNGSMV2Wr761oQoBxwGGa6DR5o1DC9g==}
    dependencies:
      '@types/connect': 3.4.35
      '@types/node': 16.11.59

  /@types/bonjour@3.5.10:
    resolution: {integrity: sha512-p7ienRMiS41Nu2/igbJxxLDWrSZ0WxM8UQgCeO9KhoVF7cOVFkrKsiDr1EsJIla8vV3oEEjGcz11jc5yimhzZw==}
    dependencies:
      '@types/node': 16.11.59

  /@types/color-convert@2.0.0:
    resolution: {integrity: sha512-m7GG7IKKGuJUXvkZ1qqG3ChccdIM/qBBo913z+Xft0nKCX4hAU/IxKwZBU4cpRZ7GS5kV4vOblUkILtSShCPXQ==}
    dependencies:
      '@types/color-name': 1.1.1
    dev: true

  /@types/color-name@1.1.1:
    resolution: {integrity: sha512-rr+OQyAjxze7GgWrSaJwydHStIhHq2lvY3BOC2Mj7KnzI7XK0Uw1TOOdI9lDoajEbSWLiYgoo4f1R51erQfhPQ==}
    dev: true

  /@types/color@3.0.3:
    resolution: {integrity: sha512-X//qzJ3d3Zj82J9sC/C18ZY5f43utPbAJ6PhYt/M7uG6etcF6MRpKdN880KBy43B0BMzSfeT96MzrsNjFI3GbA==, tarball: https://registry.yarnpkg.com/@types/color/-/color-3.0.3.tgz}
    dependencies:
      '@types/color-convert': 2.0.0
    dev: true

  /@types/connect-history-api-fallback@1.3.5:
    resolution: {integrity: sha512-h8QJa8xSb1WD4fpKBDcATDNGXghFj6/3GRWG6dhmRcu0RX1Ubasur2Uvx5aeEwlf0MwblEC2bMzzMQntxnw/Cw==}
    dependencies:
      '@types/express-serve-static-core': 4.17.31
      '@types/node': 16.11.59

  /@types/connect@3.4.35:
    resolution: {integrity: sha512-cdeYyv4KWoEgpBISTxWvqYsVy444DOqehiF3fM3ne10AmJ62RSyNkUnxMJXHQWRQQX2eR94m5y1IZyDwBjV9FQ==}
    dependencies:
      '@types/node': 16.11.59

  /@types/dompurify@2.4.0:
    resolution: {integrity: sha512-IDBwO5IZhrKvHFUl+clZxgf3hn2b/lU6H1KaBShPkQyGJUQ0xwebezIPSuiyGwfz1UzJWQl4M7BDxtHtCCPlTg==, tarball: https://registry.yarnpkg.com/@types/dompurify/-/dompurify-2.4.0.tgz}
    dependencies:
      '@types/trusted-types': 2.0.2
    dev: true

  /@types/eslint-scope@3.7.4:
    resolution: {integrity: sha512-9K4zoImiZc3HlIp6AVUDE4CWYx22a+lhSZMYNpbjW04+YF0KWj4pJXnEMjdnFTiQibFFmElcsasJXDbdI/EPhA==}
    dependencies:
      '@types/eslint': 8.4.6
      '@types/estree': 0.0.51

  /@types/eslint-scope@3.7.7:
    resolution: {integrity: sha512-MzMFlSLBqNF2gcHWO0G1vP/YQyfvrxZ0bF+u7mzUdZ1/xK4A4sru+nraZz5i3iEIk1l1uyicaDVTB4QbbEkAYg==}
    dependencies:
      '@types/eslint': 8.56.9
      '@types/estree': 1.0.5
    dev: true

  /@types/eslint@8.4.6:
    resolution: {integrity: sha512-/fqTbjxyFUaYNO7VcW5g+4npmqVACz1bB7RTHYuLj+PRjw9hrCwrUXVQFpChUS0JsyEFvMZ7U/PfmvWgxJhI9g==}
    dependencies:
      '@types/estree': 1.0.0
      '@types/json-schema': 7.0.13

  /@types/eslint@8.56.9:
    resolution: {integrity: sha512-W4W3KcqzjJ0sHg2vAq9vfml6OhsJ53TcUjUqfzzZf/EChUtwspszj/S0pzMxnfRcO55/iGq47dscXw71Fxc4Zg==}
    dependencies:
      '@types/estree': 1.0.5
      '@types/json-schema': 7.0.15
    dev: true

  /@types/estree@0.0.39:
    resolution: {integrity: sha512-EYNwp3bU+98cpU4lAWYYL7Zz+2gryWH1qbdDTidVd6hkiR6weksdbMadyXKXNPEkQFhXM+hVO9ZygomHXp+AIw==}

  /@types/estree@0.0.51:
    resolution: {integrity: sha512-CuPgU6f3eT/XgKKPqKd/gLZV1Xmvf1a2R5POBOGQa6uv82xpls89HU5zKeVoyR8XzHd1RGNOlQlvUe3CFkjWNQ==}

  /@types/estree@1.0.0:
    resolution: {integrity: sha512-WulqXMDUTYAXCjZnk6JtIHPigp55cVtDgDrO2gHRwhyJto21+1zbVCtOYB2L1F9w4qCQ0rOGWBnBe0FNTiEJIQ==}

  /@types/estree@1.0.5:
    resolution: {integrity: sha512-/kYRxGDLWzHOB7q+wtSUQlFrtcdUccpfy+X+9iMBpHK8QLLhx2wIPYuS5DYtR9Wa/YlZAbIovy7qVdB1Aq6Lyw==}
    dev: true

  /@types/express-serve-static-core@4.17.31:
    resolution: {integrity: sha512-DxMhY+NAsTwMMFHBTtJFNp5qiHKJ7TeqOo23zVEM9alT1Ml27Q3xcTH0xwxn7Q0BbMcVEJOs/7aQtUWupUQN3Q==}
    dependencies:
      '@types/node': 16.11.59
      '@types/qs': 6.9.7
      '@types/range-parser': 1.2.4

  /@types/express@4.17.14:
    resolution: {integrity: sha512-TEbt+vaPFQ+xpxFLFssxUDXj5cWCxZJjIcB7Yg0k0GMHGtgtQgpvx/MUQUeAkNbA9AAGrwkAsoeItdTgS7FMyg==}
    dependencies:
      '@types/body-parser': 1.19.2
      '@types/express-serve-static-core': 4.17.31
      '@types/qs': 6.9.7
      '@types/serve-static': 1.15.0

  /@types/graceful-fs@4.1.5:
    resolution: {integrity: sha512-anKkLmZZ+xm4p8JWBf4hElkM4XR+EZeA2M9BAkkTldmcyDY4mbdIJnRghDJH3Ov5ooY7/UAoENtmdMSkaAd7Cw==}
    dependencies:
      '@types/node': 16.11.59

  /@types/html-minifier-terser@6.1.0:
    resolution: {integrity: sha512-oh/6byDPnL1zeNXFrDXFLyZjkr1MsBG667IM792caf1L2UPOOMf65NFzjUH/ltyfwjAGfs1rsX1eftK0jC/KIg==}

  /@types/http-proxy@1.17.9:
    resolution: {integrity: sha512-QsbSjA/fSk7xB+UXlCT3wHBy5ai9wOcNDWwZAtud+jXhwOM3l+EYZh8Lng4+/6n8uar0J7xILzqftJdJ/Wdfkw==}
    dependencies:
      '@types/node': 16.11.59

  /@types/istanbul-lib-coverage@2.0.4:
    resolution: {integrity: sha512-z/QT1XN4K4KYuslS23k62yDIDLwLFkzxOuMplDtObz0+y7VqJCaO2o+SPwHCvLFZh7xazvvoor2tA/hPz9ee7g==}

  /@types/istanbul-lib-report@3.0.0:
    resolution: {integrity: sha512-plGgXAPfVKFoYfa9NpYDAkseG+g6Jr294RqeqcqDixSbU34MZVJRi/P+7Y8GDpzkEwLaGZZOpKIEmeVZNtKsrg==}
    dependencies:
      '@types/istanbul-lib-coverage': 2.0.4

  /@types/istanbul-reports@1.1.2:
    resolution: {integrity: sha512-P/W9yOX/3oPZSpaYOCQzGqgCQRXn0FFO/V8bWrCQs+wLmvVVxk6CRBXALEvNs9OHIatlnlFokfhuDo2ug01ciw==}
    dependencies:
      '@types/istanbul-lib-coverage': 2.0.4
      '@types/istanbul-lib-report': 3.0.0
    dev: true

  /@types/istanbul-reports@3.0.1:
    resolution: {integrity: sha512-c3mAZEuK0lvBp8tmuL74XRKn1+y2dcwOUpH7x4WrF6gk1GIgiluDRgMYQtw2OFcBvAJWlt6ASU3tSqxp0Uu0Aw==}
    dependencies:
      '@types/istanbul-lib-report': 3.0.0

  /@types/jest@27.5.2:
    resolution: {integrity: sha512-mpT8LJJ4CMeeahobofYWIjFo0xonRS/HfxnVEPMPFSQdGUt1uHCnoPT7Zhb+sjDU2wz0oKV0OLUR0WzrHNgfeA==}
    dependencies:
      jest-matcher-utils: 27.5.1
      pretty-format: 27.5.1
    dev: true

  /@types/json-schema@7.0.13:
    resolution: {integrity: sha512-RbSSoHliUbnXj3ny0CNFOoxrIDV6SUGyStHsvDqosw6CkdPV8TtWGlfecuK4ToyMEAql6pzNxgCFKanovUzlgQ==}

  /@types/json-schema@7.0.15:
    resolution: {integrity: sha512-5+fP8P8MFNC+AyZCDxrB2pkZFPGzqQWUzpSeuuVLvm8VMcorNYavBqoFcxK8bQz4Qsbn4oUEEem4wDLfcysGHA==}

  /@types/json5@0.0.29:
    resolution: {integrity: sha512-dRLjCWHYg4oaA77cxO64oO+7JwCwnIzkZPdrrC71jQmQtlhM556pwKo5bUzqvZndkVbeFLIIi+9TC40JNF5hNQ==}

  /@types/lodash@4.14.185:
    resolution: {integrity: sha512-evMDG1bC4rgQg4ku9tKpuMh5iBNEwNa3tf9zRHdP1qlv+1WUg44xat4IxCE14gIpZRGUUWAx2VhItCZc25NfMA==}
    dev: true

  /@types/marked@4.0.7:
    resolution: {integrity: sha512-eEAhnz21CwvKVW+YvRvcTuFKNU9CV1qH+opcgVK3pIMI6YZzDm6gc8o2vHjldFk6MGKt5pueSB7IOpvpx5Qekw==}
    dev: true

  /@types/mime@3.0.1:
    resolution: {integrity: sha512-Y4XFY5VJAuw0FgAqPNd6NNoV44jbq9Bz2L7Rh/J6jLTiHBSBJa9fxqQIvkIld4GsoDOcCbvzOUAbLPsSKKg+uA==}

  /@types/minimist@1.2.2:
    resolution: {integrity: sha512-jhuKLIRrhvCPLqwPcx6INqmKeiA5EWrsCOPhrlFSrbrmU4ZMPjj5Ul/oLCMDO98XRUIwVm78xICz4EPCektzeQ==}
    dev: true

  /@types/node@14.18.29:
    resolution: {integrity: sha512-LhF+9fbIX4iPzhsRLpK5H7iPdvW8L4IwGciXQIOEcuF62+9nw/VQVsOViAOOGxY3OlOKGLFv0sWwJXdwQeTn6A==}
    dev: true

  /@types/node@16.11.59:
    resolution: {integrity: sha512-6u+36Dj3aDzhfBVUf/mfmc92OEdzQ2kx2jcXGdigfl70E/neV21ZHE6UCz4MDzTRcVqGAM27fk+DLXvyDsn3Jw==}

  /@types/normalize-package-data@2.4.1:
    resolution: {integrity: sha512-Gj7cI7z+98M282Tqmp2K5EIsoouUEzbBJhQQzDE3jSIRk6r9gsz0oUokqIUR4u1R3dMHo0pDHM7sNOHyhulypw==}
    dev: true

  /@types/parse-json@4.0.0:
    resolution: {integrity: sha512-//oorEZjL6sbPcKUaCdIGlIUeH26mgzimjBB77G6XRgnDl/L5wOnpyBGRe/Mmf5CVW3PwEBE1NjiMZ/ssFh4wA==}

  /@types/prettier@2.7.0:
    resolution: {integrity: sha512-RI1L7N4JnW5gQw2spvL7Sllfuf1SaHdrZpCHiBlCXjIlufi1SMNnbu2teze3/QE67Fg2tBlH7W+mi4hVNk4p0A==}

  /@types/prop-types@15.7.5:
    resolution: {integrity: sha512-JCB8C6SnDoQf0cNycqd/35A7MjcnK+ZTqE7judS6o7utxUCg6imJg3QK2qzHKszlTjcj2cn+NwMB2i96ubpj7w==}

  /@types/q@1.5.5:
    resolution: {integrity: sha512-L28j2FcJfSZOnL1WBjDYp2vUHCeIFlyYI/53EwD/rKUBQ7MtUUfbQWiyKJGpcnv4/WgrhWsFKrcPstcAt/J0tQ==}

  /@types/qs@6.9.7:
    resolution: {integrity: sha512-FGa1F62FT09qcrueBA6qYTrJPVDzah9a+493+o2PCXsesWHIn27G98TsSMs3WPNbZIEj4+VJf6saSFpvD+3Zsw==}

  /@types/range-parser@1.2.4:
    resolution: {integrity: sha512-EEhsLsD6UsDM1yFhAvy0Cjr6VwmpMWqFBCb9w07wVugF7w9nfajxLuVmngTIpgS6svCnm6Vaw+MZhoDCKnOfsw==}

  /@types/react-dom@18.0.6:
    resolution: {integrity: sha512-/5OFZgfIPSwy+YuIBP/FgJnQnsxhZhjjrnxudMddeblOouIodEQ75X14Rr4wGSG/bknL+Omy9iWlLo1u/9GzAA==}
    dependencies:
      '@types/react': 18.0.20
    dev: true

  /@types/react-transition-group@4.4.10:
    resolution: {integrity: sha512-hT/+s0VQs2ojCX823m60m5f0sL5idt9SO6Tj6Dg+rdphGPIeJbJ6CxvBYkgkGKrYeDjvIpKTR38UzmtHJOGW3Q==}
    dependencies:
      '@types/react': 18.0.20
    dev: false

  /@types/react@18.0.20:
    resolution: {integrity: sha512-MWul1teSPxujEHVwZl4a5HxQ9vVNsjTchVA+xRqv/VYGCuKGAU6UhfrTdF5aBefwD1BHUD8i/zq+O/vyCm/FrA==}
    dependencies:
      '@types/prop-types': 15.7.5
      '@types/scheduler': 0.16.2
      csstype: 3.1.1

  /@types/resolve@1.17.1:
    resolution: {integrity: sha512-yy7HuzQhj0dhGpD8RLXSZWEkLsV9ibvxvi6EiJ3bkqLAO1RGo0WbkWQiwpRlSFymTJRz0d3k5LM3kkx8ArDbLw==}
    dependencies:
      '@types/node': 16.11.59

  /@types/retry@0.12.0:
    resolution: {integrity: sha512-wWKOClTTiizcZhXnPY4wikVAwmdYHp8q6DmC+EJUzAMsycb7HB32Kh9RN4+0gExjmPmZSAQjgURXIGATPegAvA==}

  /@types/scheduler@0.16.2:
    resolution: {integrity: sha512-hppQEBDmlwhFAXKJX2KnWLYu5yMfi91yazPb2l+lbJiwW+wdo1gNeRA+3RgNSO39WYX2euey41KEwnqesU2Jew==}

  /@types/semver@7.5.5:
    resolution: {integrity: sha512-+d+WYC1BxJ6yVOgUgzK8gWvp5qF8ssV5r4nsDcZWKRWcDQLQ619tvWAxJQYGgBrO1MnLJC7a5GtiYsAoQ47dJg==}
    dev: true

  /@types/semver@7.5.8:
    resolution: {integrity: sha512-I8EUhyrgfLrcTkzV3TSsGyl1tSuPrEDzr0yd5m90UgNxQkyDXULk3b6MlQqTCpZpNtWe1K0hzclnZkTcLBe2UQ==}

  /@types/serve-index@1.9.1:
    resolution: {integrity: sha512-d/Hs3nWDxNL2xAczmOVZNj92YZCS6RGxfBPjKzuu/XirCgXdpKEb88dYNbrYGint6IVWLNP+yonwVAuRC0T2Dg==}
    dependencies:
      '@types/express': 4.17.14

  /@types/serve-static@1.15.0:
    resolution: {integrity: sha512-z5xyF6uh8CbjAu9760KDKsH2FcDxZ2tFCsA4HIMWE6IkiYMXfVoa+4f9KX+FN0ZLsaMw1WNG2ETLA6N+/YA+cg==}
    dependencies:
      '@types/mime': 3.0.1
      '@types/node': 16.11.59

  /@types/sockjs@0.3.33:
    resolution: {integrity: sha512-f0KEEe05NvUnat+boPTZ0dgaLZ4SfSouXUgv5noUiefG2ajgKjmETo9ZJyuqsl7dfl2aHlLJUiki6B4ZYldiiw==}
    dependencies:
      '@types/node': 16.11.59

  /@types/stack-utils@2.0.1:
    resolution: {integrity: sha512-Hl219/BT5fLAaz6NDkSuhzasy49dwQS/DSdu4MdggFB8zcXv7vflBI3xp7FEmkmdDkBUI2bPUNeMttp2knYdxw==}

  /@types/trusted-types@2.0.2:
    resolution: {integrity: sha512-F5DIZ36YVLE+PN+Zwws4kJogq47hNgX3Nx6WyDJ3kcplxyke3XIzB8uK5n/Lpm1HBsbGzd6nmGehL8cPekP+Tg==}

  /@types/warning@3.0.3:
    resolution: {integrity: sha512-D1XC7WK8K+zZEveUPY+cf4+kgauk8N4eHr/XIHXGlGYkHLud6hK9lYfZk1ry1TNh798cZUCgb6MqGEG8DkJt6Q==}
    dev: false

  /@types/ws@8.5.3:
    resolution: {integrity: sha512-6YOoWjruKj1uLf3INHH7D3qTXwFfEsg1kf3c0uDdSBJwfa/llkwIjrAGV7j7mVgGNbzTQ3HiHKKDXl6bJPD97w==}
    dependencies:
      '@types/node': 16.11.59

  /@types/yargs-parser@21.0.0:
    resolution: {integrity: sha512-iO9ZQHkZxHn4mSakYV0vFHAVDyEOIJQrV2uZ06HxEPcx+mt8swXoZHIbaaJ2crJYFfErySgktuTZ3BeLz+XmFA==}

  /@types/yargs@13.0.12:
    resolution: {integrity: sha512-qCxJE1qgz2y0hA4pIxjBR+PelCH0U5CK1XJXFwCNqfmliatKp47UCXXE9Dyk1OXBDLvsCF57TqQEJaeLfDYEOQ==}
    dependencies:
      '@types/yargs-parser': 21.0.0
    dev: true

  /@types/yargs@16.0.4:
    resolution: {integrity: sha512-T8Yc9wt/5LbJyCaLiHPReJa0kApcIgJ7Bn735GjItUfh08Z1pJvu8QZqb9s+mMvKV6WUQRV7K2R46YbjMXTTJw==}
    dependencies:
      '@types/yargs-parser': 21.0.0

  /@types/yargs@17.0.12:
    resolution: {integrity: sha512-Nz4MPhecOFArtm81gFQvQqdV7XYCrWKx5uUt6GNHredFHn1i2mtWqXTON7EPXMtNi1qjtjEM/VCHDhcHsAMLXQ==}
    dependencies:
      '@types/yargs-parser': 21.0.0

  /@typescript-eslint/eslint-plugin@5.62.0(@typescript-eslint/parser@5.62.0)(eslint@8.53.0)(typescript@4.9.5):
    resolution: {integrity: sha512-TiZzBSJja/LbhNPvk6yc0JrX9XqhQ0hdh6M2svYfsHGejaKFIAGd9MQ+ERIMzLGlN/kZoYIgdxFV0PuljTKXag==}
    engines: {node: ^12.22.0 || ^14.17.0 || >=16.0.0}
    peerDependencies:
      '@typescript-eslint/parser': ^5.0.0
      eslint: ^6.0.0 || ^7.0.0 || ^8.0.0
      typescript: '*'
    peerDependenciesMeta:
      typescript:
        optional: true
    dependencies:
      '@eslint-community/regexpp': 4.10.0
      '@typescript-eslint/parser': 5.62.0(eslint@8.53.0)(typescript@4.9.5)
      '@typescript-eslint/scope-manager': 5.62.0
      '@typescript-eslint/type-utils': 5.62.0(eslint@8.53.0)(typescript@4.9.5)
      '@typescript-eslint/utils': 5.62.0(eslint@8.53.0)(typescript@4.9.5)
      debug: 4.3.4
      eslint: 8.53.0
      graphemer: 1.4.0
      ignore: 5.3.1
      natural-compare-lite: 1.4.0
      semver: 7.3.8
      tsutils: 3.21.0(typescript@4.9.5)
      typescript: 4.9.5
    transitivePeerDependencies:
      - supports-color

  /@typescript-eslint/eslint-plugin@6.11.0(@typescript-eslint/parser@6.11.0)(eslint@8.53.0)(typescript@4.9.5):
    resolution: {integrity: sha512-uXnpZDc4VRjY4iuypDBKzW1rz9T5YBBK0snMn8MaTSNd2kMlj50LnLBABELjJiOL5YHk7ZD8hbSpI9ubzqYI0w==}
    engines: {node: ^16.0.0 || >=18.0.0}
    peerDependencies:
      '@typescript-eslint/parser': ^6.0.0 || ^6.0.0-alpha
      eslint: ^7.0.0 || ^8.0.0
      typescript: '*'
    peerDependenciesMeta:
      typescript:
        optional: true
    dependencies:
      '@eslint-community/regexpp': 4.10.0
      '@typescript-eslint/parser': 6.11.0(eslint@8.53.0)(typescript@4.9.5)
      '@typescript-eslint/scope-manager': 6.11.0
      '@typescript-eslint/type-utils': 6.11.0(eslint@8.53.0)(typescript@4.9.5)
      '@typescript-eslint/utils': 6.11.0(eslint@8.53.0)(typescript@4.9.5)
      '@typescript-eslint/visitor-keys': 6.11.0
      debug: 4.3.4
      eslint: 8.53.0
      graphemer: 1.4.0
      ignore: 5.2.4
      natural-compare: 1.4.0
      semver: 7.5.4
      ts-api-utils: 1.0.3(typescript@4.9.5)
      typescript: 4.9.5
    transitivePeerDependencies:
      - supports-color
    dev: true

<<<<<<< HEAD
=======
  /@typescript-eslint/eslint-plugin@6.21.0(@typescript-eslint/parser@6.21.0)(eslint@8.57.0)(typescript@5.4.5):
    resolution: {integrity: sha512-oy9+hTPCUFpngkEZUSzbf9MxI65wbKFoQYsgPdILTfbUldp5ovUuphZVe4i30emU9M/kP+T64Di0mxl7dSw3MA==}
    engines: {node: ^16.0.0 || >=18.0.0}
    peerDependencies:
      '@typescript-eslint/parser': ^6.0.0 || ^6.0.0-alpha
      eslint: ^7.0.0 || ^8.0.0
      typescript: '*'
    peerDependenciesMeta:
      typescript:
        optional: true
    dependencies:
      '@eslint-community/regexpp': 4.10.0
      '@typescript-eslint/parser': 6.21.0(eslint@8.57.0)(typescript@5.4.5)
      '@typescript-eslint/scope-manager': 6.21.0
      '@typescript-eslint/type-utils': 6.21.0(eslint@8.57.0)(typescript@5.4.5)
      '@typescript-eslint/utils': 6.21.0(eslint@8.57.0)(typescript@5.4.5)
      '@typescript-eslint/visitor-keys': 6.21.0
      debug: 4.3.4
      eslint: 8.57.0
      graphemer: 1.4.0
      ignore: 5.3.1
      natural-compare: 1.4.0
      semver: 7.6.0
      ts-api-utils: 1.3.0(typescript@5.4.5)
      typescript: 5.4.5
    transitivePeerDependencies:
      - supports-color
    dev: true

>>>>>>> 3e5622f0
  /@typescript-eslint/experimental-utils@5.38.0(eslint@8.53.0)(typescript@4.9.5):
    resolution: {integrity: sha512-kzXBRfvGlicgGk4CYuRUqKvwc2s3wHXNssUWWJU18bhMRxriFm3BZWyQ6vEHBRpEIMKB6b7MIQHO+9lYlts19w==}
    engines: {node: ^12.22.0 || ^14.17.0 || >=16.0.0}
    peerDependencies:
      eslint: ^6.0.0 || ^7.0.0 || ^8.0.0
    dependencies:
      '@typescript-eslint/utils': 5.38.0(eslint@8.53.0)(typescript@4.9.5)
      eslint: 8.53.0
    transitivePeerDependencies:
      - supports-color
      - typescript

  /@typescript-eslint/parser@5.62.0(eslint@8.53.0)(typescript@4.9.5):
    resolution: {integrity: sha512-VlJEV0fOQ7BExOsHYAGrgbEiZoi8D+Bl2+f6V2RrXerRSylnp+ZBHmPvaIa8cz0Ajx7WO7Z5RqfgYg7ED1nRhA==}
    engines: {node: ^12.22.0 || ^14.17.0 || >=16.0.0}
    peerDependencies:
      eslint: ^6.0.0 || ^7.0.0 || ^8.0.0
      typescript: '*'
    peerDependenciesMeta:
      typescript:
        optional: true
    dependencies:
      '@typescript-eslint/scope-manager': 5.62.0
      '@typescript-eslint/types': 5.62.0
      '@typescript-eslint/typescript-estree': 5.62.0(typescript@4.9.5)
      debug: 4.3.4
      eslint: 8.53.0
      typescript: 4.9.5
    transitivePeerDependencies:
      - supports-color

  /@typescript-eslint/parser@6.11.0(eslint@8.53.0)(typescript@4.9.5):
    resolution: {integrity: sha512-+whEdjk+d5do5nxfxx73oanLL9ghKO3EwM9kBCkUtWMRwWuPaFv9ScuqlYfQ6pAD6ZiJhky7TZ2ZYhrMsfMxVQ==}
    engines: {node: ^16.0.0 || >=18.0.0}
    peerDependencies:
      eslint: ^7.0.0 || ^8.0.0
      typescript: '*'
    peerDependenciesMeta:
      typescript:
        optional: true
    dependencies:
      '@typescript-eslint/scope-manager': 6.11.0
      '@typescript-eslint/types': 6.11.0
      '@typescript-eslint/typescript-estree': 6.11.0(typescript@4.9.5)
      '@typescript-eslint/visitor-keys': 6.11.0
      debug: 4.3.4
      eslint: 8.53.0
      typescript: 4.9.5
    transitivePeerDependencies:
      - supports-color
    dev: true

<<<<<<< HEAD
=======
  /@typescript-eslint/parser@6.21.0(eslint@8.57.0)(typescript@5.4.5):
    resolution: {integrity: sha512-tbsV1jPne5CkFQCgPBcDOt30ItF7aJoZL997JSF7MhGQqOeT3svWRYxiqlfA5RUdlHN6Fi+EI9bxqbdyAUZjYQ==}
    engines: {node: ^16.0.0 || >=18.0.0}
    peerDependencies:
      eslint: ^7.0.0 || ^8.0.0
      typescript: '*'
    peerDependenciesMeta:
      typescript:
        optional: true
    dependencies:
      '@typescript-eslint/scope-manager': 6.21.0
      '@typescript-eslint/types': 6.21.0
      '@typescript-eslint/typescript-estree': 6.21.0(typescript@5.4.5)
      '@typescript-eslint/visitor-keys': 6.21.0
      debug: 4.3.4
      eslint: 8.57.0
      typescript: 5.4.5
    transitivePeerDependencies:
      - supports-color
    dev: true

>>>>>>> 3e5622f0
  /@typescript-eslint/scope-manager@5.38.0:
    resolution: {integrity: sha512-ByhHIuNyKD9giwkkLqzezZ9y5bALW8VNY6xXcP+VxoH4JBDKjU5WNnsiD4HJdglHECdV+lyaxhvQjTUbRboiTA==}
    engines: {node: ^12.22.0 || ^14.17.0 || >=16.0.0}
    dependencies:
      '@typescript-eslint/types': 5.38.0
      '@typescript-eslint/visitor-keys': 5.38.0

  /@typescript-eslint/scope-manager@5.62.0:
    resolution: {integrity: sha512-VXuvVvZeQCQb5Zgf4HAxc04q5j+WrNAtNh9OwCsCgpKqESMTu3tF/jhZ3xG6T4NZwWl65Bg8KuS2uEvhSfLl0w==}
    engines: {node: ^12.22.0 || ^14.17.0 || >=16.0.0}
    dependencies:
      '@typescript-eslint/types': 5.62.0
      '@typescript-eslint/visitor-keys': 5.62.0

  /@typescript-eslint/scope-manager@6.11.0:
    resolution: {integrity: sha512-0A8KoVvIURG4uhxAdjSaxy8RdRE//HztaZdG8KiHLP8WOXSk0vlF7Pvogv+vlJA5Rnjj/wDcFENvDaHb+gKd1A==}
    engines: {node: ^16.0.0 || >=18.0.0}
    dependencies:
      '@typescript-eslint/types': 6.11.0
      '@typescript-eslint/visitor-keys': 6.11.0
    dev: true

  /@typescript-eslint/scope-manager@6.21.0:
    resolution: {integrity: sha512-OwLUIWZJry80O99zvqXVEioyniJMa+d2GrqpUTqi5/v5D5rOrppJVBPa0yKCblcigC0/aYAzxxqQ1B+DS2RYsg==}
    engines: {node: ^16.0.0 || >=18.0.0}
    dependencies:
      '@typescript-eslint/types': 6.21.0
      '@typescript-eslint/visitor-keys': 6.21.0
    dev: true

  /@typescript-eslint/type-utils@5.62.0(eslint@8.53.0)(typescript@4.9.5):
    resolution: {integrity: sha512-xsSQreu+VnfbqQpW5vnCJdq1Z3Q0U31qiWmRhr98ONQmcp/yhiPJFPq8MXiJVLiksmOKSjIldZzkebzHuCGzew==}
    engines: {node: ^12.22.0 || ^14.17.0 || >=16.0.0}
    peerDependencies:
      eslint: '*'
      typescript: '*'
    peerDependenciesMeta:
      typescript:
        optional: true
    dependencies:
      '@typescript-eslint/typescript-estree': 5.62.0(typescript@4.9.5)
      '@typescript-eslint/utils': 5.62.0(eslint@8.53.0)(typescript@4.9.5)
      debug: 4.3.4
      eslint: 8.53.0
      tsutils: 3.21.0(typescript@4.9.5)
      typescript: 4.9.5
    transitivePeerDependencies:
      - supports-color

  /@typescript-eslint/type-utils@6.11.0(eslint@8.53.0)(typescript@4.9.5):
    resolution: {integrity: sha512-nA4IOXwZtqBjIoYrJcYxLRO+F9ri+leVGoJcMW1uqr4r1Hq7vW5cyWrA43lFbpRvQ9XgNrnfLpIkO3i1emDBIA==}
    engines: {node: ^16.0.0 || >=18.0.0}
    peerDependencies:
      eslint: ^7.0.0 || ^8.0.0
      typescript: '*'
    peerDependenciesMeta:
      typescript:
        optional: true
    dependencies:
      '@typescript-eslint/typescript-estree': 6.11.0(typescript@4.9.5)
      '@typescript-eslint/utils': 6.11.0(eslint@8.53.0)(typescript@4.9.5)
      debug: 4.3.4
      eslint: 8.53.0
      ts-api-utils: 1.0.3(typescript@4.9.5)
      typescript: 4.9.5
    transitivePeerDependencies:
      - supports-color
    dev: true

<<<<<<< HEAD
=======
  /@typescript-eslint/type-utils@6.21.0(eslint@8.57.0)(typescript@5.4.5):
    resolution: {integrity: sha512-rZQI7wHfao8qMX3Rd3xqeYSMCL3SoiSQLBATSiVKARdFGCYSRvmViieZjqc58jKgs8Y8i9YvVVhRbHSTA4VBag==}
    engines: {node: ^16.0.0 || >=18.0.0}
    peerDependencies:
      eslint: ^7.0.0 || ^8.0.0
      typescript: '*'
    peerDependenciesMeta:
      typescript:
        optional: true
    dependencies:
      '@typescript-eslint/typescript-estree': 6.21.0(typescript@5.4.5)
      '@typescript-eslint/utils': 6.21.0(eslint@8.57.0)(typescript@5.4.5)
      debug: 4.3.4
      eslint: 8.57.0
      ts-api-utils: 1.3.0(typescript@5.4.5)
      typescript: 5.4.5
    transitivePeerDependencies:
      - supports-color
    dev: true

>>>>>>> 3e5622f0
  /@typescript-eslint/types@5.38.0:
    resolution: {integrity: sha512-HHu4yMjJ7i3Cb+8NUuRCdOGu2VMkfmKyIJsOr9PfkBVYLYrtMCK/Ap50Rpov+iKpxDTfnqvDbuPLgBE5FwUNfA==}
    engines: {node: ^12.22.0 || ^14.17.0 || >=16.0.0}

  /@typescript-eslint/types@5.62.0:
    resolution: {integrity: sha512-87NVngcbVXUahrRTqIK27gD2t5Cu1yuCXxbLcFtCzZGlfyVWWh8mLHkoxzjsB6DDNnvdL+fW8MiwPEJyGJQDgQ==}
    engines: {node: ^12.22.0 || ^14.17.0 || >=16.0.0}

  /@typescript-eslint/types@6.11.0:
    resolution: {integrity: sha512-ZbEzuD4DwEJxwPqhv3QULlRj8KYTAnNsXxmfuUXFCxZmO6CF2gM/y+ugBSAQhrqaJL3M+oe4owdWunaHM6beqA==}
    engines: {node: ^16.0.0 || >=18.0.0}
    dev: true

  /@typescript-eslint/types@6.21.0:
    resolution: {integrity: sha512-1kFmZ1rOm5epu9NZEZm1kckCDGj5UJEf7P1kliH4LKu/RkwpsfqqGmY2OOcUs18lSlQBKLDYBOGxRVtrMN5lpg==}
    engines: {node: ^16.0.0 || >=18.0.0}
    dev: true

  /@typescript-eslint/typescript-estree@5.38.0(typescript@4.9.5):
    resolution: {integrity: sha512-6P0RuphkR+UuV7Avv7MU3hFoWaGcrgOdi8eTe1NwhMp2/GjUJoODBTRWzlHpZh6lFOaPmSvgxGlROa0Sg5Zbyg==}
    engines: {node: ^12.22.0 || ^14.17.0 || >=16.0.0}
    peerDependencies:
      typescript: '*'
    peerDependenciesMeta:
      typescript:
        optional: true
    dependencies:
      '@typescript-eslint/types': 5.38.0
      '@typescript-eslint/visitor-keys': 5.38.0
      debug: 4.3.4
      globby: 11.1.0
      is-glob: 4.0.3
      semver: 7.3.8
      tsutils: 3.21.0(typescript@4.9.5)
      typescript: 4.9.5
    transitivePeerDependencies:
      - supports-color

  /@typescript-eslint/typescript-estree@5.62.0(typescript@4.9.5):
    resolution: {integrity: sha512-CmcQ6uY7b9y694lKdRB8FEel7JbU/40iSAPomu++SjLMntB+2Leay2LO6i8VnJk58MtE9/nQSFIH6jpyRWyYzA==}
    engines: {node: ^12.22.0 || ^14.17.0 || >=16.0.0}
    peerDependencies:
      typescript: '*'
    peerDependenciesMeta:
      typescript:
        optional: true
    dependencies:
      '@typescript-eslint/types': 5.62.0
      '@typescript-eslint/visitor-keys': 5.62.0
      debug: 4.3.4
      globby: 11.1.0
      is-glob: 4.0.3
      semver: 7.3.8
      tsutils: 3.21.0(typescript@4.9.5)
      typescript: 4.9.5
    transitivePeerDependencies:
      - supports-color

  /@typescript-eslint/typescript-estree@6.11.0(typescript@4.9.5):
    resolution: {integrity: sha512-Aezzv1o2tWJwvZhedzvD5Yv7+Lpu1by/U1LZ5gLc4tCx8jUmuSCMioPFRjliN/6SJIvY6HpTtJIWubKuYYYesQ==}
    engines: {node: ^16.0.0 || >=18.0.0}
    peerDependencies:
      typescript: '*'
    peerDependenciesMeta:
      typescript:
        optional: true
    dependencies:
      '@typescript-eslint/types': 6.11.0
      '@typescript-eslint/visitor-keys': 6.11.0
      debug: 4.3.4
      globby: 11.1.0
      is-glob: 4.0.3
      semver: 7.6.0
      ts-api-utils: 1.3.0(typescript@4.9.5)
      typescript: 4.9.5
    transitivePeerDependencies:
      - supports-color
    dev: true

<<<<<<< HEAD
=======
  /@typescript-eslint/typescript-estree@6.21.0(typescript@5.4.5):
    resolution: {integrity: sha512-6npJTkZcO+y2/kr+z0hc4HwNfrrP4kNYh57ek7yCNlrBjWQ1Y0OS7jiZTkgumrvkX5HkEKXFZkkdFNkaW2wmUQ==}
    engines: {node: ^16.0.0 || >=18.0.0}
    peerDependencies:
      typescript: '*'
    peerDependenciesMeta:
      typescript:
        optional: true
    dependencies:
      '@typescript-eslint/types': 6.21.0
      '@typescript-eslint/visitor-keys': 6.21.0
      debug: 4.3.4
      globby: 11.1.0
      is-glob: 4.0.3
      minimatch: 9.0.3
      semver: 7.6.0
      ts-api-utils: 1.3.0(typescript@5.4.5)
      typescript: 5.4.5
    transitivePeerDependencies:
      - supports-color
    dev: true

>>>>>>> 3e5622f0
  /@typescript-eslint/utils@5.38.0(eslint@8.53.0)(typescript@4.9.5):
    resolution: {integrity: sha512-6sdeYaBgk9Fh7N2unEXGz+D+som2QCQGPAf1SxrkEr+Z32gMreQ0rparXTNGRRfYUWk/JzbGdcM8NSSd6oqnTA==}
    engines: {node: ^12.22.0 || ^14.17.0 || >=16.0.0}
    peerDependencies:
      eslint: ^6.0.0 || ^7.0.0 || ^8.0.0
    dependencies:
      '@types/json-schema': 7.0.15
      '@typescript-eslint/scope-manager': 5.38.0
      '@typescript-eslint/types': 5.38.0
      '@typescript-eslint/typescript-estree': 5.38.0(typescript@4.9.5)
      eslint: 8.53.0
      eslint-scope: 5.1.1
      eslint-utils: 3.0.0(eslint@8.53.0)
    transitivePeerDependencies:
      - supports-color
      - typescript

  /@typescript-eslint/utils@5.62.0(eslint@8.53.0)(typescript@4.9.5):
    resolution: {integrity: sha512-n8oxjeb5aIbPFEtmQxQYOLI0i9n5ySBEY/ZEHHZqKQSFnxio1rv6dthascc9dLuwrL0RC5mPCxB7vnAVGAYWAQ==}
    engines: {node: ^12.22.0 || ^14.17.0 || >=16.0.0}
    peerDependencies:
      eslint: ^6.0.0 || ^7.0.0 || ^8.0.0
    dependencies:
      '@eslint-community/eslint-utils': 4.4.0(eslint@8.53.0)
      '@types/json-schema': 7.0.15
      '@types/semver': 7.5.8
      '@typescript-eslint/scope-manager': 5.62.0
      '@typescript-eslint/types': 5.62.0
      '@typescript-eslint/typescript-estree': 5.62.0(typescript@4.9.5)
      eslint: 8.53.0
      eslint-scope: 5.1.1
      semver: 7.3.8
    transitivePeerDependencies:
      - supports-color
      - typescript

  /@typescript-eslint/utils@6.11.0(eslint@8.53.0)(typescript@4.9.5):
    resolution: {integrity: sha512-p23ibf68fxoZy605dc0dQAEoUsoiNoP3MD9WQGiHLDuTSOuqoTsa4oAy+h3KDkTcxbbfOtUjb9h3Ta0gT4ug2g==}
    engines: {node: ^16.0.0 || >=18.0.0}
    peerDependencies:
      eslint: ^7.0.0 || ^8.0.0
    dependencies:
      '@eslint-community/eslint-utils': 4.4.0(eslint@8.53.0)
      '@types/json-schema': 7.0.13
      '@types/semver': 7.5.5
      '@typescript-eslint/scope-manager': 6.11.0
      '@typescript-eslint/types': 6.11.0
      '@typescript-eslint/typescript-estree': 6.11.0(typescript@4.9.5)
      eslint: 8.53.0
      semver: 7.5.4
    transitivePeerDependencies:
      - supports-color
      - typescript
    dev: true

<<<<<<< HEAD
=======
  /@typescript-eslint/utils@6.21.0(eslint@8.57.0)(typescript@5.4.5):
    resolution: {integrity: sha512-NfWVaC8HP9T8cbKQxHcsJBY5YE1O33+jpMwN45qzWWaPDZgLIbo12toGMWnmhvCpd3sIxkpDw3Wv1B3dYrbDQQ==}
    engines: {node: ^16.0.0 || >=18.0.0}
    peerDependencies:
      eslint: ^7.0.0 || ^8.0.0
    dependencies:
      '@eslint-community/eslint-utils': 4.4.0(eslint@8.57.0)
      '@types/json-schema': 7.0.15
      '@types/semver': 7.5.8
      '@typescript-eslint/scope-manager': 6.21.0
      '@typescript-eslint/types': 6.21.0
      '@typescript-eslint/typescript-estree': 6.21.0(typescript@5.4.5)
      eslint: 8.57.0
      semver: 7.6.0
    transitivePeerDependencies:
      - supports-color
      - typescript
    dev: true

>>>>>>> 3e5622f0
  /@typescript-eslint/visitor-keys@5.38.0:
    resolution: {integrity: sha512-MxnrdIyArnTi+XyFLR+kt/uNAcdOnmT+879os7qDRI+EYySR4crXJq9BXPfRzzLGq0wgxkwidrCJ9WCAoacm1w==}
    engines: {node: ^12.22.0 || ^14.17.0 || >=16.0.0}
    dependencies:
      '@typescript-eslint/types': 5.38.0
      eslint-visitor-keys: 3.4.3

  /@typescript-eslint/visitor-keys@5.62.0:
    resolution: {integrity: sha512-07ny+LHRzQXepkGg6w0mFY41fVUNBrL2Roj/++7V1txKugfjm/Ci/qSND03r2RhlJhJYMcTn9AhhSSqQp0Ysyw==}
    engines: {node: ^12.22.0 || ^14.17.0 || >=16.0.0}
    dependencies:
      '@typescript-eslint/types': 5.62.0
      eslint-visitor-keys: 3.4.3

  /@typescript-eslint/visitor-keys@6.11.0:
    resolution: {integrity: sha512-+SUN/W7WjBr05uRxPggJPSzyB8zUpaYo2hByKasWbqr3PM8AXfZt8UHdNpBS1v9SA62qnSSMF3380SwDqqprgQ==}
    engines: {node: ^16.0.0 || >=18.0.0}
    dependencies:
      '@typescript-eslint/types': 6.11.0
      eslint-visitor-keys: 3.4.3
    dev: true

  /@typescript-eslint/visitor-keys@6.21.0:
    resolution: {integrity: sha512-JJtkDduxLi9bivAB+cYOVMtbkqdPOhZ+ZI5LC47MIRrDV4Yn2o+ZnW10Nkmr28xRpSpdJ6Sm42Hjf2+REYXm0A==}
    engines: {node: ^16.0.0 || >=18.0.0}
    dependencies:
      '@typescript-eslint/types': 6.21.0
      eslint-visitor-keys: 3.4.3
    dev: true

  /@ungap/structured-clone@1.2.0:
    resolution: {integrity: sha512-zuVdFrMJiuCDQUMCzQaD6KL28MjnqqN8XnAqiEq9PNm/hCPTSGfrXCOfwj1ow4LFb/tNymJPwsNbVePc1xFqrQ==}

<<<<<<< HEAD
=======
  /@vitejs/plugin-react-swc@3.6.0(vite@4.5.3):
    resolution: {integrity: sha512-XFRbsGgpGxGzEV5i5+vRiro1bwcIaZDIdBRP16qwm+jP68ue/S8FJTBEgOeojtVDYrbSua3XFp71kC8VJE6v+g==}
    peerDependencies:
      vite: ^4 || ^5
    dependencies:
      '@swc/core': 1.4.14
      vite: 4.5.3(@types/node@16.11.59)(sass@1.54.9)
    transitivePeerDependencies:
      - '@swc/helpers'
    dev: true

>>>>>>> 3e5622f0
  /@webassemblyjs/ast@1.11.1:
    resolution: {integrity: sha512-ukBh14qFLjxTQNTXocdyksN5QdM28S1CxHt2rdskFyL+xFV7VremuBLVbmCePj+URalXBENx/9Lm7lnhihtCSw==}
    dependencies:
      '@webassemblyjs/helper-numbers': 1.11.1
      '@webassemblyjs/helper-wasm-bytecode': 1.11.1

  /@webassemblyjs/ast@1.12.1:
    resolution: {integrity: sha512-EKfMUOPRRUTy5UII4qJDGPpqfwjOmZ5jeGFwid9mnoqIFK+e0vqoi1qH56JpmZSzEL53jKnNzScdmftJyG5xWg==}
    dependencies:
      '@webassemblyjs/helper-numbers': 1.11.6
      '@webassemblyjs/helper-wasm-bytecode': 1.11.6
    dev: true

  /@webassemblyjs/floating-point-hex-parser@1.11.1:
    resolution: {integrity: sha512-iGRfyc5Bq+NnNuX8b5hwBrRjzf0ocrJPI6GWFodBFzmFnyvrQ83SHKhmilCU/8Jv67i4GJZBMhEzltxzcNagtQ==}

  /@webassemblyjs/floating-point-hex-parser@1.11.6:
    resolution: {integrity: sha512-ejAj9hfRJ2XMsNHk/v6Fu2dGS+i4UaXBXGemOfQ/JfQ6mdQg/WXtwleQRLLS4OvfDhv8rYnVwH27YJLMyYsxhw==}
    dev: true

  /@webassemblyjs/helper-api-error@1.11.1:
    resolution: {integrity: sha512-RlhS8CBCXfRUR/cwo2ho9bkheSXG0+NwooXcc3PAILALf2QLdFyj7KGsKRbVc95hZnhnERon4kW/D3SZpp6Tcg==}

  /@webassemblyjs/helper-api-error@1.11.6:
    resolution: {integrity: sha512-o0YkoP4pVu4rN8aTJgAyj9hC2Sv5UlkzCHhxqWj8butaLvnpdc2jOwh4ewE6CX0txSfLn/UYaV/pheS2Txg//Q==}
    dev: true

  /@webassemblyjs/helper-buffer@1.11.1:
    resolution: {integrity: sha512-gwikF65aDNeeXa8JxXa2BAk+REjSyhrNC9ZwdT0f8jc4dQQeDQ7G4m0f2QCLPJiMTTO6wfDmRmj/pW0PsUvIcA==}

  /@webassemblyjs/helper-buffer@1.12.1:
    resolution: {integrity: sha512-nzJwQw99DNDKr9BVCOZcLuJJUlqkJh+kVzVl6Fmq/tI5ZtEyWT1KZMyOXltXLZJmDtvLCDgwsyrkohEtopTXCw==}
    dev: true

  /@webassemblyjs/helper-numbers@1.11.1:
    resolution: {integrity: sha512-vDkbxiB8zfnPdNK9Rajcey5C0w+QJugEglN0of+kmO8l7lDb77AnlKYQF7aarZuCrv+l0UvqL+68gSDr3k9LPQ==}
    dependencies:
      '@webassemblyjs/floating-point-hex-parser': 1.11.1
      '@webassemblyjs/helper-api-error': 1.11.1
      '@xtuc/long': 4.2.2

  /@webassemblyjs/helper-numbers@1.11.6:
    resolution: {integrity: sha512-vUIhZ8LZoIWHBohiEObxVm6hwP034jwmc9kuq5GdHZH0wiLVLIPcMCdpJzG4C11cHoQ25TFIQj9kaVADVX7N3g==}
    dependencies:
      '@webassemblyjs/floating-point-hex-parser': 1.11.6
      '@webassemblyjs/helper-api-error': 1.11.6
      '@xtuc/long': 4.2.2
    dev: true

  /@webassemblyjs/helper-wasm-bytecode@1.11.1:
    resolution: {integrity: sha512-PvpoOGiJwXeTrSf/qfudJhwlvDQxFgelbMqtq52WWiXC6Xgg1IREdngmPN3bs4RoO83PnL/nFrxucXj1+BX62Q==}

  /@webassemblyjs/helper-wasm-bytecode@1.11.6:
    resolution: {integrity: sha512-sFFHKwcmBprO9e7Icf0+gddyWYDViL8bpPjJJl0WHxCdETktXdmtWLGVzoHbqUcY4Be1LkNfwTmXOJUFZYSJdA==}
    dev: true

  /@webassemblyjs/helper-wasm-section@1.11.1:
    resolution: {integrity: sha512-10P9No29rYX1j7F3EVPX3JvGPQPae+AomuSTPiF9eBQeChHI6iqjMIwR9JmOJXwpnn/oVGDk7I5IlskuMwU/pg==}
    dependencies:
      '@webassemblyjs/ast': 1.11.1
      '@webassemblyjs/helper-buffer': 1.11.1
      '@webassemblyjs/helper-wasm-bytecode': 1.11.1
      '@webassemblyjs/wasm-gen': 1.11.1

  /@webassemblyjs/helper-wasm-section@1.12.1:
    resolution: {integrity: sha512-Jif4vfB6FJlUlSbgEMHUyk1j234GTNG9dBJ4XJdOySoj518Xj0oGsNi59cUQF4RRMS9ouBUxDDdyBVfPTypa5g==}
    dependencies:
      '@webassemblyjs/ast': 1.12.1
      '@webassemblyjs/helper-buffer': 1.12.1
      '@webassemblyjs/helper-wasm-bytecode': 1.11.6
      '@webassemblyjs/wasm-gen': 1.12.1
    dev: true

  /@webassemblyjs/ieee754@1.11.1:
    resolution: {integrity: sha512-hJ87QIPtAMKbFq6CGTkZYJivEwZDbQUgYd3qKSadTNOhVY7p+gfP6Sr0lLRVTaG1JjFj+r3YchoqRYxNH3M0GQ==}
    dependencies:
      '@xtuc/ieee754': 1.2.0

  /@webassemblyjs/ieee754@1.11.6:
    resolution: {integrity: sha512-LM4p2csPNvbij6U1f19v6WR56QZ8JcHg3QIJTlSwzFcmx6WSORicYj6I63f9yU1kEUtrpG+kjkiIAkevHpDXrg==}
    dependencies:
      '@xtuc/ieee754': 1.2.0
    dev: true

  /@webassemblyjs/leb128@1.11.1:
    resolution: {integrity: sha512-BJ2P0hNZ0u+Th1YZXJpzW6miwqQUGcIHT1G/sf72gLVD9DZ5AdYTqPNbHZh6K1M5VmKvFXwGSWZADz+qBWxeRw==}
    dependencies:
      '@xtuc/long': 4.2.2

  /@webassemblyjs/leb128@1.11.6:
    resolution: {integrity: sha512-m7a0FhE67DQXgouf1tbN5XQcdWoNgaAuoULHIfGFIEVKA6tu/edls6XnIlkmS6FrXAquJRPni3ZZKjw6FSPjPQ==}
    dependencies:
      '@xtuc/long': 4.2.2
    dev: true

  /@webassemblyjs/utf8@1.11.1:
    resolution: {integrity: sha512-9kqcxAEdMhiwQkHpkNiorZzqpGrodQQ2IGrHHxCy+Ozng0ofyMA0lTqiLkVs1uzTRejX+/O0EOT7KxqVPuXosQ==}

  /@webassemblyjs/utf8@1.11.6:
    resolution: {integrity: sha512-vtXf2wTQ3+up9Zsg8sa2yWiQpzSsMyXj0qViVP6xKGCUT8p8YJ6HqI7l5eCnWx1T/FYdsv07HQs2wTFbbof/RA==}
    dev: true

  /@webassemblyjs/wasm-edit@1.11.1:
    resolution: {integrity: sha512-g+RsupUC1aTHfR8CDgnsVRVZFJqdkFHpsHMfJuWQzWU3tvnLC07UqHICfP+4XyL2tnr1amvl1Sdp06TnYCmVkA==}
    dependencies:
      '@webassemblyjs/ast': 1.11.1
      '@webassemblyjs/helper-buffer': 1.11.1
      '@webassemblyjs/helper-wasm-bytecode': 1.11.1
      '@webassemblyjs/helper-wasm-section': 1.11.1
      '@webassemblyjs/wasm-gen': 1.11.1
      '@webassemblyjs/wasm-opt': 1.11.1
      '@webassemblyjs/wasm-parser': 1.11.1
      '@webassemblyjs/wast-printer': 1.11.1

  /@webassemblyjs/wasm-edit@1.12.1:
    resolution: {integrity: sha512-1DuwbVvADvS5mGnXbE+c9NfA8QRcZ6iKquqjjmR10k6o+zzsRVesil54DKexiowcFCPdr/Q0qaMgB01+SQ1u6g==}
    dependencies:
      '@webassemblyjs/ast': 1.12.1
      '@webassemblyjs/helper-buffer': 1.12.1
      '@webassemblyjs/helper-wasm-bytecode': 1.11.6
      '@webassemblyjs/helper-wasm-section': 1.12.1
      '@webassemblyjs/wasm-gen': 1.12.1
      '@webassemblyjs/wasm-opt': 1.12.1
      '@webassemblyjs/wasm-parser': 1.12.1
      '@webassemblyjs/wast-printer': 1.12.1
    dev: true

  /@webassemblyjs/wasm-gen@1.11.1:
    resolution: {integrity: sha512-F7QqKXwwNlMmsulj6+O7r4mmtAlCWfO/0HdgOxSklZfQcDu0TpLiD1mRt/zF25Bk59FIjEuGAIyn5ei4yMfLhA==}
    dependencies:
      '@webassemblyjs/ast': 1.11.1
      '@webassemblyjs/helper-wasm-bytecode': 1.11.1
      '@webassemblyjs/ieee754': 1.11.1
      '@webassemblyjs/leb128': 1.11.1
      '@webassemblyjs/utf8': 1.11.1

  /@webassemblyjs/wasm-gen@1.12.1:
    resolution: {integrity: sha512-TDq4Ojh9fcohAw6OIMXqiIcTq5KUXTGRkVxbSo1hQnSy6lAM5GSdfwWeSxpAo0YzgsgF182E/U0mDNhuA0tW7w==}
    dependencies:
      '@webassemblyjs/ast': 1.12.1
      '@webassemblyjs/helper-wasm-bytecode': 1.11.6
      '@webassemblyjs/ieee754': 1.11.6
      '@webassemblyjs/leb128': 1.11.6
      '@webassemblyjs/utf8': 1.11.6
    dev: true

  /@webassemblyjs/wasm-opt@1.11.1:
    resolution: {integrity: sha512-VqnkNqnZlU5EB64pp1l7hdm3hmQw7Vgqa0KF/KCNO9sIpI6Fk6brDEiX+iCOYrvMuBWDws0NkTOxYEb85XQHHw==}
    dependencies:
      '@webassemblyjs/ast': 1.11.1
      '@webassemblyjs/helper-buffer': 1.11.1
      '@webassemblyjs/wasm-gen': 1.11.1
      '@webassemblyjs/wasm-parser': 1.11.1

  /@webassemblyjs/wasm-opt@1.12.1:
    resolution: {integrity: sha512-Jg99j/2gG2iaz3hijw857AVYekZe2SAskcqlWIZXjji5WStnOpVoat3gQfT/Q5tb2djnCjBtMocY/Su1GfxPBg==}
    dependencies:
      '@webassemblyjs/ast': 1.12.1
      '@webassemblyjs/helper-buffer': 1.12.1
      '@webassemblyjs/wasm-gen': 1.12.1
      '@webassemblyjs/wasm-parser': 1.12.1
    dev: true

  /@webassemblyjs/wasm-parser@1.11.1:
    resolution: {integrity: sha512-rrBujw+dJu32gYB7/Lup6UhdkPx9S9SnobZzRVL7VcBH9Bt9bCBLEuX/YXOOtBsOZ4NQrRykKhffRWHvigQvOA==}
    dependencies:
      '@webassemblyjs/ast': 1.11.1
      '@webassemblyjs/helper-api-error': 1.11.1
      '@webassemblyjs/helper-wasm-bytecode': 1.11.1
      '@webassemblyjs/ieee754': 1.11.1
      '@webassemblyjs/leb128': 1.11.1
      '@webassemblyjs/utf8': 1.11.1

  /@webassemblyjs/wasm-parser@1.12.1:
    resolution: {integrity: sha512-xikIi7c2FHXysxXe3COrVUPSheuBtpcfhbpFj4gmu7KRLYOzANztwUU0IbsqvMqzuNK2+glRGWCEqZo1WCLyAQ==}
    dependencies:
      '@webassemblyjs/ast': 1.12.1
      '@webassemblyjs/helper-api-error': 1.11.6
      '@webassemblyjs/helper-wasm-bytecode': 1.11.6
      '@webassemblyjs/ieee754': 1.11.6
      '@webassemblyjs/leb128': 1.11.6
      '@webassemblyjs/utf8': 1.11.6
    dev: true

  /@webassemblyjs/wast-printer@1.11.1:
    resolution: {integrity: sha512-IQboUWM4eKzWW+N/jij2sRatKMh99QEelo3Eb2q0qXkvPRISAj8Qxtmw5itwqK+TTkBuUIE45AxYPToqPtL5gg==}
    dependencies:
      '@webassemblyjs/ast': 1.11.1
      '@xtuc/long': 4.2.2

  /@webassemblyjs/wast-printer@1.12.1:
    resolution: {integrity: sha512-+X4WAlOisVWQMikjbcvY2e0rwPsKQ9F688lksZhBcPycBBuii3O7m8FACbDMWDojpAqvjIncrG8J0XHKyQfVeA==}
    dependencies:
      '@webassemblyjs/ast': 1.12.1
      '@xtuc/long': 4.2.2
    dev: true

  /@xtuc/ieee754@1.2.0:
    resolution: {integrity: sha512-DX8nKgqcGwsc0eJSqYt5lwP4DH5FlHnmuWWBRy7X0NcaGR0ZtuyeESgMwTYVEtxmsNGY+qit4QYT/MIYTOTPeA==}

  /@xtuc/long@4.2.2:
    resolution: {integrity: sha512-NuHqBY1PB/D8xU6s/thBgOAiAP7HOYDQ32+BFZILJ8ivkUkAHQnWfn6WhL79Owj1qmUnoN/YPhktdIoucipkAQ==}

  /JSONStream@1.3.5:
    resolution: {integrity: sha512-E+iruNOY8VV9s4JEbe1aNEm6MiszPRr/UfcHMz0TQh1BXSxHK+ASV1R6W4HpjBhSeS+54PIsAMCBmwD06LLsqQ==}
    hasBin: true
    dependencies:
      jsonparse: 1.3.1
      through: 2.3.8
    dev: true

  /abab@2.0.6:
    resolution: {integrity: sha512-j2afSsaIENvHZN2B8GOpF566vZ5WVk5opAiMTvWgaQT8DkbOqsTfvNAvHoRGU2zzP8cPoqys+xHTRDWW8L+/BA==}

  /accepts@1.3.8:
    resolution: {integrity: sha512-PYAthTa2m2VKxuvSD3DPC/Gy+U+sOA1LAuT8mkmRuvw+NACSaeXEQ+NHcVF7rONl6qcaxV3Uuemwawk+7+SJLw==}
    engines: {node: '>= 0.6'}
    dependencies:
      mime-types: 2.1.35
      negotiator: 0.6.3

  /acorn-globals@6.0.0:
    resolution: {integrity: sha512-ZQl7LOWaF5ePqqcX4hLuv/bLXYQNfNWw2c0/yX/TsPRKamzHcTGQnlCjHT3TsmkOUVEPS3crCxiPfdzE/Trlhg==}
    dependencies:
      acorn: 7.4.1
      acorn-walk: 7.2.0

  /acorn-import-assertions@1.8.0(acorn@8.8.0):
    resolution: {integrity: sha512-m7VZ3jwz4eK6A4Vtt8Ew1/mNbP24u0FhdyfA7fSvnJR6LMdfOYnmuIrrJAgrYfYJ10F/otaHTtrtrtmHdMNzEw==}
    peerDependencies:
      acorn: ^8
    dependencies:
      acorn: 8.8.0

  /acorn-import-assertions@1.9.0(acorn@8.11.3):
    resolution: {integrity: sha512-cmMwop9x+8KFhxvKrKfPYmN6/pKTYYHBqLa0DfvVZcKMJWNyWLnaqND7dx/qn66R7ewM1UX5XMaDVP5wlVTaVA==}
    peerDependencies:
      acorn: ^8
    dependencies:
      acorn: 8.11.3
    dev: true

  /acorn-jsx@5.3.2(acorn@8.10.0):
    resolution: {integrity: sha512-rq9s+JNhf0IChjtDXxllJ7g41oZk5SlXtp0LHwyA5cejwn7vKmKp4pPri6YEePv2PU65sAsegbXtIinmDFDXgQ==}
    peerDependencies:
      acorn: ^6.0.0 || ^7.0.0 || ^8.0.0
    dependencies:
      acorn: 8.10.0

  /acorn-node@1.8.2:
    resolution: {integrity: sha512-8mt+fslDufLYntIoPAaIMUe/lrbrehIiwmR3t2k9LljIzoigEPF27eLk2hy8zSGzmR/ogr7zbRKINMo1u0yh5A==}
    dependencies:
      acorn: 7.4.1
      acorn-walk: 7.2.0
      xtend: 4.0.2

  /acorn-walk@7.2.0:
    resolution: {integrity: sha512-OPdCF6GsMIP+Az+aWfAAOEt2/+iVDKE7oy6lJ098aoe59oAmK76qV6Gw60SbZ8jHuG2wH058GF4pLFbYamYrVA==}
    engines: {node: '>=0.4.0'}

  /acorn-walk@8.2.0:
    resolution: {integrity: sha512-k+iyHEuPgSw6SbuDpGQM+06HQUa04DZ3o+F6CSzXMvvI5KMvnaEqXe+YVe555R9nn6GPt404fos4wcgpw12SDA==}
    engines: {node: '>=0.4.0'}

  /acorn@7.4.1:
    resolution: {integrity: sha512-nQyp0o1/mNdbTO1PO6kHkwSrmgZ0MT/jCCpNiwbUjGoRN4dlBhqJtoQuCnEOKzgTVwg0ZWiCoQy6SxMebQVh8A==}
    engines: {node: '>=0.4.0'}
    hasBin: true

  /acorn@8.10.0:
    resolution: {integrity: sha512-F0SAmZ8iUtS//m8DmCTA0jlh6TDKkHQyK6xc6V4KDTyZKA9dnvX9/3sRTVQrWm79glUAZbnmmNcdYwUIHWVybw==}
    engines: {node: '>=0.4.0'}
    hasBin: true

  /acorn@8.11.3:
    resolution: {integrity: sha512-Y9rRfJG5jcKOE0CLisYbojUjIrIEE7AGMzA/Sm4BslANhbS+cDMpgBdcPT91oJ7OuJ9hYJBx59RjbhxVnrF8Xg==}
    engines: {node: '>=0.4.0'}
    hasBin: true
    dev: true

  /acorn@8.8.0:
    resolution: {integrity: sha512-QOxyigPVrpZ2GXT+PFyZTl6TtOFc5egxHIP9IlQ+RbupQuX4RkT/Bee4/kQuC02Xkzg84JcT7oLYtDIQxp+v7w==}
    engines: {node: '>=0.4.0'}
    hasBin: true

  /address@1.2.1:
    resolution: {integrity: sha512-B+6bi5D34+fDYENiH5qOlA0cV2rAGKuWZ9LeyUUehbXy8e0VS9e498yO0Jeeh+iM+6KbfudHTFjXw2MmJD4QRA==}
    engines: {node: '>= 10.0.0'}

  /adjust-sourcemap-loader@4.0.0:
    resolution: {integrity: sha512-OXwN5b9pCUXNQHJpwwD2qP40byEmSgzj8B4ydSN0uMNYWiFmJ6x6KwUllMmfk8Rwu/HJDFR7U8ubsWBoN0Xp0A==}
    engines: {node: '>=8.9'}
    dependencies:
      loader-utils: 2.0.2
      regex-parser: 2.2.11

  /agent-base@6.0.2:
    resolution: {integrity: sha512-RZNwNclF7+MS/8bDg70amg32dyeZGZxiDuQmZxKLAlQjr3jGyLx+4Kkk58UO7D2QdgFIQCovuSuZESne6RG6XQ==}
    engines: {node: '>= 6.0.0'}
    dependencies:
      debug: 4.3.4
    transitivePeerDependencies:
      - supports-color

  /ajv-formats@2.1.1(ajv@8.12.0):
    resolution: {integrity: sha512-Wx0Kx52hxE7C18hkMEggYlEifqWZtYaRgouJor+WMdPnQyEK13vgEWyVNup7SoeeoLMsr4kf5h6dOW11I15MUA==}
    peerDependencies:
      ajv: ^8.0.0
    peerDependenciesMeta:
      ajv:
        optional: true
    dependencies:
      ajv: 8.12.0

  /ajv-keywords@3.5.2(ajv@6.12.6):
    resolution: {integrity: sha512-5p6WTN0DdTGVQk6VjcEju19IgaHudalcfabD7yhDGeA6bcQnmL+CpveLJq/3hvfwd1aof6L386Ougkx6RfyMIQ==}
    peerDependencies:
      ajv: ^6.9.1
    dependencies:
      ajv: 6.12.6

  /ajv-keywords@5.1.0(ajv@8.12.0):
    resolution: {integrity: sha512-YCS/JNFAUyr5vAuhk1DWm1CBxRHW9LbJ2ozWeemrIqpbsqKjHVxYPyi5GC0rjZIT5JxJ3virVTS8wk4i/Z+krw==}
    peerDependencies:
      ajv: ^8.8.2
    dependencies:
      ajv: 8.12.0
      fast-deep-equal: 3.1.3

  /ajv@6.12.6:
    resolution: {integrity: sha512-j3fVLgvTo527anyYyJOGTYJbG+vnnQYvE0m5mmkc1TK+nxAppkCLMIL0aZ4dblVCNoGShhm+kzE4ZUykBoMg4g==}
    dependencies:
      fast-deep-equal: 3.1.3
      fast-json-stable-stringify: 2.1.0
      json-schema-traverse: 0.4.1
      uri-js: 4.4.1

  /ajv@8.11.0:
    resolution: {integrity: sha512-wGgprdCvMalC0BztXvitD2hC04YffAvtsUn93JbGXYLAtCUO4xd17mCCZQxUOItiBwZvJScWo8NIvQMQ71rdpg==}
    dependencies:
      fast-deep-equal: 3.1.3
      json-schema-traverse: 1.0.0
      require-from-string: 2.0.2
      uri-js: 4.4.1
    dev: true

  /ajv@8.12.0:
    resolution: {integrity: sha512-sRu1kpcO9yLtYxBKvqfTeh9KzZEwO3STyX1HT+4CaDzC6HpTGYhIhPIzj9XuKU7KYDwnaeh5hcOwjy1QuJzBPA==}
    dependencies:
      fast-deep-equal: 3.1.3
      json-schema-traverse: 1.0.0
      require-from-string: 2.0.2
      uri-js: 4.4.1

  /ansi-escapes@4.3.2:
    resolution: {integrity: sha512-gKXj5ALrKWQLsYG9jlTRmR/xKluxHV+Z9QEwNIgCfM1/uwPMCuzVVnh5mwTd+OuBZcwSIMbqssNWRm1lE51QaQ==}
    engines: {node: '>=8'}
    dependencies:
      type-fest: 0.21.3

  /ansi-escapes@5.0.0:
    resolution: {integrity: sha512-5GFMVX8HqE/TB+FuBJGuO5XG0WrsA6ptUqoODaT/n9mmUaZFkqnBueB4leqGBCmrUHnCnC4PCZTCd0E7QQ83bA==}
    engines: {node: '>=12'}
    dependencies:
      type-fest: 1.4.0
    dev: true

  /ansi-html-community@0.0.8:
    resolution: {integrity: sha512-1APHAyr3+PCamwNw3bXCPp4HFLONZt/yIH0sZp0/469KWNTEy+qN5jQ3GVX6DMZ1UXAi34yVwtTeaG/HpBuuzw==}
    engines: {'0': node >= 0.8.0}
    hasBin: true

  /ansi-regex@4.1.1:
    resolution: {integrity: sha512-ILlv4k/3f6vfQ4OoP2AGvirOktlQ98ZEL1k9FaQjxa3L1abBgbuTDAdPOpvbGncC0BTVQrl+OM8xZGK6tWXt7g==}
    engines: {node: '>=6'}
    dev: true

  /ansi-regex@5.0.1:
    resolution: {integrity: sha512-quJQXlTSUGL2LH9SUXo8VwsY4soanhgo6LNSm84E1LBcE8s3O0wpdiRzyR9z/ZZJMlMWv37qOOb9pdJlMUEKFQ==}
    engines: {node: '>=8'}

  /ansi-regex@6.0.1:
    resolution: {integrity: sha512-n5M855fKb2SsfMIiFFoVrABHJC8QtHwVx+mHWP3QcEqBHYienj5dHSgjbxtC0WEZXYt4wcD6zrQElDPhFuZgfA==}
    engines: {node: '>=12'}

  /ansi-styles@3.2.1:
    resolution: {integrity: sha512-VT0ZI6kZRdTh8YyJw3SMbYm/u+NqfsAxEpWO0Pf9sq8/e94WxxOpPKx9FR1FlyCtOVDNOQ+8ntlqFxiRc+r5qA==}
    engines: {node: '>=4'}
    dependencies:
      color-convert: 1.9.3

  /ansi-styles@4.3.0:
    resolution: {integrity: sha512-zbB9rCJAT1rbjiVDb2hqKFHNYLxgtk8NURxZ3IZwD3F6NtxbXZQCnnSi1Lkx+IDohdPlFp222wVALIheZJQSEg==}
    engines: {node: '>=8'}
    dependencies:
      color-convert: 2.0.1

  /ansi-styles@5.2.0:
    resolution: {integrity: sha512-Cxwpt2SfTzTtXcfOlzGEee8O+c+MmUgGrNiBcXnuWxuFJHe6a5Hz7qwhwe5OgaSYI0IJvkLqWX1ASG+cJOkEiA==}
    engines: {node: '>=10'}

  /ansi-styles@6.1.1:
    resolution: {integrity: sha512-qDOv24WjnYuL+wbwHdlsYZFy+cgPtrYw0Tn7GLORicQp9BkQLzrgI3Pm4VyR9ERZ41YTn7KlMPuL1n05WdZvmg==}
    engines: {node: '>=12'}
    dev: true

  /anymatch@3.1.2:
    resolution: {integrity: sha512-P43ePfOAIupkguHUycrc4qJ9kz8ZiuOUijaETwX7THt0Y/GNK7v0aa8rY816xWjZ7rJdA5XdMcpVFTKMq+RvWg==}
    engines: {node: '>= 8'}
    dependencies:
      normalize-path: 3.0.0
      picomatch: 2.3.1

  /arg@4.1.3:
    resolution: {integrity: sha512-58S9QDqG0Xx27YwPSt9fJxivjYl432YCwfDMfZ+71RAqUrZef7LrKQZ3LHLOwCS4FLNBplP533Zx895SeOCHvA==}

  /arg@5.0.2:
    resolution: {integrity: sha512-PYjyFOLKQ9y57JvQ6QLo8dAgNqswh8M1RMJYdQduT6xbWSgK36P/Z/v+p888pM69jMMfS8Xd8F6I1kQ/I9HUGg==}

  /argparse@1.0.10:
    resolution: {integrity: sha512-o5Roy6tNG4SL/FOkCAN6RzjiakZS25RLYFrcMttJqbdd8BWrnA+fGz57iN5Pb06pvBGvl5gQ0B48dJlslXvoTg==}
    dependencies:
      sprintf-js: 1.0.3

  /argparse@2.0.1:
    resolution: {integrity: sha512-8+9WqebbFzpX9OR+Wa6O29asIogeRMzcGtAINdpMHHyAg10f05aSFVBbcEqGf/PXw1EjAZ+q2/bEBg3DvurK3Q==}

  /aria-query@5.0.2:
    resolution: {integrity: sha512-eigU3vhqSO+Z8BKDnVLN/ompjhf3pYzecKXz8+whRy+9gZu8n1TCGfwzQUUPnqdHl9ax1Hr9031orZ+UOEYr7Q==}
    engines: {node: '>=6.0'}
    dev: true

  /aria-query@5.3.0:
    resolution: {integrity: sha512-b0P0sZPKtyu8HkeRAfCq0IfURZK+SuwMjY1UXGBU27wpAiTwQAIlq56IbIO+ytk/JjS1fMR14ee5WBBfKi5J6A==}
    dependencies:
      dequal: 2.0.3

  /array-buffer-byte-length@1.0.0:
    resolution: {integrity: sha512-LPuwb2P+NrQw3XhxGc36+XSvuBPopovXYTR9Ew++Du9Yb/bx5AzBfrIsBoj0EZUifjQU+sHL21sseZ3jerWO/A==}
    dependencies:
      call-bind: 1.0.5
      is-array-buffer: 3.0.2

  /array-flatten@1.1.1:
    resolution: {integrity: sha512-PCVAQswWemu6UdxsDFFX/+gVeYqKAod3D3UVm91jHwynguOwAvYPhx8nNlM++NqRcK6CxxpUafjmhIdKiHibqg==}

  /array-flatten@2.1.2:
    resolution: {integrity: sha512-hNfzcOV8W4NdualtqBFPyVO+54DSJuZGY9qT4pRroB6S9e3iiido2ISIC5h9R2sPJ8H3FHCIiEnsv1lPXO3KtQ==}

  /array-ify@1.0.0:
    resolution: {integrity: sha512-c5AMf34bKdvPhQ7tBGhqkgKNUzMr4WUs+WDtC2ZUGOUncbxKMTvqxYctiseW3+L4bA8ec+GcZ6/A/FW4m8ukng==}
    dev: true

  /array-includes@3.1.5:
    resolution: {integrity: sha512-iSDYZMMyTPkiFasVqfuAQnWAYcvO/SeBSCGKePoEthjp4LEMTe4uLc7b025o4jAZpHhihh8xPo99TNWUWWkGDQ==}
    engines: {node: '>= 0.4'}
    dependencies:
      call-bind: 1.0.2
      define-properties: 1.1.4
      es-abstract: 1.20.2
      get-intrinsic: 1.1.3
      is-string: 1.0.7

  /array-includes@3.1.7:
    resolution: {integrity: sha512-dlcsNBIiWhPkHdOEEKnehA+RNUWDc4UqFtnIXU4uuYDPtA4LDkr7qip2p0VvFAEXNDr0yWZ9PJyIRiGjRLQzwQ==}
    engines: {node: '>= 0.4'}
    dependencies:
      call-bind: 1.0.2
      define-properties: 1.2.1
      es-abstract: 1.22.3
      get-intrinsic: 1.2.2
      is-string: 1.0.7

  /array-union@2.1.0:
    resolution: {integrity: sha512-HGyxoOTYUyCM6stUe6EJgnd4EoewAI7zMdfqO+kGjnlZmBDz/cR5pf8r/cR4Wq60sL/p0IkcjUEEPwS3GFrIyw==}
    engines: {node: '>=8'}

  /array.prototype.flat@1.3.0:
    resolution: {integrity: sha512-12IUEkHsAhA4DY5s0FPgNXIdc8VRSqD9Zp78a5au9abH/SOBrsp082JOWFNTjkMozh8mqcdiKuaLGhPeYztxSw==}
    engines: {node: '>= 0.4'}
    dependencies:
      call-bind: 1.0.2
      define-properties: 1.1.4
      es-abstract: 1.20.2
      es-shim-unscopables: 1.0.0

  /array.prototype.flat@1.3.2:
    resolution: {integrity: sha512-djYB+Zx2vLewY8RWlNCUdHjDXs2XOgm602S9E7P/UpHgfeHL00cRiIF+IN/G/aUJ7kGPb6yO/ErDI5V2s8iycA==}
    engines: {node: '>= 0.4'}
    dependencies:
      call-bind: 1.0.2
      define-properties: 1.2.1
      es-abstract: 1.22.3
      es-shim-unscopables: 1.0.0

  /array.prototype.flatmap@1.3.2:
    resolution: {integrity: sha512-Ewyx0c9PmpcsByhSW4r+9zDU7sGjFc86qf/kKtuSCRdhfbk0SNLLkaT5qvcHnRGgc5NP/ly/y+qkXkqONX54CQ==}
    engines: {node: '>= 0.4'}
    dependencies:
      call-bind: 1.0.2
      define-properties: 1.2.1
      es-abstract: 1.22.3
      es-shim-unscopables: 1.0.0

  /array.prototype.reduce@1.0.4:
    resolution: {integrity: sha512-WnM+AjG/DvLRLo4DDl+r+SvCzYtD2Jd9oeBYMcEaI7t3fFrHY9M53/wdLcTvmZNQ70IU6Htj0emFkZ5TS+lrdw==}
    engines: {node: '>= 0.4'}
    dependencies:
      call-bind: 1.0.2
      define-properties: 1.1.4
      es-abstract: 1.20.2
      es-array-method-boxes-properly: 1.0.0
      is-string: 1.0.7

  /array.prototype.tosorted@1.1.2:
    resolution: {integrity: sha512-HuQCHOlk1Weat5jzStICBCd83NxiIMwqDg/dHEsoefabn/hJRj5pVdWcPUSpRrwhwxZOsQassMpgN/xRYFBMIg==}
    dependencies:
      call-bind: 1.0.2
      define-properties: 1.2.1
      es-abstract: 1.22.3
      es-shim-unscopables: 1.0.0
      get-intrinsic: 1.2.2

  /arraybuffer.prototype.slice@1.0.2:
    resolution: {integrity: sha512-yMBKppFur/fbHu9/6USUe03bZ4knMYiwFBcyiaXB8Go0qNehwX6inYPzK9U0NeQvGxKthcmHcaR8P5MStSRBAw==}
    engines: {node: '>= 0.4'}
    dependencies:
      array-buffer-byte-length: 1.0.0
      call-bind: 1.0.5
      define-properties: 1.2.1
      es-abstract: 1.22.3
      get-intrinsic: 1.2.2
      is-array-buffer: 3.0.2
      is-shared-array-buffer: 1.0.2

  /arrify@1.0.1:
    resolution: {integrity: sha512-3CYzex9M9FGQjCGMGyi6/31c8GJbgb0qGyrx5HWxPd0aCwh4cB2YjMb2Xf9UuoogrMrlO9cTqnB5rI5GHZTcUA==}
    engines: {node: '>=0.10.0'}
    dev: true

  /asap@2.0.6:
    resolution: {integrity: sha512-BSHWgDSAiKs50o2Re8ppvp3seVHXSRM44cdSsT9FfNEUUZLOGWVCsiWaRPWM1Znn+mqZ1OfVZ3z3DWEzSp7hRA==}

  /ast-types-flow@0.0.8:
    resolution: {integrity: sha512-OH/2E5Fg20h2aPrbe+QL8JZQFko0YZaF+j4mnQ7BGhfavO7OpSLa8a0y9sBwomHdSbkhTS8TQNayBfnW5DwbvQ==}

  /async@3.2.4:
    resolution: {integrity: sha512-iAB+JbDEGXhyIUavoDl9WP/Jj106Kz9DEn1DPgYw5ruDn0e3Wgi3sKFm55sASdGBNOQB8F59d9qQ7deqrHA8wQ==}

  /asynciterator.prototype@1.0.0:
    resolution: {integrity: sha512-wwHYEIS0Q80f5mosx3L/dfG5t5rjEa9Ft51GTaNt862EnpyGHpgz2RkZvLPp1oF5TnAiTohkEKVEu8pQPJI7Vg==}
    dependencies:
      has-symbols: 1.0.3

  /asynckit@0.4.0:
    resolution: {integrity: sha512-Oei9OH4tRh0YqU3GxhX79dM/mwVgvbZJaSNaRk+bshkj0S5cfHcgYakreBjrHwatXKbz+IoIdYLxrKim2MjW0Q==}

  /at-least-node@1.0.0:
    resolution: {integrity: sha512-+q/t7Ekv1EDY2l6Gda6LLiX14rU9TV20Wa3ofeQmwPFZbOMo9DXrLbOjFaaclkXKWidIaopwAObQDqwWtGUjqg==}
    engines: {node: '>= 4.0.0'}

  /atob@2.1.2:
    resolution: {integrity: sha512-Wm6ukoaOGJi/73p/cl2GvLjTI5JM1k/O14isD73YML8StrH/7/lRFgmg8nICZgD3bZZvjwCGxtMOD3wWNAu8cg==}
    engines: {node: '>= 4.5.0'}
    hasBin: true
    dev: true

  /autoprefixer@10.4.12(postcss@8.4.16):
    resolution: {integrity: sha512-WrCGV9/b97Pa+jtwf5UGaRjgQIg7OK3D06GnoYoZNcG1Xb8Gt3EfuKjlhh9i/VtT16g6PYjZ69jdJ2g8FxSC4Q==}
    engines: {node: ^10 || ^12 || >=14}
    hasBin: true
    peerDependencies:
      postcss: ^8.1.0
    dependencies:
      browserslist: 4.21.4
      caniuse-lite: 1.0.30001408
      fraction.js: 4.2.0
      normalize-range: 0.1.2
      picocolors: 1.0.0
      postcss: 8.4.16
      postcss-value-parser: 4.2.0

  /available-typed-arrays@1.0.5:
    resolution: {integrity: sha512-DMD0KiN46eipeziST1LPP/STfDU0sufISXmjSgvVsoU2tqxctQeASejWcfNtxYKqETM1UxQ8sp2OrSBWpHY6sw==}
    engines: {node: '>= 0.4'}

  /axe-core@4.7.0:
    resolution: {integrity: sha512-M0JtH+hlOL5pLQwHOLNYZaXuhqmvS8oExsqB1SBYgA4Dk7u/xx+YdGHXaK5pyUfed5mYXdlYiphWq3G8cRi5JQ==}
    engines: {node: '>=4'}

  /axios@0.28.1:
    resolution: {integrity: sha512-iUcGA5a7p0mVb4Gm/sy+FSECNkPFT4y7wt6OM/CDpO/OnNCvSs3PoMG8ibrC9jRoGYU0gUK5pXVC4NPXq6lHRQ==}
    dependencies:
      follow-redirects: 1.15.6
      form-data: 4.0.0
      proxy-from-env: 1.1.0
    transitivePeerDependencies:
      - debug
    dev: false

  /axobject-query@3.2.1:
    resolution: {integrity: sha512-jsyHu61e6N4Vbz/v18DHwWYKK0bSWLqn47eeDSKPB7m8tqMHF9YJ+mhIk2lVteyZrY8tnSj/jHOv4YiTCuCJgg==}
    dependencies:
      dequal: 2.0.3

  /babel-jest@27.5.1(@babel/core@7.19.1):
    resolution: {integrity: sha512-cdQ5dXjGRd0IBRATiQ4mZGlGlRE8kJpjPOixdNRdT+m3UcNqmYWN6rK6nvtXYfY3D76cb8s/O1Ss8ea24PIwcg==}
    engines: {node: ^10.13.0 || ^12.13.0 || ^14.15.0 || >=15.0.0}
    peerDependencies:
      '@babel/core': ^7.8.0
    dependencies:
      '@babel/core': 7.19.1
      '@jest/transform': 27.5.1
      '@jest/types': 27.5.1
      '@types/babel__core': 7.1.19
      babel-plugin-istanbul: 6.1.1
      babel-preset-jest: 27.5.1(@babel/core@7.19.1)
      chalk: 4.1.2
      graceful-fs: 4.2.10
      slash: 3.0.0
    transitivePeerDependencies:
      - supports-color

  /babel-loader@8.2.5(@babel/core@7.19.1)(webpack@5.74.0):
    resolution: {integrity: sha512-OSiFfH89LrEMiWd4pLNqGz4CwJDtbs2ZVc+iGu2HrkRfPxId9F2anQj38IxWpmRfsUY0aBZYi1EFcd3mhtRMLQ==}
    engines: {node: '>= 8.9'}
    peerDependencies:
      '@babel/core': ^7.0.0
      webpack: '>=2'
    dependencies:
      '@babel/core': 7.19.1
      find-cache-dir: 3.3.2
      loader-utils: 2.0.2
      make-dir: 3.1.0
      schema-utils: 2.7.1
      webpack: 5.74.0

  /babel-plugin-dynamic-import-node@2.3.3:
    resolution: {integrity: sha512-jZVI+s9Zg3IqA/kdi0i6UDCybUI3aSBLnglhYbSSjKlV7yF1F/5LWv8MakQmvYpnbJDS6fcBL2KzHSxNCMtWSQ==}
    dependencies:
      object.assign: 4.1.4

  /babel-plugin-istanbul@6.1.1:
    resolution: {integrity: sha512-Y1IQok9821cC9onCx5otgFfRm7Lm+I+wwxOx738M/WLPZ9Q42m4IG5W0FNX8WLL2gYMZo3JkuXIH2DOpWM+qwA==}
    engines: {node: '>=8'}
    dependencies:
      '@babel/helper-plugin-utils': 7.19.0
      '@istanbuljs/load-nyc-config': 1.1.0
      '@istanbuljs/schema': 0.1.3
      istanbul-lib-instrument: 5.2.0
      test-exclude: 6.0.0
    transitivePeerDependencies:
      - supports-color

  /babel-plugin-jest-hoist@27.5.1:
    resolution: {integrity: sha512-50wCwD5EMNW4aRpOwtqzyZHIewTYNxLA4nhB+09d8BIssfNfzBRhkBIHiaPv1Si226TQSvp8gxAJm2iY2qs2hQ==}
    engines: {node: ^10.13.0 || ^12.13.0 || ^14.15.0 || >=15.0.0}
    dependencies:
      '@babel/template': 7.18.10
      '@babel/types': 7.19.0
      '@types/babel__core': 7.1.19
      '@types/babel__traverse': 7.18.1

  /babel-plugin-macros@3.1.0:
    resolution: {integrity: sha512-Cg7TFGpIr01vOQNODXOOaGz2NpCU5gl8x1qJFbb6hbZxR7XrcE2vtbAsTAbJ7/xwJtUuJEw8K8Zr/AE0LHlesg==}
    engines: {node: '>=10', npm: '>=6'}
    dependencies:
      '@babel/runtime': 7.23.8
      cosmiconfig: 7.0.1
      resolve: 1.22.1

  /babel-plugin-named-asset-import@0.3.8(@babel/core@7.19.1):
    resolution: {integrity: sha512-WXiAc++qo7XcJ1ZnTYGtLxmBCVbddAml3CEXgWaBzNzLNoxtQ8AiGEFDMOhot9XjTCQbvP5E77Fj9Gk924f00Q==}
    peerDependencies:
      '@babel/core': ^7.1.0
    dependencies:
      '@babel/core': 7.19.1

  /babel-plugin-polyfill-corejs2@0.3.3(@babel/core@7.19.1):
    resolution: {integrity: sha512-8hOdmFYFSZhqg2C/JgLUQ+t52o5nirNwaWM2B9LWteozwIvM14VSwdsCAUET10qT+kmySAlseadmfeeSWFCy+Q==}
    peerDependencies:
      '@babel/core': ^7.0.0-0
    dependencies:
      '@babel/compat-data': 7.19.1
      '@babel/core': 7.19.1
      '@babel/helper-define-polyfill-provider': 0.3.3(@babel/core@7.19.1)
      semver: 6.3.1
    transitivePeerDependencies:
      - supports-color

  /babel-plugin-polyfill-corejs3@0.6.0(@babel/core@7.19.1):
    resolution: {integrity: sha512-+eHqR6OPcBhJOGgsIar7xoAB1GcSwVUA3XjAd7HJNzOXT4wv6/H7KIdA/Nc60cvUlDbKApmqNvD1B1bzOt4nyA==}
    peerDependencies:
      '@babel/core': ^7.0.0-0
    dependencies:
      '@babel/core': 7.19.1
      '@babel/helper-define-polyfill-provider': 0.3.3(@babel/core@7.19.1)
      core-js-compat: 3.25.2
    transitivePeerDependencies:
      - supports-color

  /babel-plugin-polyfill-regenerator@0.4.1(@babel/core@7.19.1):
    resolution: {integrity: sha512-NtQGmyQDXjQqQ+IzRkBVwEOz9lQ4zxAQZgoAYEtU9dJjnl1Oc98qnN7jcp+bE7O7aYzVpavXE3/VKXNzUbh7aw==}
    peerDependencies:
      '@babel/core': ^7.0.0-0
    dependencies:
      '@babel/core': 7.19.1
      '@babel/helper-define-polyfill-provider': 0.3.3(@babel/core@7.19.1)
    transitivePeerDependencies:
      - supports-color

  /babel-plugin-transform-react-remove-prop-types@0.4.24:
    resolution: {integrity: sha512-eqj0hVcJUR57/Ug2zE1Yswsw4LhuqqHhD+8v120T1cl3kjg76QwtyBrdIk4WVwK+lAhBJVYCd/v+4nc4y+8JsA==}

  /babel-preset-current-node-syntax@1.0.1(@babel/core@7.19.1):
    resolution: {integrity: sha512-M7LQ0bxarkxQoN+vz5aJPsLBn77n8QgTFmo8WK0/44auK2xlCXrYcUxHFxgU7qW5Yzw/CjmLRK2uJzaCd7LvqQ==}
    peerDependencies:
      '@babel/core': ^7.0.0
    dependencies:
      '@babel/core': 7.19.1
      '@babel/plugin-syntax-async-generators': 7.8.4(@babel/core@7.19.1)
      '@babel/plugin-syntax-bigint': 7.8.3(@babel/core@7.19.1)
      '@babel/plugin-syntax-class-properties': 7.12.13(@babel/core@7.19.1)
      '@babel/plugin-syntax-import-meta': 7.10.4(@babel/core@7.19.1)
      '@babel/plugin-syntax-json-strings': 7.8.3(@babel/core@7.19.1)
      '@babel/plugin-syntax-logical-assignment-operators': 7.10.4(@babel/core@7.19.1)
      '@babel/plugin-syntax-nullish-coalescing-operator': 7.8.3(@babel/core@7.19.1)
      '@babel/plugin-syntax-numeric-separator': 7.10.4(@babel/core@7.19.1)
      '@babel/plugin-syntax-object-rest-spread': 7.8.3(@babel/core@7.19.1)
      '@babel/plugin-syntax-optional-catch-binding': 7.8.3(@babel/core@7.19.1)
      '@babel/plugin-syntax-optional-chaining': 7.8.3(@babel/core@7.19.1)
      '@babel/plugin-syntax-top-level-await': 7.14.5(@babel/core@7.19.1)

  /babel-preset-jest@27.5.1(@babel/core@7.19.1):
    resolution: {integrity: sha512-Nptf2FzlPCWYuJg41HBqXVT8ym6bXOevuCTbhxlUpjwtysGaIWFvDEjp4y+G7fl13FgOdjs7P/DmErqH7da0Ag==}
    engines: {node: ^10.13.0 || ^12.13.0 || ^14.15.0 || >=15.0.0}
    peerDependencies:
      '@babel/core': ^7.0.0
    dependencies:
      '@babel/core': 7.19.1
      babel-plugin-jest-hoist: 27.5.1
      babel-preset-current-node-syntax: 1.0.1(@babel/core@7.19.1)

  /babel-preset-react-app@10.0.1:
    resolution: {integrity: sha512-b0D9IZ1WhhCWkrTXyFuIIgqGzSkRIH5D5AmB0bXbzYAB1OBAwHcUeyWW2LorutLWF5btNo/N7r/cIdmvvKJlYg==}
    dependencies:
      '@babel/core': 7.19.1
      '@babel/plugin-proposal-class-properties': 7.18.6(@babel/core@7.19.1)
      '@babel/plugin-proposal-decorators': 7.19.1(@babel/core@7.19.1)
      '@babel/plugin-proposal-nullish-coalescing-operator': 7.18.6(@babel/core@7.19.1)
      '@babel/plugin-proposal-numeric-separator': 7.18.6(@babel/core@7.19.1)
      '@babel/plugin-proposal-optional-chaining': 7.18.9(@babel/core@7.19.1)
      '@babel/plugin-proposal-private-methods': 7.18.6(@babel/core@7.19.1)
      '@babel/plugin-proposal-private-property-in-object': 7.18.6(@babel/core@7.19.1)
      '@babel/plugin-transform-flow-strip-types': 7.19.0(@babel/core@7.19.1)
      '@babel/plugin-transform-react-display-name': 7.18.6(@babel/core@7.19.1)
      '@babel/plugin-transform-runtime': 7.19.1(@babel/core@7.19.1)
      '@babel/preset-env': 7.19.1(@babel/core@7.19.1)
      '@babel/preset-react': 7.18.6(@babel/core@7.19.1)
      '@babel/preset-typescript': 7.18.6(@babel/core@7.19.1)
      '@babel/runtime': 7.23.8
      babel-plugin-macros: 3.1.0
      babel-plugin-transform-react-remove-prop-types: 0.4.24
    transitivePeerDependencies:
      - supports-color

  /balanced-match@1.0.2:
    resolution: {integrity: sha512-3oSeUO0TMV67hN1AmbXsK4yaqU7tjiHlbxRDZOpH0KW9+CeX4bRAaX0Anxt0tx2MrpRpWwQaPwIlISEJhYU5Pw==}

  /batch@0.6.1:
    resolution: {integrity: sha512-x+VAiMRL6UPkx+kudNvxTl6hB2XNNCG2r+7wixVfIYwu/2HKRXimwQyaumLjMveWvT2Hkd/cAJw+QBMfJ/EKVw==}

  /bfj@7.0.2:
    resolution: {integrity: sha512-+e/UqUzwmzJamNF50tBV6tZPTORow7gQ96iFow+8b562OdMpEK0BcJEq2OSPEDmAbSMBQ7PKZ87ubFkgxpYWgw==}
    engines: {node: '>= 8.0.0'}
    dependencies:
      bluebird: 3.7.2
      check-types: 11.1.2
      hoopy: 0.1.4
      tryer: 1.0.1

  /big-integer@1.6.51:
    resolution: {integrity: sha512-GPEid2Y9QU1Exl1rpO9B2IPJGHPSupF5GnVIP0blYvNOMer2bTvSWs1jGOUg04hTmu67nmLsQ9TBo1puaotBHg==}
    engines: {node: '>=0.6'}
    dev: true

  /big.js@5.2.2:
    resolution: {integrity: sha512-vyL2OymJxmarO8gxMr0mhChsO9QGwhynfuu4+MHTAW6czfq9humCB7rKpUjDd9YUiDPU4mzpyupFSvOClAwbmQ==}

  /binary-extensions@2.2.0:
    resolution: {integrity: sha512-jDctJ/IVQbZoJykoeHbhXpOlNBqGNcwXJKJog42E5HDPUwQTSdjCHdihjj0DlnheQ7blbT6dHOafNAiS8ooQKA==}
    engines: {node: '>=8'}

  /bluebird@3.7.2:
    resolution: {integrity: sha512-XpNj6GDQzdfW+r2Wnn7xiSAd7TM3jzkxGXBGTtWKuSXv1xUV+azxAm8jdWZN06QTQk+2N2XB9jRDkvbmQmcRtg==}

  /body-parser@1.20.0:
    resolution: {integrity: sha512-DfJ+q6EPcGKZD1QWUjSpqp+Q7bDQTsQIF4zfUAtZ6qk+H/3/QRhg9CEp39ss+/T2vw0+HaidC0ecJj/DRLIaKg==}
    engines: {node: '>= 0.8', npm: 1.2.8000 || >= 1.4.16}
    dependencies:
      bytes: 3.1.2
      content-type: 1.0.4
      debug: 2.6.9
      depd: 2.0.0
      destroy: 1.2.0
      http-errors: 2.0.0
      iconv-lite: 0.4.24
      on-finished: 2.4.1
      qs: 6.10.3
      raw-body: 2.5.1
      type-is: 1.6.18
      unpipe: 1.0.0
    transitivePeerDependencies:
      - supports-color

  /bonjour-service@1.0.14:
    resolution: {integrity: sha512-HIMbgLnk1Vqvs6B4Wq5ep7mxvj9sGz5d1JJyDNSGNIdA/w2MCz6GTjWTdjqOJV1bEPj+6IkxDvWNFKEBxNt4kQ==}
    dependencies:
      array-flatten: 2.1.2
      dns-equal: 1.0.0
      fast-deep-equal: 3.1.3
      multicast-dns: 7.2.5

  /boolbase@1.0.0:
    resolution: {integrity: sha512-JZOSA7Mo9sNGB8+UjSgzdLtokWAky1zbztM3WRLCbZ70/3cTANmQmOdR7y2g+J0e2WXywy1yS468tY+IruqEww==}

  /bootstrap-icons@1.10.5:
    resolution: {integrity: sha512-oSX26F37V7QV7NCE53PPEL45d7EGXmBgHG3pDpZvcRaKVzWMqIRL9wcqJUyEha1esFtM3NJzvmxFXDxjJYD0jQ==}
    dev: false

  /bootstrap@5.3.2(@popperjs/core@2.11.8):
    resolution: {integrity: sha512-D32nmNWiQHo94BKHLmOrdjlL05q1c8oxbtBphQFb9Z5to6eGRDCm0QgeaZ4zFBHzfg2++rqa2JkqCcxDy0sH0g==}
    peerDependencies:
      '@popperjs/core': ^2.11.8
    dependencies:
      '@popperjs/core': 2.11.8
    dev: false

  /bplist-parser@0.2.0:
    resolution: {integrity: sha512-z0M+byMThzQmD9NILRniCUXYsYpjwnlO8N5uCFaCqIOpqRsJCrQL9NK3JsD67CN5a08nF5oIL2bD6loTdHOuKw==}
    engines: {node: '>= 5.10.0'}
    dependencies:
      big-integer: 1.6.51
    dev: true

  /brace-expansion@1.1.11:
    resolution: {integrity: sha512-iCuPHDFgrHX7H2vEI/5xpz07zSHB00TpugqhmYtVmMO6518mCuRMoOYFldEBl0g187ufozdaHgWKcYFb61qGiA==}
    dependencies:
      balanced-match: 1.0.2
      concat-map: 0.0.1

  /brace-expansion@2.0.1:
    resolution: {integrity: sha512-XnAIvQ8eM+kC6aULx6wuQiwVsnzsi9d3WxzV3FpWTGA19F621kwdbsAcFKXgKUHZWsy+mY6iL1sHTxWEFCytDA==}
    dependencies:
      balanced-match: 1.0.2

  /braces@3.0.2:
    resolution: {integrity: sha512-b8um+L1RzM3WDSzvhm6gIz1yfTbBt6YTlcEKAvsmqCZZFw46z626lVj9j1yEPW33H5H+lBQpZMP1k8l+78Ha0A==}
    engines: {node: '>=8'}
    dependencies:
      fill-range: 7.0.1

  /browser-process-hrtime@1.0.0:
    resolution: {integrity: sha512-9o5UecI3GhkpM6DrXr69PblIuWxPKk9Y0jHBRhdocZ2y7YECBFCsHm79Pr3OyR2AvjhDkabFJaDJMYRazHgsow==}

  /browserslist@4.21.4:
    resolution: {integrity: sha512-CBHJJdDmgjl3daYjN5Cp5kbTf1mUhZoS+beLklHIvkOWscs83YAhLlF3Wsh/lciQYAcbBJgTOD44VtG31ZM4Hw==}
    engines: {node: ^6 || ^7 || ^8 || ^9 || ^10 || ^11 || ^12 || >=13.7}
    hasBin: true
    dependencies:
      caniuse-lite: 1.0.30001408
      electron-to-chromium: 1.4.256
      node-releases: 2.0.6
      update-browserslist-db: 1.0.9(browserslist@4.21.4)

  /browserslist@4.23.0:
    resolution: {integrity: sha512-QW8HiM1shhT2GuzkvklfjcKDiWFXHOeFCIA/huJPwHsslwcydgk7X+z2zXpEijP98UCY7HbubZt5J2Zgvf0CaQ==}
    engines: {node: ^6 || ^7 || ^8 || ^9 || ^10 || ^11 || ^12 || >=13.7}
    hasBin: true
    dependencies:
      caniuse-lite: 1.0.30001610
<<<<<<< HEAD
      electron-to-chromium: 1.4.736
      node-releases: 2.0.14
      update-browserslist-db: 1.0.13(browserslist@4.23.0)
=======
      electron-to-chromium: 1.4.738
      node-releases: 2.0.14
      update-browserslist-db: 1.0.13(browserslist@4.23.0)
    dev: true
>>>>>>> 3e5622f0

  /bser@2.1.1:
    resolution: {integrity: sha512-gQxTNE/GAfIIrmHLUE3oJyp5FO6HRBfhjnw4/wMmA63ZGDJnWBmgY/lyQBpnDUkGmAhbSe39tx2d/iTOAfglwQ==}
    dependencies:
      node-int64: 0.4.0

  /btoa@1.2.1:
    resolution: {integrity: sha512-SB4/MIGlsiVkMcHmT+pSmIPoNDoHg+7cMzmt3Uxt628MTz2487DKSqK/fuhFBrkuqrYv5UCEnACpF4dTFNKc/g==}
    engines: {node: '>= 0.4.0'}
    hasBin: true
    dev: true

  /buffer-from@1.1.2:
    resolution: {integrity: sha512-E+XQCRwSbaaiChtv6k6Dwgc+bx+Bs6vuKJHHl5kox/BaKbhiXzqQOwK4cO22yElGp2OCmjwVhT3HmxgyPGnJfQ==}

  /builtin-modules@3.3.0:
    resolution: {integrity: sha512-zhaCDicdLuWN5UbN5IMnFqNMhNfo919sH85y2/ea+5Yg9TsTkeZxpL+JLbp6cgYFS4sRLp3YV4S6yDuqVWHYOw==}
    engines: {node: '>=6'}

  /builtins@5.0.1:
    resolution: {integrity: sha512-qwVpFEHNfhYJIzNRBvd2C1kyo6jz3ZSMPyyuR47OPdiKWlbYnZNyDWuyR175qDnAJLiCo5fBBqPb3RiXgWlkOQ==}
    dependencies:
      semver: 7.3.8
    dev: true

  /bundle-name@3.0.0:
    resolution: {integrity: sha512-PKA4BeSvBpQKQ8iPOGCSiell+N8P+Tf1DlwqmYhpe2gAhKPHn8EYOxVT+ShuGmhg8lN8XiSlS80yiExKXrURlw==}
    engines: {node: '>=12'}
    dependencies:
      run-applescript: 5.0.0
    dev: true

  /bytes@3.0.0:
    resolution: {integrity: sha512-pMhOfFDPiv9t5jjIXkHosWmkSyQbvsgEVNkz0ERHbuLh2T/7j4Mqqpz523Fe8MVY89KC6Sh/QfS2sM+SjgFDcw==}
    engines: {node: '>= 0.8'}

  /bytes@3.1.2:
    resolution: {integrity: sha512-/Nf7TyzTx6S3yRJObOAV7956r8cr2+Oj8AC5dt8wSP3BQAoeX58NoHyCU8P8zGkNXStjTSi6fzO6F0pBdcYbEg==}
    engines: {node: '>= 0.8'}

  /call-bind@1.0.2:
    resolution: {integrity: sha512-7O+FbCihrB5WGbFYesctwmTKae6rOiIzmz1icreWJ+0aA7LJfuqhEso2T9ncpcFtzMQtzXf2QGGueWJGTYsqrA==}
    dependencies:
      function-bind: 1.1.1
      get-intrinsic: 1.1.3

  /call-bind@1.0.5:
    resolution: {integrity: sha512-C3nQxfFZxFRVoJoGKKI8y3MOEo129NQ+FgQ08iye+Mk4zNZZGdjfs06bVTr+DBSlA66Q2VEcMki/cUCP4SercQ==}
    dependencies:
      function-bind: 1.1.2
      get-intrinsic: 1.2.2
      set-function-length: 1.1.1

  /callsites@3.1.0:
    resolution: {integrity: sha512-P8BjAsXvZS+VIDUI11hHCQEv74YT67YUi5JJFNWIqL235sBmjX4+qx9Muvls5ivyNENctx46xQLQ3aTuE7ssaQ==}
    engines: {node: '>=6'}

  /camel-case@4.1.2:
    resolution: {integrity: sha512-gxGWBrTT1JuMx6R+o5PTXMmUnhnVzLQ9SNutD4YqKtI6ap897t3tKECYla6gCWEkplXnlNybEkZg9GEGxKFCgw==}
    dependencies:
      pascal-case: 3.1.2
      tslib: 2.6.2

  /camelcase-css@2.0.1:
    resolution: {integrity: sha512-QOSvevhslijgYwRx6Rv7zKdMF8lbRmx+uQGx2+vDc+KI/eBnsy9kit5aj23AgGu3pa4t9AgwbnXWqS+iOY+2aA==}
    engines: {node: '>= 6'}

  /camelcase-keys@6.2.2:
    resolution: {integrity: sha512-YrwaA0vEKazPBkn0ipTiMpSajYDSe+KjQfrjhcBMxJt/znbvlHd8Pw/Vamaz5EB4Wfhs3SUR3Z9mwRu/P3s3Yg==}
    engines: {node: '>=8'}
    dependencies:
      camelcase: 5.3.1
      map-obj: 4.3.0
      quick-lru: 4.0.1
    dev: true

  /camelcase@5.3.1:
    resolution: {integrity: sha512-L28STB170nwWS63UjtlEOE3dldQApaJXZkOI1uMFfzf3rRuPegHaHesyee+YxQ+W6SvRDQV6UrdOdRiR153wJg==}
    engines: {node: '>=6'}

  /camelcase@6.3.0:
    resolution: {integrity: sha512-Gmy6FhYlCY7uOElZUSbxo2UCDH8owEk996gkbrpsgGtrJLM3J7jGxl9Ic7Qwwj4ivOE5AWZWRMecDdF7hqGjFA==}
    engines: {node: '>=10'}

  /caniuse-api@3.0.0:
    resolution: {integrity: sha512-bsTwuIg/BZZK/vreVTYYbSWoe2F+71P7K5QGEX+pT250DZbfU1MQ5prOKpPR+LL6uWKK3KMwMCAS74QB3Um1uw==}
    dependencies:
      browserslist: 4.21.4
      caniuse-lite: 1.0.30001408
      lodash.memoize: 4.1.2
      lodash.uniq: 4.5.0

  /caniuse-lite@1.0.30001408:
    resolution: {integrity: sha512-DdUCktgMSM+1ndk9EFMZcavsGszV7zxV9O7MtOHniTa/iyAIwJCF0dFVBdU9SijJbfh29hC9bCs07wu8pjnGJQ==}

  /caniuse-lite@1.0.30001610:
    resolution: {integrity: sha512-QFutAY4NgaelojVMjY63o6XlZyORPaLfyMnsl3HgnWdJUcX6K0oaJymHjH8PT5Gk7sTm8rvC/c5COUQKXqmOMA==}
<<<<<<< HEAD
=======
    dev: true
>>>>>>> 3e5622f0

  /case-sensitive-paths-webpack-plugin@2.4.0:
    resolution: {integrity: sha512-roIFONhcxog0JSSWbvVAh3OocukmSgpqOH6YpMkCvav/ySIV3JKg4Dc8vYtQjYi/UxpNE36r/9v+VqTQqgkYmw==}
    engines: {node: '>=4'}

  /chalk@2.4.2:
    resolution: {integrity: sha512-Mti+f9lpJNcwF4tWV8/OrTTtF1gZi+f8FqlyAdouralcFWFQWF2+NgCHShjkCb+IFBLq9buZwE1xckQU4peSuQ==}
    engines: {node: '>=4'}
    dependencies:
      ansi-styles: 3.2.1
      escape-string-regexp: 1.0.5
      supports-color: 5.5.0

  /chalk@4.1.2:
    resolution: {integrity: sha512-oKnbhFyRIXpUuez8iBMmyEa4nbj4IOQyuhc/wy9kY7/WVPcwIO9VA668Pu8RkO7+0G76SLROeyw9CpQ061i4mA==}
    engines: {node: '>=10'}
    dependencies:
      ansi-styles: 4.3.0
      supports-color: 7.2.0

  /chalk@5.3.0:
    resolution: {integrity: sha512-dLitG79d+GV1Nb/VYcCDFivJeK1hiukt9QjRNVOsUtTy1rR1YJsmpGGTZ3qJos+uw7WmWF4wUwBd9jxjocFC2w==}
    engines: {node: ^12.17.0 || ^14.13 || >=16.0.0}
    dev: true

  /char-regex@1.0.2:
    resolution: {integrity: sha512-kWWXztvZ5SBQV+eRgKFeh8q5sLuZY2+8WUIzlxWVTg+oGwY14qylx1KbKzHd8P6ZYkAg0xyIDU9JMHhyJMZ1jw==}
    engines: {node: '>=10'}

  /char-regex@2.0.1:
    resolution: {integrity: sha512-oSvEeo6ZUD7NepqAat3RqoucZ5SeqLJgOvVIwkafu6IP3V0pO38s/ypdVUmDDK6qIIHNlYHJAKX9E7R7HoKElw==}
    engines: {node: '>=12.20'}

  /charenc@0.0.2:
    resolution: {integrity: sha512-yrLQ/yVUFXkzg7EDQsPieE/53+0RlaWTs+wBrvW36cyilJ2SaDWfl4Yj7MtLTXleV9uEKefbAGUPv2/iWSooRA==}
    dev: false

  /check-types@11.1.2:
    resolution: {integrity: sha512-tzWzvgePgLORb9/3a0YenggReLKAIb2owL03H2Xdoe5pKcUyWRSEQ8xfCar8t2SIAuEDwtmx2da1YB52YuHQMQ==}

  /chokidar@3.5.3:
    resolution: {integrity: sha512-Dr3sfKRP6oTcjf2JmUmFJfeVMvXBdegxB0iVQ5eb2V10uFJUCAS8OByZdVAyVb8xXNz3GjjTgj9kLWsZTqE6kw==}
    engines: {node: '>= 8.10.0'}
    dependencies:
      anymatch: 3.1.2
      braces: 3.0.2
      glob-parent: 5.1.2
      is-binary-path: 2.1.0
      is-glob: 4.0.3
      normalize-path: 3.0.0
      readdirp: 3.6.0
    optionalDependencies:
      fsevents: 2.3.3

  /chrome-trace-event@1.0.3:
    resolution: {integrity: sha512-p3KULyQg4S7NIHixdwbGX+nFHkoBiA4YQmyWtjb8XngSKV124nJmRysgAeujbUVb15vh+RvFUfCPqU7rXk+hZg==}
    engines: {node: '>=6.0'}

  /ci-info@3.4.0:
    resolution: {integrity: sha512-t5QdPT5jq3o262DOQ8zA6E1tlH2upmUc4Hlvrbx1pGYJuiiHl7O7rvVNI+l8HTVhd/q3Qc9vqimkNk5yiXsAug==}

  /cjs-module-lexer@1.2.2:
    resolution: {integrity: sha512-cOU9usZw8/dXIXKtwa8pM0OTJQuJkxMN6w30csNRUerHfeQ5R6U3kkU/FtJeIf3M202OHfY2U8ccInBG7/xogA==}

  /classnames@2.3.2:
    resolution: {integrity: sha512-CSbhY4cFEJRe6/GQzIk5qXZ4Jeg5pcsP7b5peFSDpffpe1cqjASH/n9UTjBwOp6XpMSTwQ8Za2K5V02ueA7Tmw==}
    dev: false

  /clean-css@5.3.1:
    resolution: {integrity: sha512-lCr8OHhiWCTw4v8POJovCoh4T7I9U11yVsPjMWWnnMmp9ZowCxyad1Pathle/9HjaDp+fdQKjO9fQydE6RHTZg==}
    engines: {node: '>= 10.0'}
    dependencies:
      source-map: 0.6.1

  /cli-cursor@4.0.0:
    resolution: {integrity: sha512-VGtlMu3x/4DOtIUwEkRezxUZ2lBacNJCHash0N0WeZDBS+7Ux1dm3XWAgWYxLJFMMdOeXMHXorshEFhbMSGelg==}
    engines: {node: ^12.20.0 || ^14.13.1 || >=16.0.0}
    dependencies:
      restore-cursor: 4.0.0
    dev: true

  /cli-truncate@3.1.0:
    resolution: {integrity: sha512-wfOBkjXteqSnI59oPcJkcPl/ZmwvMMOj340qUIY1SKZCv0B9Cf4D4fAucRkIKQmsIuYK3x1rrgU7MeGRruiuiA==}
    engines: {node: ^12.20.0 || ^14.13.1 || >=16.0.0}
    dependencies:
      slice-ansi: 5.0.0
      string-width: 5.1.2
    dev: true

  /cliui@6.0.0:
    resolution: {integrity: sha512-t6wbgtoCXvAzst7QgXxJYqPt0usEfbgQdftEPbLL/cvv6HPE5VgvqCuAIDR0NgU52ds6rFwqrgakNLrHEjCbrQ==}
    dependencies:
      string-width: 4.2.3
      strip-ansi: 6.0.1
      wrap-ansi: 6.2.0
    dev: false

  /cliui@7.0.4:
    resolution: {integrity: sha512-OcRE68cOsVMXp1Yvonl/fzkQOyjLSu/8bhPDfQt0e0/Eb283TKP20Fs2MqoPsr9SwA595rRCA+QMzYc9nBP+JQ==}
    dependencies:
      string-width: 4.2.3
      strip-ansi: 6.0.1
      wrap-ansi: 7.0.0

  /co@4.6.0:
    resolution: {integrity: sha512-QVb0dM5HvG+uaxitm8wONl7jltx8dqhfU33DcqtOZcLSVIKSDDLDi7+0LbAKiyI8hD9u42m2YxXSkMGWThaecQ==}
    engines: {iojs: '>= 1.0.0', node: '>= 0.12.0'}

  /coa@2.0.2:
    resolution: {integrity: sha512-q5/jG+YQnSy4nRTV4F7lPepBJZ8qBNJJDBuJdoejDyLXgmL7IEo+Le2JDZudFTFt7mrCqIRaSjws4ygRCTCAXA==}
    engines: {node: '>= 4.0'}
    dependencies:
      '@types/q': 1.5.5
      chalk: 2.4.2
      q: 1.5.1

  /codemirror@6.0.1(@lezer/common@1.2.1):
    resolution: {integrity: sha512-J8j+nZ+CdWmIeFIGXEFbFPtpiYacFMDR8GlHK3IyHQJMCaVRfGx9NT+Hxivv1ckLWPvNdZqndbr/7lVhrf/Svg==}
    dependencies:
      '@codemirror/autocomplete': 6.16.0(@codemirror/language@6.10.1)(@codemirror/state@6.4.1)(@codemirror/view@6.26.1)(@lezer/common@1.2.1)
      '@codemirror/commands': 6.3.3
      '@codemirror/language': 6.10.1
      '@codemirror/lint': 6.5.0
      '@codemirror/search': 6.5.6
      '@codemirror/state': 6.4.1
      '@codemirror/view': 6.26.1
    transitivePeerDependencies:
      - '@lezer/common'
    dev: false

  /collect-v8-coverage@1.0.1:
    resolution: {integrity: sha512-iBPtljfCNcTKNAto0KEtDfZ3qzjJvqE3aTGZsbhjSBlorqpXJlaWWtPO35D+ZImoC3KWejX64o+yPGxhWSTzfg==}

  /color-convert@1.9.3:
    resolution: {integrity: sha512-QfAUtd+vFdAtFQcC8CCyYt1fYWxSqAiK2cSD6zDB8N3cpsEBAvRxp9zOGg6G/SHHJYAT88/az/IuDGALsNVbGg==}
    dependencies:
      color-name: 1.1.3

  /color-convert@2.0.1:
    resolution: {integrity: sha512-RRECPsj7iu/xb5oKYcsFHSppFNnsj/52OVTRKb4zP5onXwVF3zVmmToNcOfGC+CRDpfK/U584fMg38ZHCaElKQ==}
    engines: {node: '>=7.0.0'}
    dependencies:
      color-name: 1.1.4

  /color-name@1.1.3:
    resolution: {integrity: sha512-72fSenhMw2HZMTVHeCA9KCmpEIbzWiQsjN+BHcBbS9vr1mtt+vJjPdksIBNUmKAW8TFUDPJK5SUU3QhE9NEXDw==}

  /color-name@1.1.4:
    resolution: {integrity: sha512-dOy+3AuW3a2wNbZHIuMZpTcgjGuLU/uBL/ubcZF9OXbDo8ff4O8yVp5Bf0efS8uEoYo5q4Fx7dY9OgQGXgAsQA==}

  /color-string@1.9.1:
    resolution: {integrity: sha512-shrVawQFojnZv6xM40anx4CkoDP+fZsw/ZerEMsW/pyzsRbElpsL/DBVW7q3ExxwusdNXI3lXpuhEZkzs8p5Eg==}
    dependencies:
      color-name: 1.1.4
      simple-swizzle: 0.2.2
    dev: false

  /color@4.2.3:
    resolution: {integrity: sha512-1rXeuUUiGGrykh+CeBdu5Ie7OJwinCgQY0bc7GCRxy5xVHy+moaqkpL/jqQq0MtQOeYcrqEz4abc5f0KtU7W4A==}
    engines: {node: '>=12.5.0'}
    dependencies:
      color-convert: 2.0.1
      color-string: 1.9.1
    dev: false

  /colord@2.9.3:
    resolution: {integrity: sha512-jeC1axXpnb0/2nn/Y1LPuLdgXBLH7aDcHu4KEKfqw3CUhX7ZpfBSlPKyqXE6btIgEzfWtrX3/tyBCaCvXvMkOw==}

  /colorette@2.0.19:
    resolution: {integrity: sha512-3tlv/dIP7FWvj3BsbHrGLJ6l/oKh1O3TcgBqMn+yyCagOxc23fyzDS6HypQbgxWbkpDnf52p1LuR4eWDQ/K9WQ==}

  /colorette@2.0.20:
    resolution: {integrity: sha512-IfEDxwoWIjkeXL1eXcDiow4UbKjhLdq6/EuSVR9GMN7KVH3r9gQ83e73hsz1Nd1T3ijd5xv1wcWRYO+D6kCI2w==}
    dev: true

  /combined-stream@1.0.8:
    resolution: {integrity: sha512-FQN4MRfuJeHf7cBbBMJFXhKSDq+2kAArBlmRBvcvFE5BB1HZKXtSFASDhdlz9zOYwxh8lDdnvmMOe/+5cdoEdg==}
    engines: {node: '>= 0.8'}
    dependencies:
      delayed-stream: 1.0.0

  /commander@11.0.0:
    resolution: {integrity: sha512-9HMlXtt/BNoYr8ooyjjNRdIilOTkVJXB+GhxMTtOKwk0R4j4lS4NpjuqmRxroBfnfTSHQIHQB7wryHhXarNjmQ==}
    engines: {node: '>=16'}
    dev: true

  /commander@2.20.3:
    resolution: {integrity: sha512-GpVkmM8vF2vQUkj2LvZmD35JxeJOLCwJ9cUkugyk2nuhbv3+mJvpLYYt+0+USMxE+oj+ey/lJEnhZw75x/OMcQ==}

  /commander@7.2.0:
    resolution: {integrity: sha512-QrWXB+ZQSVPmIWIhtEO9H+gwHaMGYiF5ChvoJ+K9ZGHG/sVsa6yiesAD1GC/x46sET00Xlwo1u49RVVVzvcSkw==}
    engines: {node: '>= 10'}

  /commander@8.3.0:
    resolution: {integrity: sha512-OkTL9umf+He2DZkUq8f8J9of7yL6RJKI24dVITBmNfZBmri9zYZQrKkuXiKhyfPSu8tUhnVBB1iKXevvnlR4Ww==}
    engines: {node: '>= 12'}

  /common-path-prefix@3.0.0:
    resolution: {integrity: sha512-QE33hToZseCH3jS0qN96O/bSh3kaw/h+Tq7ngyY9eWDUnTlTNUyqfqvCXioLe5Na5jFsL78ra/wuBU4iuEgd4w==}

  /common-tags@1.8.2:
    resolution: {integrity: sha512-gk/Z852D2Wtb//0I+kRFNKKE9dIIVirjoqPoA1wJU+XePVXZfGeBpk45+A1rKO4Q43prqWBNY/MiIeRLbPWUaA==}
    engines: {node: '>=4.0.0'}

  /commondir@1.0.1:
    resolution: {integrity: sha512-W9pAhw0ja1Edb5GVdIF1mjZw/ASI0AlShXM83UUGe2DVr5TdAPEA1OA8m/g8zWp9x6On7gqufY+FatDbC3MDQg==}

  /compare-func@2.0.0:
    resolution: {integrity: sha512-zHig5N+tPWARooBnb0Zx1MFcdfpyJrfTJ3Y5L+IFvUm8rM74hHz66z0gw0x4tijh5CorKkKUCnW82R2vmpeCRA==}
    dependencies:
      array-ify: 1.0.0
      dot-prop: 5.3.0
    dev: true

  /compressible@2.0.18:
    resolution: {integrity: sha512-AF3r7P5dWxL8MxyITRMlORQNaOA2IkAFaTr4k7BUumjPtRpGDTZpl0Pb1XCO6JeDCBdp126Cgs9sMxqSjgYyRg==}
    engines: {node: '>= 0.6'}
    dependencies:
      mime-db: 1.52.0

  /compression@1.7.4:
    resolution: {integrity: sha512-jaSIDzP9pZVS4ZfQ+TzvtiWhdpFhE2RDHz8QJkpX9SIpLq88VueF5jJw6t+6CUQcAoA6t+x89MLrWAqpfDE8iQ==}
    engines: {node: '>= 0.8.0'}
    dependencies:
      accepts: 1.3.8
      bytes: 3.0.0
      compressible: 2.0.18
      debug: 2.6.9
      on-headers: 1.0.2
      safe-buffer: 5.1.2
      vary: 1.1.2
    transitivePeerDependencies:
      - supports-color

  /concat-map@0.0.1:
    resolution: {integrity: sha512-/Srv4dswyQNBfohGpz9o6Yb3Gz3SrUDqBH5rTuhGR7ahtlbYKnVxw2bCFMRljaA7EXHaXZ8wsHdodFvbkhKmqg==}

  /confusing-browser-globals@1.0.11:
    resolution: {integrity: sha512-JsPKdmh8ZkmnHxDk55FZ1TqVLvEQTvoByJZRN9jzI0UjxK/QgAmsphz7PGtqgPieQZ/CQcHWXCR7ATDNhGe+YA==}

  /connect-history-api-fallback@2.0.0:
    resolution: {integrity: sha512-U73+6lQFmfiNPrYbXqr6kZ1i1wiRqXnp2nhMsINseWXO8lDau0LGEffJ8kQi4EjLZympVgRdvqjAgiZ1tgzDDA==}
    engines: {node: '>=0.8'}

  /content-disposition@0.5.4:
    resolution: {integrity: sha512-FveZTNuGw04cxlAiWbzi6zTAL/lhehaWbTtgluJh4/E95DqMwTmha3KZN1aAWA8cFIhHzMZUvLevkw5Rqk+tSQ==}
    engines: {node: '>= 0.6'}
    dependencies:
      safe-buffer: 5.2.1

  /content-type@1.0.4:
    resolution: {integrity: sha512-hIP3EEPs8tB9AT1L+NUqtwOAps4mk2Zob89MWXMHjHWg9milF/j4osnnQLXBCBFBk/tvIG/tUc9mOUJiPBhPXA==}
    engines: {node: '>= 0.6'}

  /conventional-changelog-angular@5.0.13:
    resolution: {integrity: sha512-i/gipMxs7s8L/QeuavPF2hLnJgH6pEZAttySB6aiQLWcX3puWDL3ACVmvBhJGxnAy52Qc15ua26BufY6KpmrVA==}
    engines: {node: '>=10'}
    dependencies:
      compare-func: 2.0.0
      q: 1.5.1
    dev: true

  /conventional-changelog-conventionalcommits@5.0.0:
    resolution: {integrity: sha512-lCDbA+ZqVFQGUj7h9QBKoIpLhl8iihkO0nCTyRNzuXtcd7ubODpYB04IFy31JloiJgG0Uovu8ot8oxRzn7Nwtw==}
    engines: {node: '>=10'}
    dependencies:
      compare-func: 2.0.0
      lodash: 4.17.21
      q: 1.5.1
    dev: true

  /conventional-commits-parser@3.2.4:
    resolution: {integrity: sha512-nK7sAtfi+QXbxHCYfhpZsfRtaitZLIA6889kFIouLvz6repszQDgxBu7wf2WbU+Dco7sAnNCJYERCwt54WPC2Q==}
    engines: {node: '>=10'}
    hasBin: true
    dependencies:
      JSONStream: 1.3.5
      is-text-path: 1.0.1
      lodash: 4.17.21
      meow: 8.1.2
      split2: 3.2.2
      through2: 4.0.2
    dev: true

  /convert-source-map@1.8.0:
    resolution: {integrity: sha512-+OQdjP49zViI/6i7nIJpA8rAl4sV/JdPfU9nZs3VqOwGIgizICvuN2ru6fMd+4llL0tar18UYJXfZ/TWtmhUjA==}
    dependencies:
      safe-buffer: 5.1.2

  /convert-source-map@2.0.0:
    resolution: {integrity: sha512-Kvp459HrV2FEJ1CAsi1Ku+MY3kasH19TFykTz2xWmMeq6bk2NU3XXvfJ+Q61m0xktWwt+1HSYf3JZsTms3aRJg==}

  /cookie-signature@1.0.6:
    resolution: {integrity: sha512-QADzlaHc8icV8I7vbaJXJwod9HWYp8uCqf1xa4OfNu1T7JVxQIrUgOWtHdNDtPiywmFbiS12VjotIXLrKM3orQ==}

  /cookie@0.5.0:
    resolution: {integrity: sha512-YZ3GUyn/o8gfKJlnlX7g7xq4gyO6OSuhGPKaaGssGB2qgDUS0gPgtTvoyZLTt9Ab6dC4hfc9dV5arkvc/OCmrw==}
    engines: {node: '>= 0.6'}

  /copy-to-clipboard@3.3.2:
    resolution: {integrity: sha512-Vme1Z6RUDzrb6xAI7EZlVZ5uvOk2F//GaxKUxajDqm9LhOVM1inxNAD2vy+UZDYsd0uyA9s7b3/FVZPSxqrCfg==}
    dependencies:
      toggle-selection: 1.0.6
    dev: false

  /core-js-compat@3.25.2:
    resolution: {integrity: sha512-TxfyECD4smdn3/CjWxczVtJqVLEEC2up7/82t7vC0AzNogr+4nQ8vyF7abxAuTXWvjTClSbvGhU0RgqA4ToQaQ==}
    dependencies:
      browserslist: 4.21.4

  /core-js-pure@3.25.2:
    resolution: {integrity: sha512-ItD7YpW1cUB4jaqFLZXe1AXkyqIxz6GqPnsDV4uF4hVcWh/WAGIqSqw5p0/WdsILM0Xht9s3Koyw05R3K6RtiA==}
    requiresBuild: true

  /core-js@3.25.2:
    resolution: {integrity: sha512-YB4IAT1bjEfxTJ1XYy11hJAKskO+qmhuDBM8/guIfMz4JvdsAQAqvyb97zXX7JgSrfPLG5mRGFWJwJD39ruq2A==}
    requiresBuild: true

  /core-util-is@1.0.3:
    resolution: {integrity: sha512-ZQBvi1DcpJ4GDqanjucZ2Hj3wEO5pZDS89BWbkcrvdxksJorwUDDZamX9ldFkp9aw2lmBDLgkObEA4DWNJ9FYQ==}

  /cosmiconfig-typescript-loader@4.1.0(@types/node@14.18.29)(cosmiconfig@7.0.1)(ts-node@10.9.1)(typescript@4.9.5):
    resolution: {integrity: sha512-HbWIuR5O+XO5Oj9SZ5bzgrD4nN+rfhrm2PMb0FVx+t+XIvC45n8F0oTNnztXtspWGw0i2IzHaUWFD5LzV1JB4A==}
    engines: {node: '>=12', npm: '>=6'}
    peerDependencies:
      '@types/node': '*'
      cosmiconfig: '>=7'
      ts-node: '>=10'
      typescript: '>=3'
    dependencies:
      '@types/node': 14.18.29
      cosmiconfig: 7.0.1
      ts-node: 10.9.1(@types/node@16.11.59)(typescript@4.9.5)
      typescript: 4.9.5
    dev: true

  /cosmiconfig@6.0.0:
    resolution: {integrity: sha512-xb3ZL6+L8b9JLLCx3ZdoZy4+2ECphCMo2PwqgP1tlfVq6M6YReyzBJtvWWtbDSpNr9hn96pkCiZqUcFEc+54Qg==}
    engines: {node: '>=8'}
    dependencies:
      '@types/parse-json': 4.0.0
      import-fresh: 3.3.0
      parse-json: 5.2.0
      path-type: 4.0.0
      yaml: 1.10.2

  /cosmiconfig@7.0.1:
    resolution: {integrity: sha512-a1YWNUV2HwGimB7dU2s1wUMurNKjpx60HxBB6xUM8Re+2s1g1IIfJvFR0/iCF+XHdE0GMTKTuLR32UQff4TEyQ==}
    engines: {node: '>=10'}
    dependencies:
      '@types/parse-json': 4.0.0
      import-fresh: 3.3.0
      parse-json: 5.2.0
      path-type: 4.0.0
      yaml: 1.10.2

  /create-require@1.1.1:
    resolution: {integrity: sha512-dcKFX3jn0MpIaXjisoRvexIJVEKzaq7z2rZKxf+MSr9TkdmHmsU4m2lcLojrj/FHl8mk5VxMmYA+ftRkP/3oKQ==}

  /crelt@1.0.6:
    resolution: {integrity: sha512-VQ2MBenTq1fWZUH9DJNGti7kKv6EeAuYr3cLwxUWhIu1baTaXh4Ib5W2CqHVqib4/MqbYGJqiL3Zb8GJZr3l4g==}
    dev: false

  /cross-spawn@7.0.3:
    resolution: {integrity: sha512-iRDPJKUPVEND7dHPO8rkbOnPpyDygcDFtWjpeWNCgy8WP2rXcxXL8TskReQl6OrB2G7+UJrags1q15Fudc7G6w==}
    engines: {node: '>= 8'}
    dependencies:
      path-key: 3.1.1
      shebang-command: 2.0.0
      which: 2.0.2

  /crypt@0.0.2:
    resolution: {integrity: sha512-mCxBlsHFYh9C+HVpiEacem8FEBnMXgU9gy4zmNC+SXAZNB/1idgp/aulFJ4FgCi7GPEVbfyng092GqL2k2rmow==}
    dev: false

  /crypto-random-string@2.0.0:
    resolution: {integrity: sha512-v1plID3y9r/lPhviJ1wrXpLeyUIGAZ2SHNYTEapm7/8A9nLPoyvVp3RK/EPFqn5kEznyWgYZNsRtYYIWbuG8KA==}
    engines: {node: '>=8'}

  /css-blank-pseudo@3.0.3(postcss@8.4.16):
    resolution: {integrity: sha512-VS90XWtsHGqoM0t4KpH053c4ehxZ2E6HtGI7x68YFV0pTo/QmkV/YFA+NnlvK8guxZVNWGQhVNJGC39Q8XF4OQ==}
    engines: {node: ^12 || ^14 || >=16}
    hasBin: true
    peerDependencies:
      postcss: ^8.4
    dependencies:
      postcss: 8.4.16
      postcss-selector-parser: 6.0.10

  /css-declaration-sorter@6.3.1(postcss@8.4.16):
    resolution: {integrity: sha512-fBffmak0bPAnyqc/HO8C3n2sHrp9wcqQz6ES9koRF2/mLOVAx9zIQ3Y7R29sYCteTPqMCwns4WYQoCX91Xl3+w==}
    engines: {node: ^10 || ^12 || >=14}
    peerDependencies:
      postcss: ^8.0.9
    dependencies:
      postcss: 8.4.16

  /css-has-pseudo@3.0.4(postcss@8.4.16):
    resolution: {integrity: sha512-Vse0xpR1K9MNlp2j5w1pgWIJtm1a8qS0JwS9goFYcImjlHEmywP9VUF05aGBXzGpDJF86QXk4L0ypBmwPhGArw==}
    engines: {node: ^12 || ^14 || >=16}
    hasBin: true
    peerDependencies:
      postcss: ^8.4
    dependencies:
      postcss: 8.4.16
      postcss-selector-parser: 6.0.10

  /css-loader@6.7.1(webpack@5.74.0):
    resolution: {integrity: sha512-yB5CNFa14MbPJcomwNh3wLThtkZgcNyI2bNMRt8iE5Z8Vwl7f8vQXFAzn2HDOJvtDq2NTZBUGMSUNNyrv3/+cw==}
    engines: {node: '>= 12.13.0'}
    peerDependencies:
      webpack: ^5.0.0
    dependencies:
      icss-utils: 5.1.0(postcss@8.4.16)
      postcss: 8.4.16
      postcss-modules-extract-imports: 3.0.0(postcss@8.4.16)
      postcss-modules-local-by-default: 4.0.0(postcss@8.4.16)
      postcss-modules-scope: 3.0.0(postcss@8.4.16)
      postcss-modules-values: 4.0.0(postcss@8.4.16)
      postcss-value-parser: 4.2.0
      semver: 7.3.8
      webpack: 5.74.0

  /css-minimizer-webpack-plugin@3.4.1(webpack@5.74.0):
    resolution: {integrity: sha512-1u6D71zeIfgngN2XNRJefc/hY7Ybsxd74Jm4qngIXyUEk7fss3VUzuHxLAq/R8NAba4QU9OUSaMZlbpRc7bM4Q==}
    engines: {node: '>= 12.13.0'}
    peerDependencies:
      '@parcel/css': '*'
      clean-css: '*'
      csso: '*'
      esbuild: '*'
      webpack: ^5.0.0
    peerDependenciesMeta:
      '@parcel/css':
        optional: true
      clean-css:
        optional: true
      csso:
        optional: true
      esbuild:
        optional: true
    dependencies:
      cssnano: 5.1.13(postcss@8.4.16)
      jest-worker: 27.5.1
      postcss: 8.4.16
      schema-utils: 4.0.0
      serialize-javascript: 6.0.0
      source-map: 0.6.1
      webpack: 5.74.0

  /css-prefers-color-scheme@6.0.3(postcss@8.4.16):
    resolution: {integrity: sha512-4BqMbZksRkJQx2zAjrokiGMd07RqOa2IxIrrN10lyBe9xhn9DEvjUK79J6jkeiv9D9hQFXKb6g1jwU62jziJZA==}
    engines: {node: ^12 || ^14 || >=16}
    hasBin: true
    peerDependencies:
      postcss: ^8.4
    dependencies:
      postcss: 8.4.16

  /css-select-base-adapter@0.1.1:
    resolution: {integrity: sha512-jQVeeRG70QI08vSTwf1jHxp74JoZsr2XSgETae8/xC8ovSnL2WF87GTLO86Sbwdt2lK4Umg4HnnwMO4YF3Ce7w==}

  /css-select@2.1.0:
    resolution: {integrity: sha512-Dqk7LQKpwLoH3VovzZnkzegqNSuAziQyNZUcrdDM401iY+R5NkGBXGmtO05/yaXQziALuPogeG0b7UAgjnTJTQ==}
    dependencies:
      boolbase: 1.0.0
      css-what: 3.4.2
      domutils: 1.7.0
      nth-check: 1.0.2

  /css-select@4.3.0:
    resolution: {integrity: sha512-wPpOYtnsVontu2mODhA19JrqWxNsfdatRKd64kmpRbQgh1KtItko5sTnEpPdpSaJszTOhEMlF/RPz28qj4HqhQ==}
    dependencies:
      boolbase: 1.0.0
      css-what: 6.1.0
      domhandler: 4.3.1
      domutils: 2.8.0
      nth-check: 2.1.1

  /css-tree@1.0.0-alpha.37:
    resolution: {integrity: sha512-DMxWJg0rnz7UgxKT0Q1HU/L9BeJI0M6ksor0OgqOnF+aRCDWg/N2641HmVyU9KVIu0OVVWOb2IpC9A+BJRnejg==}
    engines: {node: '>=8.0.0'}
    dependencies:
      mdn-data: 2.0.4
      source-map: 0.6.1

  /css-tree@1.1.3:
    resolution: {integrity: sha512-tRpdppF7TRazZrjJ6v3stzv93qxRcSsFmW6cX0Zm2NVKpxE1WV1HblnghVv9TreireHkqI/VDEsfolRF1p6y7Q==}
    engines: {node: '>=8.0.0'}
    dependencies:
      mdn-data: 2.0.14
      source-map: 0.6.1

  /css-what@3.4.2:
    resolution: {integrity: sha512-ACUm3L0/jiZTqfzRM3Hi9Q8eZqd6IK37mMWPLz9PJxkLWllYeRf+EHUSHYEtFop2Eqytaq1FizFVh7XfBnXCDQ==}
    engines: {node: '>= 6'}

  /css-what@6.1.0:
    resolution: {integrity: sha512-HTUrgRJ7r4dsZKU6GjmpfRK1O76h97Z8MfS1G0FozR+oF2kG6Vfe8JE6zwrkbxigziPHinCJ+gCPjA9EaBDtRw==}
    engines: {node: '>= 6'}

  /css.escape@1.5.1:
    resolution: {integrity: sha512-YUifsXXuknHlUsmlgyY0PKzgPOr7/FjCePfHNt0jxm83wHZi44VDMQ7/fGNkjY3/jV1MC+1CmZbaHzugyeRtpg==}
    dev: true

  /css@2.2.4:
    resolution: {integrity: sha512-oUnjmWpy0niI3x/mPL8dVEI1l7MnG3+HHyRPHf+YFSbK+svOhXpmSOcDURUh2aOCgl2grzrOPt1nHLuCVFULLw==}
    dependencies:
      inherits: 2.0.4
      source-map: 0.6.1
      source-map-resolve: 0.5.3
      urix: 0.1.0
    dev: true

  /cssdb@7.0.1:
    resolution: {integrity: sha512-pT3nzyGM78poCKLAEy2zWIVX2hikq6dIrjuZzLV98MumBg+xMTNYfHx7paUlfiRTgg91O/vR889CIf+qiv79Rw==}

  /cssesc@3.0.0:
    resolution: {integrity: sha512-/Tb/JcjK111nNScGob5MNtsntNM1aCNUDipB/TkwZFhyDrrE47SOx/18wF2bbjgc3ZzCSKW1T5nt5EbFoAz/Vg==}
    engines: {node: '>=4'}
    hasBin: true

  /cssnano-preset-default@5.2.12(postcss@8.4.16):
    resolution: {integrity: sha512-OyCBTZi+PXgylz9HAA5kHyoYhfGcYdwFmyaJzWnzxuGRtnMw/kR6ilW9XzlzlRAtB6PLT/r+prYgkef7hngFew==}
    engines: {node: ^10 || ^12 || >=14.0}
    peerDependencies:
      postcss: ^8.2.15
    dependencies:
      css-declaration-sorter: 6.3.1(postcss@8.4.16)
      cssnano-utils: 3.1.0(postcss@8.4.16)
      postcss: 8.4.16
      postcss-calc: 8.2.4(postcss@8.4.16)
      postcss-colormin: 5.3.0(postcss@8.4.16)
      postcss-convert-values: 5.1.2(postcss@8.4.16)
      postcss-discard-comments: 5.1.2(postcss@8.4.16)
      postcss-discard-duplicates: 5.1.0(postcss@8.4.16)
      postcss-discard-empty: 5.1.1(postcss@8.4.16)
      postcss-discard-overridden: 5.1.0(postcss@8.4.16)
      postcss-merge-longhand: 5.1.6(postcss@8.4.16)
      postcss-merge-rules: 5.1.2(postcss@8.4.16)
      postcss-minify-font-values: 5.1.0(postcss@8.4.16)
      postcss-minify-gradients: 5.1.1(postcss@8.4.16)
      postcss-minify-params: 5.1.3(postcss@8.4.16)
      postcss-minify-selectors: 5.2.1(postcss@8.4.16)
      postcss-normalize-charset: 5.1.0(postcss@8.4.16)
      postcss-normalize-display-values: 5.1.0(postcss@8.4.16)
      postcss-normalize-positions: 5.1.1(postcss@8.4.16)
      postcss-normalize-repeat-style: 5.1.1(postcss@8.4.16)
      postcss-normalize-string: 5.1.0(postcss@8.4.16)
      postcss-normalize-timing-functions: 5.1.0(postcss@8.4.16)
      postcss-normalize-unicode: 5.1.0(postcss@8.4.16)
      postcss-normalize-url: 5.1.0(postcss@8.4.16)
      postcss-normalize-whitespace: 5.1.1(postcss@8.4.16)
      postcss-ordered-values: 5.1.3(postcss@8.4.16)
      postcss-reduce-initial: 5.1.0(postcss@8.4.16)
      postcss-reduce-transforms: 5.1.0(postcss@8.4.16)
      postcss-svgo: 5.1.0(postcss@8.4.16)
      postcss-unique-selectors: 5.1.1(postcss@8.4.16)

  /cssnano-utils@3.1.0(postcss@8.4.16):
    resolution: {integrity: sha512-JQNR19/YZhz4psLX/rQ9M83e3z2Wf/HdJbryzte4a3NSuafyp9w/I4U+hx5C2S9g41qlstH7DEWnZaaj83OuEA==}
    engines: {node: ^10 || ^12 || >=14.0}
    peerDependencies:
      postcss: ^8.2.15
    dependencies:
      postcss: 8.4.16

  /cssnano@5.1.13(postcss@8.4.16):
    resolution: {integrity: sha512-S2SL2ekdEz6w6a2epXn4CmMKU4K3KpcyXLKfAYc9UQQqJRkD/2eLUG0vJ3Db/9OvO5GuAdgXw3pFbR6abqghDQ==}
    engines: {node: ^10 || ^12 || >=14.0}
    peerDependencies:
      postcss: ^8.2.15
    dependencies:
      cssnano-preset-default: 5.2.12(postcss@8.4.16)
      lilconfig: 2.0.6
      postcss: 8.4.16
      yaml: 1.10.2

  /csso@4.2.0:
    resolution: {integrity: sha512-wvlcdIbf6pwKEk7vHj8/Bkc0B4ylXZruLvOgs9doS5eOsOpuodOV2zJChSpkp+pRpYQLQMeF04nr3Z68Sta9jA==}
    engines: {node: '>=8.0.0'}
    dependencies:
      css-tree: 1.1.3

  /cssom@0.3.8:
    resolution: {integrity: sha512-b0tGHbfegbhPJpxpiBPU2sCkigAqtM9O121le6bbOlgyV+NyGyCmVfJ6QW9eRjz8CpNfWEOYBIMIGRYkLwsIYg==}

  /cssom@0.4.4:
    resolution: {integrity: sha512-p3pvU7r1MyyqbTk+WbNJIgJjG2VmTIaB10rI93LzVPrmDJKkzKYMtxxyAvQXR/NS6otuzveI7+7BBq3SjBS2mw==}

  /cssstyle@2.3.0:
    resolution: {integrity: sha512-AZL67abkUzIuvcHqk7c09cezpGNcxUxU4Ioi/05xHk4DQeTkWmGYftIE6ctU6AEt+Gn4n1lDStOtj7FKycP71A==}
    engines: {node: '>=8'}
    dependencies:
      cssom: 0.3.8

  /csstype@3.1.1:
    resolution: {integrity: sha512-DJR/VvkAvSZW9bTouZue2sSxDwdTN92uHjqeKVm+0dAqdfNykRzQ95tay8aXMBAAPpUiq4Qcug2L7neoRh2Egw==}

  /csstype@3.1.3:
    resolution: {integrity: sha512-M1uQkMl8rQK/szD0LNhtqxIPLpimGm8sOBwU7lLnCpSbTyY3yeU1Vc7l4KT5zT4s/yOxHH5O7tIuuLOCnLADRw==}
    dev: false

  /customize-cra@1.0.0:
    resolution: {integrity: sha512-DbtaLuy59224U+xCiukkxSq8clq++MOtJ1Et7LED1fLszWe88EoblEYFBJ895sB1mC6B4uu3xPT/IjClELhMbA==}
    dependencies:
      lodash.flow: 3.5.0
    dev: true

  /damerau-levenshtein@1.0.8:
    resolution: {integrity: sha512-sdQSFB7+llfUcQHUQO3+B8ERRj0Oa4w9POWMI/puGtuf7gFywGmkaLCElnudfTiKZV+NvHqL0ifzdrI8Ro7ESA==}

  /dargs@7.0.0:
    resolution: {integrity: sha512-2iy1EkLdlBzQGvbweYRFxmFath8+K7+AKB0TlhHWkNuH+TmovaMH/Wp7V7R4u7f4SnX3OgLsU9t1NI9ioDnUpg==}
    engines: {node: '>=8'}
    dev: true

  /data-urls@2.0.0:
    resolution: {integrity: sha512-X5eWTSXO/BJmpdIKCRuKUgSCgAN0OwliVK3yPKbwIWU1Tdw5BRajxlzMidvh+gwko9AfQ9zIj52pzF91Q3YAvQ==}
    engines: {node: '>=10'}
    dependencies:
      abab: 2.0.6
      whatwg-mimetype: 2.3.0
      whatwg-url: 8.7.0

  /dayjs@1.11.5:
    resolution: {integrity: sha512-CAdX5Q3YW3Gclyo5Vpqkgpj8fSdLQcRuzfX6mC6Phy0nfJ0eGYOeS7m4mt2plDWLAtA4TqTakvbboHvUxfe4iA==}
    dev: false

  /debug@2.6.9:
    resolution: {integrity: sha512-bC7ElrdJaJnPbAP+1EotYvqZsb3ecl5wi6Bfi6BJTUcNowp6cvspg0jXznRTKDjm/E7AdgFBVeAPVMNcKGsHMA==}
    peerDependencies:
      supports-color: '*'
    peerDependenciesMeta:
      supports-color:
        optional: true
    dependencies:
      ms: 2.0.0

  /debug@3.2.7:
    resolution: {integrity: sha512-CFjzYYAi4ThfiQvizrFQevTTXHtnCqWfe7x1AhgEscTz6ZbLbfoLRLPugTQyBth6f8ZERVUSyWHFD/7Wu4t1XQ==}
    peerDependencies:
      supports-color: '*'
    peerDependenciesMeta:
      supports-color:
        optional: true
    dependencies:
      ms: 2.1.3

  /debug@4.3.4:
    resolution: {integrity: sha512-PRWFHuSU3eDtQJPvnNY7Jcket1j0t5OuOsFzPPzsekD52Zl8qUfFIPEiswXqIvHWGVHOgX+7G/vCNNhehwxfkQ==}
    engines: {node: '>=6.0'}
    peerDependencies:
      supports-color: '*'
    peerDependenciesMeta:
      supports-color:
        optional: true
    dependencies:
      ms: 2.1.2

  /decamelize-keys@1.1.0:
    resolution: {integrity: sha512-ocLWuYzRPoS9bfiSdDd3cxvrzovVMZnRDVEzAs+hWIVXGDbHxWMECij2OBuyB/An0FFW/nLuq6Kv1i/YC5Qfzg==}
    engines: {node: '>=0.10.0'}
    dependencies:
      decamelize: 1.2.0
      map-obj: 1.0.1
    dev: true

  /decamelize@1.2.0:
    resolution: {integrity: sha512-z2S+W9X73hAUUki+N+9Za2lBlun89zigOyGrsax+KUQ6wKW4ZoWpEYBkGhQjwAjjDCkWxhY0VKEhk8wzY7F5cA==}
    engines: {node: '>=0.10.0'}

  /decimal.js@10.4.1:
    resolution: {integrity: sha512-F29o+vci4DodHYT9UrR5IEbfBw9pE5eSapIJdTqXK5+6hq+t8VRxwQyKlW2i+KDKFkkJQRvFyI/QXD83h8LyQw==}

  /decode-uri-component@0.2.0:
    resolution: {integrity: sha512-hjf+xovcEn31w/EUYdTXQh/8smFL/dzYjohQGEIgjyNavaJfBY2p5F527Bo1VPATxv0VYTUC2bOcXvqFwk78Og==}
    engines: {node: '>=0.10'}
    dev: true

  /dedent@0.7.0:
    resolution: {integrity: sha512-Q6fKUPqnAHAyhiUgFU7BUzLiv0kd8saH9al7tnu5Q/okj6dnupxyTgFIBjVzJATdfIAm9NAsvXNzjaKa+bxVyA==}

  /deep-is@0.1.4:
    resolution: {integrity: sha512-oIPzksmTg4/MriiaYGO+okXDT7ztn/w3Eptv/+gSIdMdKsJo0u4CfYNFJPy+4SKMuCqGw2wxnA+URMg3t8a/bQ==}

  /deepmerge@4.2.2:
    resolution: {integrity: sha512-FJ3UgI4gIl+PHZm53knsuSFpE+nESMr7M4v9QcgB7S63Kj/6WqMiFQJpBBYz1Pt+66bZpP3Q7Lye0Oo9MPKEdg==}
    engines: {node: '>=0.10.0'}

  /default-browser-id@3.0.0:
    resolution: {integrity: sha512-OZ1y3y0SqSICtE8DE4S8YOE9UZOJ8wO16fKWVP5J1Qz42kV9jcnMVFrEE/noXb/ss3Q4pZIH79kxofzyNNtUNA==}
    engines: {node: '>=12'}
    dependencies:
      bplist-parser: 0.2.0
      untildify: 4.0.0
    dev: true

  /default-browser@4.0.0:
    resolution: {integrity: sha512-wX5pXO1+BrhMkSbROFsyxUm0i/cJEScyNhA4PPxc41ICuv05ZZB/MX28s8aZx6xjmatvebIapF6hLEKEcpneUA==}
    engines: {node: '>=14.16'}
    dependencies:
      bundle-name: 3.0.0
      default-browser-id: 3.0.0
      execa: 7.2.0
      titleize: 3.0.0
    dev: true

  /default-gateway@6.0.3:
    resolution: {integrity: sha512-fwSOJsbbNzZ/CUFpqFBqYfYNLj1NbMPm8MMCIzHjC83iSJRBEGmDUxU+WP661BaBQImeC2yHwXtz+P/O9o+XEg==}
    engines: {node: '>= 10'}
    dependencies:
      execa: 5.1.1

  /define-data-property@1.1.1:
    resolution: {integrity: sha512-E7uGkTzkk1d0ByLeSc6ZsFS79Axg+m1P/VsgYsxHgiuc3tFSj+MjMIwe90FC4lOAZzNBdY7kkO2P2wKdsQ1vgQ==}
    engines: {node: '>= 0.4'}
    dependencies:
      get-intrinsic: 1.2.2
      gopd: 1.0.1
      has-property-descriptors: 1.0.0

  /define-lazy-prop@2.0.0:
    resolution: {integrity: sha512-Ds09qNh8yw3khSjiJjiUInaGX9xlqZDY7JVryGxdxV7NPeuqQfplOpQ66yJFZut3jLa5zOwkXw1g9EI2uKh4Og==}
    engines: {node: '>=8'}

  /define-lazy-prop@3.0.0:
    resolution: {integrity: sha512-N+MeXYoqr3pOgn8xfyRPREN7gHakLYjhsHhWGT3fWAiL4IkAt0iDw14QiiEm2bE30c5XX5q0FtAA3CK5f9/BUg==}
    engines: {node: '>=12'}
    dev: true

  /define-properties@1.1.4:
    resolution: {integrity: sha512-uckOqKcfaVvtBdsVkdPv3XjveQJsNQqmhXgRi8uhvWWuPYZCNlzT8qAyblUgNoXdHdjMTzAqeGjAoli8f+bzPA==}
    engines: {node: '>= 0.4'}
    dependencies:
      has-property-descriptors: 1.0.0
      object-keys: 1.1.1

  /define-properties@1.2.1:
    resolution: {integrity: sha512-8QmQKqEASLd5nx0U1B1okLElbUuuttJ/AnYmRXbbbGDWh6uS208EjD4Xqq/I9wK7u0v6O08XhTWnt5XtEbR6Dg==}
    engines: {node: '>= 0.4'}
    dependencies:
      define-data-property: 1.1.1
      has-property-descriptors: 1.0.0
      object-keys: 1.1.1

  /defined@1.0.0:
    resolution: {integrity: sha512-Y2caI5+ZwS5c3RiNDJ6u53VhQHv+hHKwhkI1iHvceKUHw9Df6EK2zRLfjejRgMuCuxK7PfSWIMwWecceVvThjQ==}

  /delayed-stream@1.0.0:
    resolution: {integrity: sha512-ZySD7Nf91aLB0RxL4KGrKHBXl7Eds1DAmEdcoVawXnLD7SDhpNgtuII2aAkg7a7QS41jxPSZ17p4VdGnMHk3MQ==}
    engines: {node: '>=0.4.0'}

  /depd@1.1.2:
    resolution: {integrity: sha512-7emPTl6Dpo6JRXOXjLRxck+FlLRX5847cLKEn00PLAgc3g2hTZZgr+e4c2v6QpSmLeFP3n5yUo7ft6avBK/5jQ==}
    engines: {node: '>= 0.6'}

  /depd@2.0.0:
    resolution: {integrity: sha512-g7nH6P6dyDioJogAAGprGpCtVImJhpPk/roCzdb3fIh61/s/nPsfR6onyMwkCAR/OlC3yBC0lESvUoQEAssIrw==}
    engines: {node: '>= 0.8'}

  /dequal@2.0.3:
    resolution: {integrity: sha512-0je+qPKHEMohvfRTCEo3CrPG6cAzAYgmzKyxRiYSSDkS6eGJdyVJm7WaYA5ECaAD9wLB2T4EEeymA5aFVcYXCA==}
    engines: {node: '>=6'}

  /destroy@1.2.0:
    resolution: {integrity: sha512-2sJGJTaXIIaR1w4iJSNoN0hnMY7Gpc/n8D4qSCJw8QqFWXf7cuAgnEHxBpweaVcPevC2l3KpjYCx3NypQQgaJg==}
    engines: {node: '>= 0.8', npm: 1.2.8000 || >= 1.4.16}

  /detect-newline@3.1.0:
    resolution: {integrity: sha512-TLz+x/vEXm/Y7P7wn1EJFNLxYpUD4TgMosxY6fAVJUnJMbupHBOncxyWUG9OpTaH9EBD7uFI5LfEgmMOc54DsA==}
    engines: {node: '>=8'}

  /detect-node@2.1.0:
    resolution: {integrity: sha512-T0NIuQpnTvFDATNuHN5roPwSBG83rFsuO+MXXH9/3N1eFbn4wcPjttvjMLEPWJ0RGUYgQE7cGgS3tNxbqCGM7g==}

  /detect-port-alt@1.1.6:
    resolution: {integrity: sha512-5tQykt+LqfJFBEYaDITx7S7cR7mJ/zQmLXZ2qt5w04ainYZw6tBf9dBunMjVeVOdYVRUzUOE4HkY5J7+uttb5Q==}
    engines: {node: '>= 4.2.1'}
    hasBin: true
    dependencies:
      address: 1.2.1
      debug: 2.6.9
    transitivePeerDependencies:
      - supports-color

  /detective@5.2.1:
    resolution: {integrity: sha512-v9XE1zRnz1wRtgurGu0Bs8uHKFSTdteYZNbIPFVhUZ39L/S79ppMpdmVOZAnoz1jfEFodc48n6MX483Xo3t1yw==}
    engines: {node: '>=0.8.0'}
    hasBin: true
    dependencies:
      acorn-node: 1.8.2
      defined: 1.0.0
      minimist: 1.2.6

  /didyoumean@1.2.2:
    resolution: {integrity: sha512-gxtyfqMg7GKyhQmb056K7M3xszy/myH8w+B4RT+QXBQsvAOdc3XymqDDPHx1BgPgsdAA5SIifona89YtRATDzw==}

  /diff-sequences@24.9.0:
    resolution: {integrity: sha512-Dj6Wk3tWyTE+Fo1rW8v0Xhwk80um6yFYKbuAxc9c3EZxIHFDYwbi34Uk42u1CdnIiVorvt4RmlSDjIPyzGC2ew==}
    engines: {node: '>= 6'}
    dev: true

  /diff-sequences@27.5.1:
    resolution: {integrity: sha512-k1gCAXAsNgLwEL+Y8Wvl+M6oEFj5bgazfZULpS5CneoPPXRaCCW7dm+q21Ky2VEE5X+VeRDBVg1Pcvvsr4TtNQ==}
    engines: {node: ^10.13.0 || ^12.13.0 || ^14.15.0 || >=15.0.0}

  /diff@4.0.2:
    resolution: {integrity: sha512-58lmxKSA4BNyLz+HHMUzlOEpg09FV+ev6ZMe3vJihgdxzgcwZ8VoEEPmALCZG9LmqfVoNMMKpttIYTVG6uDY7A==}
    engines: {node: '>=0.3.1'}

  /diff@5.1.0:
    resolution: {integrity: sha512-D+mk+qE8VC/PAUrlAU34N+VfXev0ghe5ywmpqrawphmVZc1bEfn56uo9qpyGp1p4xpzOHkSW4ztBd6L7Xx4ACw==}
    engines: {node: '>=0.3.1'}
    dev: false

  /dijkstrajs@1.0.2:
    resolution: {integrity: sha512-QV6PMaHTCNmKSeP6QoXhVTw9snc9VD8MulTT0Bd99Pacp4SS1cjcrYPgBPmibqKVtMJJfqC6XvOXgPMEEPH/fg==}
    dev: false

  /dir-glob@3.0.1:
    resolution: {integrity: sha512-WkrWp9GR4KXfKGYzOLmTuGVi1UWFfws377n9cc55/tb6DuqyF6pcQ5AbiHEshaDpY9v6oaSr2XCDidGmMwdzIA==}
    engines: {node: '>=8'}
    dependencies:
      path-type: 4.0.0

  /dlv@1.1.3:
    resolution: {integrity: sha512-+HlytyjlPKnIG8XuRG8WvmBP8xs8P71y+SKKS6ZXWoEgLuePxtDoUEiH7WkdePWrQ5JBpE6aoVqfZfJUQkjXwA==}

  /dns-equal@1.0.0:
    resolution: {integrity: sha512-z+paD6YUQsk+AbGCEM4PrOXSss5gd66QfcVBFTKR/HpFL9jCqikS94HYwKww6fQyO7IxrIIyUu+g0Ka9tUS2Cg==}

  /dns-packet@5.4.0:
    resolution: {integrity: sha512-EgqGeaBB8hLiHLZtp/IbaDQTL8pZ0+IvwzSHA6d7VyMDM+B9hgddEMa9xjK5oYnw0ci0JQ6g2XCD7/f6cafU6g==}
    engines: {node: '>=6'}
    dependencies:
      '@leichtgewicht/ip-codec': 2.0.4

  /doctrine@2.1.0:
    resolution: {integrity: sha512-35mSku4ZXK0vfCuHEDAwt55dg2jNajHZ1odvF+8SSr82EsZY4QmXfuWso8oEd8zRhVObSN18aM0CjSdoBX7zIw==}
    engines: {node: '>=0.10.0'}
    dependencies:
      esutils: 2.0.3

  /doctrine@3.0.0:
    resolution: {integrity: sha512-yS+Q5i3hBf7GBkd4KG8a7eBNNWNGLTaEwwYWUijIYM7zrlYDM0BFXHjjPWlWZ1Rg7UaddZeIDmi9jF3HmqiQ2w==}
    engines: {node: '>=6.0.0'}
    dependencies:
      esutils: 2.0.3

  /dom-accessibility-api@0.5.14:
    resolution: {integrity: sha512-NMt+m9zFMPZe0JcY9gN224Qvk6qLIdqex29clBvc/y75ZBX9YA9wNK3frsYvu2DI1xcCIwxwnX+TlsJ2DSOADg==}
    dev: true

  /dom-converter@0.2.0:
    resolution: {integrity: sha512-gd3ypIPfOMr9h5jIKq8E3sHOTCjeirnl0WK5ZdS1AW0Odt0b1PaWaHdJ4Qk4klv+YB9aJBS7mESXjFoDQPu6DA==}
    dependencies:
      utila: 0.4.0

  /dom-helpers@5.2.1:
    resolution: {integrity: sha512-nRCa7CK3VTrM2NmGkIy4cbK7IZlgBE/PYMn55rrXefr5xXDP0LdtfPnblFDoVdcAfslJ7or6iqAUnx0CCGIWQA==}
    dependencies:
      '@babel/runtime': 7.23.8
      csstype: 3.1.3
    dev: false

  /dom-serializer@0.2.2:
    resolution: {integrity: sha512-2/xPb3ORsQ42nHYiSunXkDjPLBaEj/xTwUO4B7XCZQTRk7EBtTOPaygh10YAAh2OI1Qrp6NWfpAhzswj0ydt9g==, tarball: https://registry.yarnpkg.com/dom-serializer/-/dom-serializer-0.2.2.tgz}
    dependencies:
      domelementtype: 2.3.0
      entities: 2.2.0

  /dom-serializer@1.4.1:
    resolution: {integrity: sha512-VHwB3KfrcOOkelEG2ZOfxqLZdfkil8PtJi4P8N2MMXucZq2yLp75ClViUlOVwyoHEDjYU433Aq+5zWP61+RGag==, tarball: https://registry.yarnpkg.com/dom-serializer/-/dom-serializer-1.4.1.tgz}
    dependencies:
      domelementtype: 2.3.0
      domhandler: 4.3.1
      entities: 2.2.0

  /domelementtype@1.3.1:
    resolution: {integrity: sha512-BSKB+TSpMpFI/HOxCNr1O8aMOTZ8hT3pM3GQ0w/mWRmkhEDSFJkkyzz4XQsBV44BChwGkrDfMyjVD0eA2aFV3w==, tarball: https://registry.yarnpkg.com/domelementtype/-/domelementtype-1.3.1.tgz}

  /domelementtype@2.3.0:
    resolution: {integrity: sha512-OLETBj6w0OsagBwdXnPdN0cnMfF9opN69co+7ZrbfPGrdpPVNBUj02spi6B1N7wChLQiPn4CSH/zJvXw56gmHw==, tarball: https://registry.yarnpkg.com/domelementtype/-/domelementtype-2.3.0.tgz}

  /domexception@2.0.1:
    resolution: {integrity: sha512-yxJ2mFy/sibVQlu5qHjOkf9J3K6zgmCxgJ94u2EdvDOV09H+32LtRswEcUsmUWN72pVLOEnTSRaIVVzVQgS0dg==}
    engines: {node: '>=8'}
    dependencies:
      webidl-conversions: 5.0.0

  /domhandler@4.3.1:
    resolution: {integrity: sha512-GrwoxYN+uWlzO8uhUXRl0P+kHE4GtVPfYzVLcUxPL7KNdHKj66vvlhiweIHqYYXWlw+T8iLMp42Lm67ghw4WMQ==, tarball: https://registry.yarnpkg.com/domhandler/-/domhandler-4.3.1.tgz}
    engines: {node: '>= 4'}
    dependencies:
      domelementtype: 2.3.0

  /domutils@1.7.0:
    resolution: {integrity: sha512-Lgd2XcJ/NjEw+7tFvfKxOzCYKZsdct5lczQ2ZaQY8Djz7pfAD3Gbp8ySJWtreII/vDlMVmxwa6pHmdxIYgttDg==, tarball: https://registry.yarnpkg.com/domutils/-/domutils-1.7.0.tgz}
    dependencies:
      dom-serializer: 0.2.2
      domelementtype: 1.3.1

  /domutils@2.8.0:
    resolution: {integrity: sha512-w96Cjofp72M5IIhpjgobBimYEfoPjx1Vx0BSX9P30WBdZW2WIKU0T1Bd0kz2eNZ9ikjKgHbEyKx8BB6H1L3h3A==, tarball: https://registry.yarnpkg.com/domutils/-/domutils-2.8.0.tgz}
    dependencies:
      dom-serializer: 1.4.1
      domelementtype: 2.3.0
      domhandler: 4.3.1

  /dot-case@3.0.4:
    resolution: {integrity: sha512-Kv5nKlh6yRrdrGvxeJ2e5y2eRUpkUosIW4A2AS38zwSz27zu7ufDwQPi5Jhs3XAlGNetl3bmnGhQsMtkKJnj3w==}
    dependencies:
      no-case: 3.0.4
      tslib: 2.6.2

  /dot-prop@5.3.0:
    resolution: {integrity: sha512-QM8q3zDe58hqUqjraQOmzZ1LIH9SWQJTlEKCH4kJ2oQvLZk7RbQXvtDM2XEq3fwkV9CCvvH4LA0AV+ogFsBM2Q==}
    engines: {node: '>=8'}
    dependencies:
      is-obj: 2.0.0
    dev: true

  /dotenv-expand@5.1.0:
    resolution: {integrity: sha512-YXQl1DSa4/PQyRfgrv6aoNjhasp/p4qs9FjJ4q4cQk+8m4r6k4ZSiEyytKG8f8W9gi8WsQtIObNmKd+tMzNTmA==}

  /dotenv@10.0.0:
    resolution: {integrity: sha512-rlBi9d8jpv9Sf1klPjNfFAuWDjKLwTIJJ/VxtoTwIR6hnZxcEOQCZg2oIL3MWBYw5GpUDKOEnND7LXTbIpQ03Q==}
    engines: {node: '>=10'}

  /duplexer@0.1.2:
    resolution: {integrity: sha512-jtD6YG370ZCIi/9GTaJKQxWTZD045+4R4hTk/x1UyoqadyJ9x9CgSi1RlVDQF8U2sxLLSnFkCaMihqljHIWgMg==}

  /eastasianwidth@0.2.0:
    resolution: {integrity: sha512-I88TYZWc9XiYHRQ4/3c5rjjfgkjhLyW2luGIheGERbNQ6OY7yTybanSpDXZa8y7VUP9YmDcYa+eyq4ca7iLqWA==}
    dev: true

  /ee-first@1.1.1:
    resolution: {integrity: sha512-WMwm9LhRUo+WUaRN+vRuETqG89IgZphVSNkdFgeb6sS/E4OrDIN7t48CAewSHXc6C8lefD8KKfr5vY61brQlow==}

  /ejs@3.1.8:
    resolution: {integrity: sha512-/sXZeMlhS0ArkfX2Aw780gJzXSMPnKjtspYZv+f3NiKLlubezAHDU5+9xz6gd3/NhG3txQCo6xlglmTS+oTGEQ==}
    engines: {node: '>=0.10.0'}
    hasBin: true
    dependencies:
      jake: 10.8.5

  /electron-to-chromium@1.4.256:
    resolution: {integrity: sha512-x+JnqyluoJv8I0U9gVe+Sk2st8vF0CzMt78SXxuoWCooLLY2k5VerIBdpvG7ql6GKI4dzNnPjmqgDJ76EdaAKw==}

<<<<<<< HEAD
  /electron-to-chromium@1.4.736:
    resolution: {integrity: sha512-Rer6wc3ynLelKNM4lOCg7/zPQj8tPOCB2hzD32PX9wd3hgRRi9MxEbmkFCokzcEhRVMiOVLjnL9ig9cefJ+6+Q==}
=======
  /electron-to-chromium@1.4.738:
    resolution: {integrity: sha512-lwKft2CLFztD+vEIpesrOtCrko/TFnEJlHFdRhazU7Y/jx5qc4cqsocfVrBg4So4gGe9lvxnbLIoev47WMpg+A==}
    dev: true
>>>>>>> 3e5622f0

  /emittery@0.10.2:
    resolution: {integrity: sha512-aITqOwnLanpHLNXZJENbOgjUBeHocD+xsSJmNrjovKBW5HbSpW3d1pEls7GFQPUWXiwG9+0P4GtHfEqC/4M0Iw==}
    engines: {node: '>=12'}

  /emittery@0.8.1:
    resolution: {integrity: sha512-uDfvUjVrfGJJhymx/kz6prltenw1u7WrCg1oa94zYY8xxVpLLUu045LAT0dhDZdXG58/EpPL/5kA180fQ/qudg==}
    engines: {node: '>=10'}

  /emoji-regex@8.0.0:
    resolution: {integrity: sha512-MSjYzcWNOA0ewAHpz0MxpYFvwg6yjy1NG3xteoqz644VCo/RPgnr1/GGt+ic3iJTzQ8Eu3TdM14SawnVUmGE6A==}

  /emoji-regex@9.2.2:
    resolution: {integrity: sha512-L18DaJsXSUk2+42pv8mLs5jJT2hqFkFE4j21wOmgbUqsZ2hL72NsUU785g9RXgo3s0ZNgVl42TiHp3ZtOv/Vyg==}

  /emojis-list@3.0.0:
    resolution: {integrity: sha512-/kyM18EfinwXZbno9FyUGeFh87KC8HRQBQGildHZbEuRyWFOmv1U10o9BBp8XVZDVNNuQKyIGIu5ZYAAXJ0V2Q==}
    engines: {node: '>= 4'}

  /encode-utf8@1.0.3:
    resolution: {integrity: sha512-ucAnuBEhUK4boH2HjVYG5Q2mQyPorvv0u/ocS+zhdw0S8AlHYY+GOFhP1Gio5z4icpP2ivFSvhtFjQi8+T9ppw==}
    dev: false

  /encodeurl@1.0.2:
    resolution: {integrity: sha512-TPJXq8JqFaVYm2CWmPvnP2Iyo4ZSM7/QKcSmuMLDObfpH5fi7RUGmd/rTDf+rut/saiDiQEeVTNgAmJEdAOx0w==}
    engines: {node: '>= 0.8'}

  /enhanced-resolve@5.10.0:
    resolution: {integrity: sha512-T0yTFjdpldGY8PmuXXR0PyQ1ufZpEGiHVrp7zHKB7jdR4qlmZHhONVM5AQOAWXuF/w3dnHbEQVrNptJgt7F+cQ==}
    engines: {node: '>=10.13.0'}
    dependencies:
      graceful-fs: 4.2.10
      tapable: 2.2.1

  /enhanced-resolve@5.16.0:
    resolution: {integrity: sha512-O+QWCviPNSSLAD9Ucn8Awv+poAkqn3T1XY5/N7kR7rQO9yfSGWkYZDwpJ+iKF7B8rxaQKWngSqACpgzeapSyoA==}
    engines: {node: '>=10.13.0'}
    dependencies:
      graceful-fs: 4.2.11
      tapable: 2.2.1
    dev: true

  /entities@2.2.0:
    resolution: {integrity: sha512-p92if5Nz619I0w+akJrLZH0MX0Pb5DX39XOwQTtXSdQQOaYH03S1uIQp4mhOZtAXrxq4ViO67YTiLBo2638o9A==, tarball: https://registry.yarnpkg.com/entities/-/entities-2.2.0.tgz}

  /error-ex@1.3.2:
    resolution: {integrity: sha512-7dFHNmqeFSEt2ZBsCriorKnn3Z2pj+fd9kmI6QoWw4//DL+icEBfc0U7qJCisqrTsKTjw4fNFy2pW9OqStD84g==}
    dependencies:
      is-arrayish: 0.2.1

  /error-stack-parser@2.1.4:
    resolution: {integrity: sha512-Sk5V6wVazPhq5MhpO+AUxJn5x7XSXGl1R93Vn7i+zS15KDVxQijejNCrz8340/2bgLBjR9GtEG8ZVKONDjcqGQ==}
    dependencies:
      stackframe: 1.3.4

  /es-abstract@1.20.2:
    resolution: {integrity: sha512-XxXQuVNrySBNlEkTYJoDNFe5+s2yIOpzq80sUHEdPdQr0S5nTLz4ZPPPswNIpKseDDUS5yghX1gfLIHQZ1iNuQ==}
    engines: {node: '>= 0.4'}
    dependencies:
      call-bind: 1.0.2
      es-to-primitive: 1.2.1
      function-bind: 1.1.1
      function.prototype.name: 1.1.5
      get-intrinsic: 1.1.3
      get-symbol-description: 1.0.0
      has: 1.0.3
      has-property-descriptors: 1.0.0
      has-symbols: 1.0.3
      internal-slot: 1.0.3
      is-callable: 1.2.6
      is-negative-zero: 2.0.2
      is-regex: 1.1.4
      is-shared-array-buffer: 1.0.2
      is-string: 1.0.7
      is-weakref: 1.0.2
      object-inspect: 1.12.2
      object-keys: 1.1.1
      object.assign: 4.1.4
      regexp.prototype.flags: 1.4.3
      string.prototype.trimend: 1.0.5
      string.prototype.trimstart: 1.0.5
      unbox-primitive: 1.0.2

  /es-abstract@1.22.3:
    resolution: {integrity: sha512-eiiY8HQeYfYH2Con2berK+To6GrK2RxbPawDkGq4UiCQQfZHb6wX9qQqkbpPqaxQFcl8d9QzZqo0tGE0VcrdwA==}
    engines: {node: '>= 0.4'}
    dependencies:
      array-buffer-byte-length: 1.0.0
      arraybuffer.prototype.slice: 1.0.2
      available-typed-arrays: 1.0.5
      call-bind: 1.0.5
      es-set-tostringtag: 2.0.2
      es-to-primitive: 1.2.1
      function.prototype.name: 1.1.6
      get-intrinsic: 1.2.2
      get-symbol-description: 1.0.0
      globalthis: 1.0.3
      gopd: 1.0.1
      has-property-descriptors: 1.0.0
      has-proto: 1.0.1
      has-symbols: 1.0.3
      hasown: 2.0.0
      internal-slot: 1.0.6
      is-array-buffer: 3.0.2
      is-callable: 1.2.7
      is-negative-zero: 2.0.2
      is-regex: 1.1.4
      is-shared-array-buffer: 1.0.2
      is-string: 1.0.7
      is-typed-array: 1.1.12
      is-weakref: 1.0.2
      object-inspect: 1.13.1
      object-keys: 1.1.1
      object.assign: 4.1.4
      regexp.prototype.flags: 1.5.1
      safe-array-concat: 1.0.1
      safe-regex-test: 1.0.0
      string.prototype.trim: 1.2.8
      string.prototype.trimend: 1.0.7
      string.prototype.trimstart: 1.0.7
      typed-array-buffer: 1.0.0
      typed-array-byte-length: 1.0.0
      typed-array-byte-offset: 1.0.0
      typed-array-length: 1.0.4
      unbox-primitive: 1.0.2
      which-typed-array: 1.1.13

  /es-array-method-boxes-properly@1.0.0:
    resolution: {integrity: sha512-wd6JXUmyHmt8T5a2xreUwKcGPq6f1f+WwIJkijUqiGcJz1qqnZgP6XIK+QyIWU5lT7imeNxUll48bziG+TSYcA==}

  /es-iterator-helpers@1.0.15:
    resolution: {integrity: sha512-GhoY8uYqd6iwUl2kgjTm4CZAf6oo5mHK7BPqx3rKgx893YSsy0LGHV6gfqqQvZt/8xM8xeOnfXBCfqclMKkJ5g==}
    dependencies:
      asynciterator.prototype: 1.0.0
      call-bind: 1.0.2
      define-properties: 1.2.1
      es-abstract: 1.22.3
      es-set-tostringtag: 2.0.2
      function-bind: 1.1.1
      get-intrinsic: 1.2.2
      globalthis: 1.0.3
      has-property-descriptors: 1.0.0
      has-proto: 1.0.1
      has-symbols: 1.0.3
      internal-slot: 1.0.6
      iterator.prototype: 1.1.2
      safe-array-concat: 1.0.1

  /es-module-lexer@0.9.3:
    resolution: {integrity: sha512-1HQ2M2sPtxwnvOvT1ZClHyQDiggdNjURWpY2we6aMKCQiUVxTmVs2UYPLIrD84sS+kMdUwfBSylbJPwNnBrnHQ==}

  /es-module-lexer@1.5.0:
    resolution: {integrity: sha512-pqrTKmwEIgafsYZAGw9kszYzmagcE/n4dbgwGWLEXg7J4QFJVQRBld8j3Q3GNez79jzxZshq0bcT962QHOghjw==}
    dev: true

  /es-set-tostringtag@2.0.2:
    resolution: {integrity: sha512-BuDyupZt65P9D2D2vA/zqcI3G5xRsklm5N3xCwuiy+/vKy8i0ifdsQP1sLgO4tZDSCaQUSnmC48khknGMV3D2Q==}
    engines: {node: '>= 0.4'}
    dependencies:
      get-intrinsic: 1.2.2
      has-tostringtag: 1.0.0
      hasown: 2.0.0

  /es-shim-unscopables@1.0.0:
    resolution: {integrity: sha512-Jm6GPcCdC30eMLbZ2x8z2WuRwAws3zTBBKuusffYVUrNj/GVSUAZ+xKMaUpfNDR5IbyNA5LJbaecoUVbmUcB1w==}
    dependencies:
      has: 1.0.3

  /es-to-primitive@1.2.1:
    resolution: {integrity: sha512-QCOllgZJtaUo9miYBcLChTUaHNjJF3PYs1VidD7AwiEj1kYxKeQTctLAezAOH5ZKRH0g2IgPn6KwB4IT8iRpvA==}
    engines: {node: '>= 0.4'}
    dependencies:
      is-callable: 1.2.7
      is-date-object: 1.0.5
      is-symbol: 1.0.4

  /escalade@3.1.1:
    resolution: {integrity: sha512-k0er2gUkLf8O0zKJiAhmkTnJlTvINGv7ygDNPbeIsX/TJjGJZHuh9B2UxbsaEkmlEo9MfhrSzmhIlhRlI2GXnw==}
    engines: {node: '>=6'}

  /escalade@3.1.2:
    resolution: {integrity: sha512-ErCHMCae19vR8vQGe50xIsVomy19rg6gFu3+r3jkEO46suLMWBksvVyoGgQV+jOfl84ZSOSlmv6Gxa89PmTGmA==}
    engines: {node: '>=6'}
<<<<<<< HEAD
=======
    dev: true
>>>>>>> 3e5622f0

  /escape-html@1.0.3:
    resolution: {integrity: sha512-NiSupZ4OeuGwr68lGIeym/ksIZMJodUGOSCZ/FSnTxcrekbvqrgdUxlJOMpijaKZVjAJrWrGs/6Jy8OMuyj9ow==}

  /escape-string-regexp@1.0.5:
    resolution: {integrity: sha512-vbRorB5FUQWvla16U8R/qgaFIya2qGzwDrNmCZuYKrbdSUMG6I1ZCGQRefkRVhuOkIGVne7BQ35DSfo1qvJqFg==}
    engines: {node: '>=0.8.0'}

  /escape-string-regexp@2.0.0:
    resolution: {integrity: sha512-UpzcLCXolUWcNu5HtVMHYdXJjArjsF9C0aNnquZYY4uW/Vu0miy5YoWvbV345HauVvcAUnpRuhMMcqTcGOY2+w==}
    engines: {node: '>=8'}

  /escape-string-regexp@4.0.0:
    resolution: {integrity: sha512-TtpcNJ3XAzx3Gq8sWRzJaVajRs0uVxA2YAkdb1jm2YkPz4G6egUFAyA3n5vtEIZefPk5Wa4UXbKuS5fKkJWdgA==}
    engines: {node: '>=10'}

  /escodegen@2.0.0:
    resolution: {integrity: sha512-mmHKys/C8BFUGI+MAWNcSYoORYLMdPzjrknd2Vc+bUsjN5bXcr8EhrNB+UTqfL1y3I9c4fw2ihgtMPQLBRiQxw==}
    engines: {node: '>=6.0'}
    hasBin: true
    dependencies:
      esprima: 4.0.1
      estraverse: 5.3.0
      esutils: 2.0.3
      optionator: 0.8.3
    optionalDependencies:
      source-map: 0.6.1

  /eslint-config-airbnb-base@15.0.0(eslint-plugin-import@2.26.0)(eslint@8.53.0):
    resolution: {integrity: sha512-xaX3z4ZZIcFLvh2oUNvcX5oEofXda7giYmuplVxoOg5A7EXJMrUyqRgR+mhDhPK8LZ4PttFOBvCYDbX3sUoUig==}
    engines: {node: ^10.12.0 || >=12.0.0}
    peerDependencies:
      eslint: ^7.32.0 || ^8.2.0
      eslint-plugin-import: ^2.25.2
    dependencies:
      confusing-browser-globals: 1.0.11
      eslint: 8.53.0
      eslint-plugin-import: 2.26.0(@typescript-eslint/parser@6.11.0)(eslint@8.53.0)
      object.assign: 4.1.4
      object.entries: 1.1.5
      semver: 6.3.1
    dev: true

  /eslint-config-airbnb-typescript@17.1.0(@typescript-eslint/eslint-plugin@6.11.0)(@typescript-eslint/parser@6.11.0)(eslint-plugin-import@2.26.0)(eslint@8.53.0):
    resolution: {integrity: sha512-GPxI5URre6dDpJ0CtcthSZVBAfI+Uw7un5OYNVxP2EYi3H81Jw701yFP7AU+/vCE7xBtFmjge7kfhhk4+RAiig==}
    peerDependencies:
      '@typescript-eslint/eslint-plugin': ^5.13.0 || ^6.0.0
      '@typescript-eslint/parser': ^5.0.0 || ^6.0.0
      eslint: ^7.32.0 || ^8.2.0
      eslint-plugin-import: ^2.25.3
    dependencies:
      '@typescript-eslint/eslint-plugin': 6.11.0(@typescript-eslint/parser@6.11.0)(eslint@8.53.0)(typescript@4.9.5)
      '@typescript-eslint/parser': 6.11.0(eslint@8.53.0)(typescript@4.9.5)
      eslint: 8.53.0
      eslint-config-airbnb-base: 15.0.0(eslint-plugin-import@2.26.0)(eslint@8.53.0)
      eslint-plugin-import: 2.26.0(@typescript-eslint/parser@6.11.0)(eslint@8.53.0)
    dev: true

  /eslint-config-airbnb@19.0.4(eslint-plugin-import@2.26.0)(eslint-plugin-jsx-a11y@6.8.0)(eslint-plugin-react-hooks@4.6.0)(eslint-plugin-react@7.33.2)(eslint@8.53.0):
    resolution: {integrity: sha512-T75QYQVQX57jiNgpF9r1KegMICE94VYwoFQyMGhrvc+lB8YF2E/M/PYDaQe1AJcWaEgqLE+ErXV1Og/+6Vyzew==}
    engines: {node: ^10.12.0 || ^12.22.0 || ^14.17.0 || >=16.0.0}
    peerDependencies:
      eslint: ^7.32.0 || ^8.2.0
      eslint-plugin-import: ^2.25.3
      eslint-plugin-jsx-a11y: ^6.5.1
      eslint-plugin-react: ^7.28.0
      eslint-plugin-react-hooks: ^4.3.0
    dependencies:
      eslint: 8.53.0
      eslint-config-airbnb-base: 15.0.0(eslint-plugin-import@2.26.0)(eslint@8.53.0)
      eslint-plugin-import: 2.26.0(@typescript-eslint/parser@6.11.0)(eslint@8.53.0)
      eslint-plugin-jsx-a11y: 6.8.0(eslint@8.53.0)
      eslint-plugin-react: 7.33.2(eslint@8.53.0)
      eslint-plugin-react-hooks: 4.6.0(eslint@8.53.0)
      object.assign: 4.1.4
      object.entries: 1.1.5
    dev: true

  /eslint-config-prettier@9.0.0(eslint@8.53.0):
    resolution: {integrity: sha512-IcJsTkJae2S35pRsRAwoCE+925rJJStOdkKnLVgtE+tEpqU0EVVM7OqrwxqgptKdX29NUwC82I5pXsGFIgSevw==}
    hasBin: true
    peerDependencies:
      eslint: '>=7.0.0'
    dependencies:
      eslint: 8.53.0
    dev: true

  /eslint-config-react-app@7.0.1(@babel/plugin-syntax-flow@7.24.1)(@babel/plugin-transform-react-jsx@7.23.4)(eslint@8.53.0)(jest@27.5.1)(typescript@4.9.5):
    resolution: {integrity: sha512-K6rNzvkIeHaTd8m/QEh1Zko0KI7BACWkkneSs6s9cKZC/J27X3eZR6Upt1jkmZ/4FK+XUOPPxMEN7+lbUXfSlA==}
    engines: {node: '>=14.0.0'}
    peerDependencies:
      eslint: ^8.0.0
      typescript: '*'
    peerDependenciesMeta:
      typescript:
        optional: true
    dependencies:
      '@babel/core': 7.19.1
      '@babel/eslint-parser': 7.19.1(@babel/core@7.19.1)(eslint@8.53.0)
      '@rushstack/eslint-patch': 1.2.0
      '@typescript-eslint/eslint-plugin': 5.62.0(@typescript-eslint/parser@5.62.0)(eslint@8.53.0)(typescript@4.9.5)
      '@typescript-eslint/parser': 5.62.0(eslint@8.53.0)(typescript@4.9.5)
      babel-preset-react-app: 10.0.1
      confusing-browser-globals: 1.0.11
      eslint: 8.53.0
      eslint-plugin-flowtype: 8.0.3(@babel/plugin-syntax-flow@7.24.1)(@babel/plugin-transform-react-jsx@7.23.4)(eslint@8.53.0)
<<<<<<< HEAD
      eslint-plugin-import: 2.26.0(@typescript-eslint/parser@5.38.0)(eslint@8.53.0)
      eslint-plugin-jest: 25.7.0(@typescript-eslint/eslint-plugin@5.38.0)(eslint@8.53.0)(jest@27.5.1)(typescript@4.9.5)
=======
      eslint-plugin-import: 2.26.0(@typescript-eslint/parser@5.62.0)(eslint@8.53.0)
      eslint-plugin-jest: 25.7.0(@typescript-eslint/eslint-plugin@5.62.0)(eslint@8.53.0)(jest@27.5.1)(typescript@4.9.5)
>>>>>>> 3e5622f0
      eslint-plugin-jsx-a11y: 6.8.0(eslint@8.53.0)
      eslint-plugin-react: 7.33.2(eslint@8.53.0)
      eslint-plugin-react-hooks: 4.6.0(eslint@8.53.0)
      eslint-plugin-testing-library: 5.6.4(eslint@8.53.0)(typescript@4.9.5)
      typescript: 4.9.5
    transitivePeerDependencies:
      - '@babel/plugin-syntax-flow'
      - '@babel/plugin-transform-react-jsx'
      - eslint-import-resolver-typescript
      - eslint-import-resolver-webpack
      - jest
      - supports-color

  /eslint-config-standard-with-typescript@39.1.1(@typescript-eslint/eslint-plugin@6.11.0)(eslint-plugin-import@2.26.0)(eslint-plugin-n@15.2.5)(eslint-plugin-promise@6.0.1)(eslint@8.53.0)(typescript@4.9.5):
    resolution: {integrity: sha512-t6B5Ep8E4I18uuoYeYxINyqcXb2UbC0SOOTxRtBSt2JUs+EzeXbfe2oaiPs71AIdnoWhXDO2fYOHz8df3kV84A==}
    peerDependencies:
      '@typescript-eslint/eslint-plugin': ^6.4.0
      eslint: ^8.0.1
      eslint-plugin-import: ^2.25.2
      eslint-plugin-n: '^15.0.0 || ^16.0.0 '
      eslint-plugin-promise: ^6.0.0
      typescript: '*'
    dependencies:
      '@typescript-eslint/eslint-plugin': 6.11.0(@typescript-eslint/parser@6.11.0)(eslint@8.53.0)(typescript@4.9.5)
      '@typescript-eslint/parser': 6.11.0(eslint@8.53.0)(typescript@4.9.5)
      eslint: 8.53.0
      eslint-config-standard: 17.1.0(eslint-plugin-import@2.26.0)(eslint-plugin-n@15.2.5)(eslint-plugin-promise@6.0.1)(eslint@8.53.0)
      eslint-plugin-import: 2.26.0(@typescript-eslint/parser@6.11.0)(eslint@8.53.0)
      eslint-plugin-n: 15.2.5(eslint@8.53.0)
      eslint-plugin-promise: 6.0.1(eslint@8.53.0)
      typescript: 4.9.5
    transitivePeerDependencies:
      - supports-color
    dev: true

  /eslint-config-standard@17.1.0(eslint-plugin-import@2.26.0)(eslint-plugin-n@15.2.5)(eslint-plugin-promise@6.0.1)(eslint@8.53.0):
    resolution: {integrity: sha512-IwHwmaBNtDK4zDHQukFDW5u/aTb8+meQWZvNFWkiGmbWjD6bqyuSSBxxXKkCftCUzc1zwCH2m/baCNDLGmuO5Q==}
    engines: {node: '>=12.0.0'}
    peerDependencies:
      eslint: ^8.0.1
      eslint-plugin-import: ^2.25.2
      eslint-plugin-n: '^15.0.0 || ^16.0.0 '
      eslint-plugin-promise: ^6.0.0
    dependencies:
      eslint: 8.53.0
      eslint-plugin-import: 2.26.0(@typescript-eslint/parser@6.11.0)(eslint@8.53.0)
      eslint-plugin-n: 15.2.5(eslint@8.53.0)
      eslint-plugin-promise: 6.0.1(eslint@8.53.0)
    dev: true

  /eslint-import-resolver-node@0.3.6:
    resolution: {integrity: sha512-0En0w03NRVMn9Uiyn8YRPDKvWjxCWkslUEhGNTdGx15RvPJYQ+lbOlqrlNI2vEAs4pDYK4f/HN2TbDmk5TP0iw==}
    dependencies:
      debug: 3.2.7
      resolve: 1.22.1
    transitivePeerDependencies:
      - supports-color

  /eslint-module-utils@2.7.4(@typescript-eslint/parser@5.62.0)(eslint-import-resolver-node@0.3.6)(eslint@8.53.0):
    resolution: {integrity: sha512-j4GT+rqzCoRKHwURX7pddtIPGySnX9Si/cgMI5ztrcqOPtk5dDEeZ34CQVPphnqkJytlc97Vuk05Um2mJ3gEQA==}
    engines: {node: '>=4'}
    peerDependencies:
      '@typescript-eslint/parser': '*'
      eslint: '*'
      eslint-import-resolver-node: '*'
      eslint-import-resolver-typescript: '*'
      eslint-import-resolver-webpack: '*'
    peerDependenciesMeta:
      '@typescript-eslint/parser':
        optional: true
      eslint:
        optional: true
      eslint-import-resolver-node:
        optional: true
      eslint-import-resolver-typescript:
        optional: true
      eslint-import-resolver-webpack:
        optional: true
    dependencies:
      '@typescript-eslint/parser': 5.62.0(eslint@8.53.0)(typescript@4.9.5)
      debug: 3.2.7
      eslint: 8.53.0
      eslint-import-resolver-node: 0.3.6
    transitivePeerDependencies:
      - supports-color

  /eslint-module-utils@2.7.4(@typescript-eslint/parser@6.11.0)(eslint-import-resolver-node@0.3.6)(eslint@8.53.0):
    resolution: {integrity: sha512-j4GT+rqzCoRKHwURX7pddtIPGySnX9Si/cgMI5ztrcqOPtk5dDEeZ34CQVPphnqkJytlc97Vuk05Um2mJ3gEQA==}
    engines: {node: '>=4'}
    peerDependencies:
      '@typescript-eslint/parser': '*'
      eslint: '*'
      eslint-import-resolver-node: '*'
      eslint-import-resolver-typescript: '*'
      eslint-import-resolver-webpack: '*'
    peerDependenciesMeta:
      '@typescript-eslint/parser':
        optional: true
      eslint:
        optional: true
      eslint-import-resolver-node:
        optional: true
      eslint-import-resolver-typescript:
        optional: true
      eslint-import-resolver-webpack:
        optional: true
    dependencies:
      '@typescript-eslint/parser': 6.11.0(eslint@8.53.0)(typescript@4.9.5)
      debug: 3.2.7
      eslint: 8.53.0
      eslint-import-resolver-node: 0.3.6
    transitivePeerDependencies:
      - supports-color
    dev: true

  /eslint-plugin-es@4.1.0(eslint@8.53.0):
    resolution: {integrity: sha512-GILhQTnjYE2WorX5Jyi5i4dz5ALWxBIdQECVQavL6s7cI76IZTDWleTHkxz/QT3kvcs2QlGHvKLYsSlPOlPXnQ==}
    engines: {node: '>=8.10.0'}
    peerDependencies:
      eslint: '>=4.19.1'
    dependencies:
      eslint: 8.53.0
      eslint-utils: 2.1.0
      regexpp: 3.2.0
    dev: true

  /eslint-plugin-flowtype@8.0.3(@babel/plugin-syntax-flow@7.24.1)(@babel/plugin-transform-react-jsx@7.23.4)(eslint@8.53.0):
    resolution: {integrity: sha512-dX8l6qUL6O+fYPtpNRideCFSpmWOUVx5QcaGLVqe/vlDiBSe4vYljDWDETwnyFzpl7By/WVIu6rcrniCgH9BqQ==}
    engines: {node: '>=12.0.0'}
    peerDependencies:
      '@babel/plugin-syntax-flow': ^7.14.5
      '@babel/plugin-transform-react-jsx': ^7.14.9
      eslint: ^8.1.0
    dependencies:
<<<<<<< HEAD
      '@babel/plugin-syntax-flow': 7.24.1(@babel/core@7.24.4)
      '@babel/plugin-transform-react-jsx': 7.23.4(@babel/core@7.24.4)
=======
      '@babel/plugin-syntax-flow': 7.24.1(@babel/core@7.19.1)
      '@babel/plugin-transform-react-jsx': 7.23.4(@babel/core@7.19.1)
>>>>>>> 3e5622f0
      eslint: 8.53.0
      lodash: 4.17.21
      string-natural-compare: 3.0.1

  /eslint-plugin-import@2.26.0(@typescript-eslint/parser@5.62.0)(eslint@8.53.0):
    resolution: {integrity: sha512-hYfi3FXaM8WPLf4S1cikh/r4IxnO6zrhZbEGz2b660EJRbuxgpDS5gkCuYgGWg2xxh2rBuIr4Pvhve/7c31koA==}
    engines: {node: '>=4'}
    peerDependencies:
      '@typescript-eslint/parser': '*'
      eslint: ^2 || ^3 || ^4 || ^5 || ^6 || ^7.2.0 || ^8
    peerDependenciesMeta:
      '@typescript-eslint/parser':
        optional: true
    dependencies:
      '@typescript-eslint/parser': 5.62.0(eslint@8.53.0)(typescript@4.9.5)
      array-includes: 3.1.5
      array.prototype.flat: 1.3.0
      debug: 2.6.9
      doctrine: 2.1.0
      eslint: 8.53.0
      eslint-import-resolver-node: 0.3.6
      eslint-module-utils: 2.7.4(@typescript-eslint/parser@5.62.0)(eslint-import-resolver-node@0.3.6)(eslint@8.53.0)
      has: 1.0.3
      is-core-module: 2.10.0
      is-glob: 4.0.3
      minimatch: 3.1.2
      object.values: 1.1.5
      resolve: 1.22.1
      tsconfig-paths: 3.14.1
    transitivePeerDependencies:
      - eslint-import-resolver-typescript
      - eslint-import-resolver-webpack
      - supports-color

  /eslint-plugin-import@2.26.0(@typescript-eslint/parser@6.11.0)(eslint@8.53.0):
    resolution: {integrity: sha512-hYfi3FXaM8WPLf4S1cikh/r4IxnO6zrhZbEGz2b660EJRbuxgpDS5gkCuYgGWg2xxh2rBuIr4Pvhve/7c31koA==}
    engines: {node: '>=4'}
    peerDependencies:
      '@typescript-eslint/parser': '*'
      eslint: ^2 || ^3 || ^4 || ^5 || ^6 || ^7.2.0 || ^8
    peerDependenciesMeta:
      '@typescript-eslint/parser':
        optional: true
    dependencies:
      '@typescript-eslint/parser': 6.11.0(eslint@8.53.0)(typescript@4.9.5)
      array-includes: 3.1.5
      array.prototype.flat: 1.3.0
      debug: 2.6.9
      doctrine: 2.1.0
      eslint: 8.53.0
      eslint-import-resolver-node: 0.3.6
      eslint-module-utils: 2.7.4(@typescript-eslint/parser@6.11.0)(eslint-import-resolver-node@0.3.6)(eslint@8.53.0)
      has: 1.0.3
      is-core-module: 2.10.0
      is-glob: 4.0.3
      minimatch: 3.1.2
      object.values: 1.1.5
      resolve: 1.22.1
      tsconfig-paths: 3.14.1
    transitivePeerDependencies:
      - eslint-import-resolver-typescript
      - eslint-import-resolver-webpack
      - supports-color
    dev: true

  /eslint-plugin-jest@25.7.0(@typescript-eslint/eslint-plugin@5.62.0)(eslint@8.53.0)(jest@27.5.1)(typescript@4.9.5):
    resolution: {integrity: sha512-PWLUEXeeF7C9QGKqvdSbzLOiLTx+bno7/HC9eefePfEb257QFHg7ye3dh80AZVkaa/RQsBB1Q/ORQvg2X7F0NQ==}
    engines: {node: ^12.13.0 || ^14.15.0 || >=16.0.0}
    peerDependencies:
      '@typescript-eslint/eslint-plugin': ^4.0.0 || ^5.0.0
      eslint: ^6.0.0 || ^7.0.0 || ^8.0.0
      jest: '*'
    peerDependenciesMeta:
      '@typescript-eslint/eslint-plugin':
        optional: true
      jest:
        optional: true
    dependencies:
      '@typescript-eslint/eslint-plugin': 5.62.0(@typescript-eslint/parser@5.62.0)(eslint@8.53.0)(typescript@4.9.5)
      '@typescript-eslint/experimental-utils': 5.38.0(eslint@8.53.0)(typescript@4.9.5)
      eslint: 8.53.0
      jest: 27.5.1(ts-node@10.9.1)
    transitivePeerDependencies:
      - supports-color
      - typescript

  /eslint-plugin-jsx-a11y@6.8.0(eslint@8.53.0):
    resolution: {integrity: sha512-Hdh937BS3KdwwbBaKd5+PLCOmYY6U4f2h9Z2ktwtNKvIdIEu137rjYbcb9ApSbVJfWxANNuiKTD/9tOKjK9qOA==}
    engines: {node: '>=4.0'}
    peerDependencies:
      eslint: ^3 || ^4 || ^5 || ^6 || ^7 || ^8
    dependencies:
      '@babel/runtime': 7.23.2
      aria-query: 5.3.0
      array-includes: 3.1.7
      array.prototype.flatmap: 1.3.2
      ast-types-flow: 0.0.8
      axe-core: 4.7.0
      axobject-query: 3.2.1
      damerau-levenshtein: 1.0.8
      emoji-regex: 9.2.2
      es-iterator-helpers: 1.0.15
      eslint: 8.53.0
      hasown: 2.0.0
      jsx-ast-utils: 3.3.5
      language-tags: 1.0.9
      minimatch: 3.1.2
      object.entries: 1.1.7
      object.fromentries: 2.0.7

  /eslint-plugin-n@15.2.5(eslint@8.53.0):
    resolution: {integrity: sha512-8+BYsqiyZfpu6NXmdLOXVUfk8IocpCjpd8nMRRH0A9ulrcemhb2VI9RSJMEy5udx++A/YcVPD11zT8hpFq368g==}
    engines: {node: '>=12.22.0'}
    peerDependencies:
      eslint: '>=7.0.0'
    dependencies:
      builtins: 5.0.1
      eslint: 8.53.0
      eslint-plugin-es: 4.1.0(eslint@8.53.0)
      eslint-utils: 3.0.0(eslint@8.53.0)
      ignore: 5.2.4
      is-core-module: 2.10.0
      minimatch: 3.1.2
      resolve: 1.22.1
      semver: 7.3.8
    dev: true

  /eslint-plugin-prettier@5.0.1(eslint-config-prettier@9.0.0)(eslint@8.53.0)(prettier@3.1.0):
    resolution: {integrity: sha512-m3u5RnR56asrwV/lDC4GHorlW75DsFfmUcjfCYylTUs85dBRnB7VM6xG8eCMJdeDRnppzmxZVf1GEPJvl1JmNg==}
    engines: {node: ^14.18.0 || >=16.0.0}
    peerDependencies:
      '@types/eslint': '>=8.0.0'
      eslint: '>=8.0.0'
      eslint-config-prettier: '*'
      prettier: '>=3.0.0'
    peerDependenciesMeta:
      '@types/eslint':
        optional: true
      eslint-config-prettier:
        optional: true
    dependencies:
      eslint: 8.53.0
      eslint-config-prettier: 9.0.0(eslint@8.53.0)
      prettier: 3.1.0
      prettier-linter-helpers: 1.0.0
      synckit: 0.8.5
    dev: true

  /eslint-plugin-promise@6.0.1(eslint@8.53.0):
    resolution: {integrity: sha512-uM4Tgo5u3UWQiroOyDEsYcVMOo7re3zmno0IZmB5auxoaQNIceAbXEkSt8RNrKtaYehARHG06pYK6K1JhtP0Zw==}
    engines: {node: ^12.22.0 || ^14.17.0 || >=16.0.0}
    peerDependencies:
      eslint: ^7.0.0 || ^8.0.0
    dependencies:
      eslint: 8.53.0
    dev: true

  /eslint-plugin-react-hooks@4.6.0(eslint@8.53.0):
    resolution: {integrity: sha512-oFc7Itz9Qxh2x4gNHStv3BqJq54ExXmfC+a1NjAta66IAN87Wu0R/QArgIS9qKzX3dXKPI9H5crl9QchNMY9+g==}
    engines: {node: '>=10'}
    peerDependencies:
      eslint: ^3.0.0 || ^4.0.0 || ^5.0.0 || ^6.0.0 || ^7.0.0 || ^8.0.0-0
    dependencies:
      eslint: 8.53.0

<<<<<<< HEAD
=======
  /eslint-plugin-react-hooks@4.6.0(eslint@8.57.0):
    resolution: {integrity: sha512-oFc7Itz9Qxh2x4gNHStv3BqJq54ExXmfC+a1NjAta66IAN87Wu0R/QArgIS9qKzX3dXKPI9H5crl9QchNMY9+g==}
    engines: {node: '>=10'}
    peerDependencies:
      eslint: ^3.0.0 || ^4.0.0 || ^5.0.0 || ^6.0.0 || ^7.0.0 || ^8.0.0-0
    dependencies:
      eslint: 8.57.0
    dev: true

  /eslint-plugin-react-refresh@0.4.6(eslint@8.57.0):
    resolution: {integrity: sha512-NjGXdm7zgcKRkKMua34qVO9doI7VOxZ6ancSvBELJSSoX97jyndXcSoa8XBh69JoB31dNz3EEzlMcizZl7LaMA==}
    peerDependencies:
      eslint: '>=7'
    dependencies:
      eslint: 8.57.0
    dev: true

>>>>>>> 3e5622f0
  /eslint-plugin-react@7.33.2(eslint@8.53.0):
    resolution: {integrity: sha512-73QQMKALArI8/7xGLNI/3LylrEYrlKZSb5C9+q3OtOewTnMQi5cT+aE9E41sLCmli3I9PGGmD1yiZydyo4FEPw==}
    engines: {node: '>=4'}
    peerDependencies:
      eslint: ^3 || ^4 || ^5 || ^6 || ^7 || ^8
    dependencies:
      array-includes: 3.1.7
      array.prototype.flatmap: 1.3.2
      array.prototype.tosorted: 1.1.2
      doctrine: 2.1.0
      es-iterator-helpers: 1.0.15
      eslint: 8.53.0
      estraverse: 5.3.0
      jsx-ast-utils: 3.3.3
      minimatch: 3.1.2
      object.entries: 1.1.7
      object.fromentries: 2.0.7
      object.hasown: 1.1.3
      object.values: 1.1.7
      prop-types: 15.8.1
      resolve: 2.0.0-next.4
      semver: 6.3.1
      string.prototype.matchall: 4.0.10

  /eslint-plugin-testing-library@5.6.4(eslint@8.53.0)(typescript@4.9.5):
    resolution: {integrity: sha512-0oW3tC5NNT2WexmJ3848a/utawOymw4ibl3/NkwywndVAz2hT9+ab70imA7ccg3RaScQgMvJT60OL00hpmJvrg==}
    engines: {node: ^12.22.0 || ^14.17.0 || >=16.0.0, npm: '>=6'}
    peerDependencies:
      eslint: ^7.5.0 || ^8.0.0
    dependencies:
      '@typescript-eslint/utils': 5.62.0(eslint@8.53.0)(typescript@4.9.5)
      eslint: 8.53.0
    transitivePeerDependencies:
      - supports-color
      - typescript

  /eslint-scope@5.1.1:
    resolution: {integrity: sha512-2NxwbF/hZ0KpepYN0cNbo+FN6XoK7GaHlQhgx/hIZl6Va0bF45RQOOwhLIy8lQDbuCiadSLCBnH2CFYquit5bw==}
    engines: {node: '>=8.0.0'}
    dependencies:
      esrecurse: 4.3.0
      estraverse: 4.3.0

  /eslint-scope@7.2.2:
    resolution: {integrity: sha512-dOt21O7lTMhDM+X9mB4GX+DZrZtCUJPL/wlcTqxyrx5IvO0IYtILdtrQGQp+8n5S0gwSVmOf9NQrjMOgfQZlIg==}
    engines: {node: ^12.22.0 || ^14.17.0 || >=16.0.0}
    dependencies:
      esrecurse: 4.3.0
      estraverse: 5.3.0

  /eslint-utils@2.1.0:
    resolution: {integrity: sha512-w94dQYoauyvlDc43XnGB8lU3Zt713vNChgt4EWwhXAP2XkBvndfxF0AgIqKOOasjPIPzj9JqgwkwbCYD0/V3Zg==}
    engines: {node: '>=6'}
    dependencies:
      eslint-visitor-keys: 1.3.0
    dev: true

  /eslint-utils@3.0.0(eslint@8.53.0):
    resolution: {integrity: sha512-uuQC43IGctw68pJA1RgbQS8/NP7rch6Cwd4j3ZBtgo4/8Flj4eGE7ZYSZRN3iq5pVUv6GPdW5Z1RFleo84uLDA==}
    engines: {node: ^10.0.0 || ^12.0.0 || >= 14.0.0}
    peerDependencies:
      eslint: '>=5'
    dependencies:
      eslint: 8.53.0
      eslint-visitor-keys: 2.1.0

  /eslint-visitor-keys@1.3.0:
    resolution: {integrity: sha512-6J72N8UNa462wa/KFODt/PJ3IU60SDpC3QXC1Hjc1BXXpfL2C9R5+AU7jhe0F6GREqVMh4Juu+NY7xn+6dipUQ==}
    engines: {node: '>=4'}
    dev: true

  /eslint-visitor-keys@2.1.0:
    resolution: {integrity: sha512-0rSmRBzXgDzIsD6mGdJgevzgezI534Cer5L/vyMX0kHzT/jiB43jRhd9YUlMGYLQy2zprNmoT8qasCGtY+QaKw==}
    engines: {node: '>=10'}

  /eslint-visitor-keys@3.4.3:
    resolution: {integrity: sha512-wpc+LXeiyiisxPlEkUzU6svyS1frIO3Mgxj1fdy7Pm8Ygzguax2N3Fa/D/ag1WqbOprdI+uY6wMUl8/a2G+iag==}
    engines: {node: ^12.22.0 || ^14.17.0 || >=16.0.0}

  /eslint-webpack-plugin@3.2.0(eslint@8.53.0)(webpack@5.74.0):
    resolution: {integrity: sha512-avrKcGncpPbPSUHX6B3stNGzkKFto3eL+DKM4+VyMrVnhPc3vRczVlCq3uhuFOdRvDHTVXuzwk1ZKUrqDQHQ9w==}
    engines: {node: '>= 12.13.0'}
    peerDependencies:
      eslint: ^7.0.0 || ^8.0.0
      webpack: ^5.0.0
    dependencies:
      '@types/eslint': 8.4.6
      eslint: 8.53.0
      jest-worker: 28.1.3
      micromatch: 4.0.5
      normalize-path: 3.0.0
      schema-utils: 4.0.0
      webpack: 5.74.0

  /eslint@8.53.0:
    resolution: {integrity: sha512-N4VuiPjXDUa4xVeV/GC/RV3hQW9Nw+Y463lkWaKKXKYMvmRiRDAtfpuPFLN+E1/6ZhyR8J2ig+eVREnYgUsiag==}
    engines: {node: ^12.22.0 || ^14.17.0 || >=16.0.0}
    hasBin: true
    dependencies:
      '@eslint-community/eslint-utils': 4.4.0(eslint@8.53.0)
      '@eslint-community/regexpp': 4.10.0
      '@eslint/eslintrc': 2.1.3
      '@eslint/js': 8.53.0
      '@humanwhocodes/config-array': 0.11.13
      '@humanwhocodes/module-importer': 1.0.1
      '@nodelib/fs.walk': 1.2.8
      '@ungap/structured-clone': 1.2.0
      ajv: 6.12.6
      chalk: 4.1.2
      cross-spawn: 7.0.3
      debug: 4.3.4
      doctrine: 3.0.0
      escape-string-regexp: 4.0.0
      eslint-scope: 7.2.2
      eslint-visitor-keys: 3.4.3
      espree: 9.6.1
      esquery: 1.5.0
      esutils: 2.0.3
      fast-deep-equal: 3.1.3
      file-entry-cache: 6.0.1
      find-up: 5.0.0
      glob-parent: 6.0.2
      globals: 13.23.0
      graphemer: 1.4.0
      ignore: 5.2.4
      imurmurhash: 0.1.4
      is-glob: 4.0.3
      is-path-inside: 3.0.3
      js-yaml: 4.1.0
      json-stable-stringify-without-jsonify: 1.0.1
      levn: 0.4.1
      lodash.merge: 4.6.2
      minimatch: 3.1.2
      natural-compare: 1.4.0
      optionator: 0.9.3
      strip-ansi: 6.0.1
      text-table: 0.2.0
    transitivePeerDependencies:
      - supports-color

  /eslint@8.57.0:
    resolution: {integrity: sha512-dZ6+mexnaTIbSBZWgou51U6OmzIhYM2VcNdtiTtI7qPNZm35Akpr0f6vtw3w1Kmn5PYo+tZVfh13WrhpS6oLqQ==}
    engines: {node: ^12.22.0 || ^14.17.0 || >=16.0.0}
    hasBin: true
    dependencies:
      '@eslint-community/eslint-utils': 4.4.0(eslint@8.57.0)
      '@eslint-community/regexpp': 4.10.0
      '@eslint/eslintrc': 2.1.4
      '@eslint/js': 8.57.0
      '@humanwhocodes/config-array': 0.11.14
      '@humanwhocodes/module-importer': 1.0.1
      '@nodelib/fs.walk': 1.2.8
      '@ungap/structured-clone': 1.2.0
      ajv: 6.12.6
      chalk: 4.1.2
      cross-spawn: 7.0.3
      debug: 4.3.4
      doctrine: 3.0.0
      escape-string-regexp: 4.0.0
      eslint-scope: 7.2.2
      eslint-visitor-keys: 3.4.3
      espree: 9.6.1
      esquery: 1.5.0
      esutils: 2.0.3
      fast-deep-equal: 3.1.3
      file-entry-cache: 6.0.1
      find-up: 5.0.0
      glob-parent: 6.0.2
      globals: 13.24.0
      graphemer: 1.4.0
      ignore: 5.3.1
      imurmurhash: 0.1.4
      is-glob: 4.0.3
      is-path-inside: 3.0.3
      js-yaml: 4.1.0
      json-stable-stringify-without-jsonify: 1.0.1
      levn: 0.4.1
      lodash.merge: 4.6.2
      minimatch: 3.1.2
      natural-compare: 1.4.0
      optionator: 0.9.3
      strip-ansi: 6.0.1
      text-table: 0.2.0
    transitivePeerDependencies:
      - supports-color
    dev: true

  /espree@9.6.1:
    resolution: {integrity: sha512-oruZaFkjorTpF32kDSI5/75ViwGeZginGGy2NoOSg3Q9bnwlnmDm4HLnkl0RE3n+njDXR037aY1+x58Z/zFdwQ==}
    engines: {node: ^12.22.0 || ^14.17.0 || >=16.0.0}
    dependencies:
      acorn: 8.10.0
      acorn-jsx: 5.3.2(acorn@8.10.0)
      eslint-visitor-keys: 3.4.3

  /esprima@4.0.1:
    resolution: {integrity: sha512-eGuFFw7Upda+g4p+QHvnW0RyTX/SVeJBDM/gCtMARO0cLuT2HcEKnTPvhjV6aGeqrCB/sbNop0Kszm0jsaWU4A==}
    engines: {node: '>=4'}
    hasBin: true

  /esquery@1.5.0:
    resolution: {integrity: sha512-YQLXUplAwJgCydQ78IMJywZCceoqk1oH01OERdSAJc/7U2AylwjhSCLDEtqwg811idIS/9fIU5GjG73IgjKMVg==}
    engines: {node: '>=0.10'}
    dependencies:
      estraverse: 5.3.0

  /esrecurse@4.3.0:
    resolution: {integrity: sha512-KmfKL3b6G+RXvP8N1vr3Tq1kL/oCFgn2NYXEtqP8/L3pKapUA4G8cFVaoF3SU323CD4XypR/ffioHmkti6/Tag==}
    engines: {node: '>=4.0'}
    dependencies:
      estraverse: 5.3.0

  /estraverse@4.3.0:
    resolution: {integrity: sha512-39nnKffWz8xN1BU/2c79n9nB9HDzo0niYUqx6xyqUnyoAnQyyWpOTdZEeiCch8BBu515t4wp9ZmgVfVhn9EBpw==}
    engines: {node: '>=4.0'}

  /estraverse@5.3.0:
    resolution: {integrity: sha512-MMdARuVEQziNTeJD8DgMqmhwR11BRQ/cBP+pLtYdSTnf3MIO8fFeiINEbX36ZdNlfU/7A9f3gUw49B3oQsvwBA==}
    engines: {node: '>=4.0'}

  /estree-walker@1.0.1:
    resolution: {integrity: sha512-1fMXF3YP4pZZVozF8j/ZLfvnR8NSIljt56UhbZ5PeeDmmGHpgpdwQt7ITlGvYaQukCvuBRMLEiKiYC+oeIg4cg==}

  /esutils@2.0.3:
    resolution: {integrity: sha512-kVscqXk4OCp68SZ0dkgEKVi6/8ij300KBWTJq32P/dYeWTSwK41WyTxalN1eRmA5Z9UU/LX9D7FWSmV9SAYx6g==}
    engines: {node: '>=0.10.0'}

  /etag@1.8.1:
    resolution: {integrity: sha512-aIL5Fx7mawVa300al2BnEE4iNvo1qETxLrPI/o05L7z6go7fCw1J6EQmbK4FmJ2AS7kgVF/KEZWufBfdClMcPg==}
    engines: {node: '>= 0.6'}

  /eventemitter3@4.0.7:
    resolution: {integrity: sha512-8guHBZCwKnFhYdHr2ysuRWErTwhoN2X8XELRlrRwpmfeY2jjuUN4taQMsULKUVo1K4DvZl+0pgfyoysHxvmvEw==}

  /eventemitter3@5.0.1:
    resolution: {integrity: sha512-GWkBvjiSZK87ELrYOSESUYeVIc9mvLLf/nXalMOS5dYrgZq9o5OVkbZAVM06CVxYsCwH9BDZFPlQTlPA1j4ahA==}
    dev: true

  /events@3.3.0:
    resolution: {integrity: sha512-mQw+2fkQbALzQ7V0MY0IqdnXNOeTtP4r0lN9z7AAawCXgqea7bDii20AYrIBrFd/Hx0M2Ocz6S111CaFkUcb0Q==}
    engines: {node: '>=0.8.x'}

  /execa@5.1.1:
    resolution: {integrity: sha512-8uSpZZocAZRBAPIEINJj3Lo9HyGitllczc27Eh5YYojjMFMn8yHMDMaUHE2Jqfq05D/wucwI4JGURyXt1vchyg==}
    engines: {node: '>=10'}
    dependencies:
      cross-spawn: 7.0.3
      get-stream: 6.0.1
      human-signals: 2.1.0
      is-stream: 2.0.1
      merge-stream: 2.0.0
      npm-run-path: 4.0.1
      onetime: 5.1.2
      signal-exit: 3.0.7
      strip-final-newline: 2.0.0

  /execa@7.2.0:
    resolution: {integrity: sha512-UduyVP7TLB5IcAQl+OzLyLcS/l32W/GLg+AhHJ+ow40FOk2U3SAllPwR44v4vmdFwIWqpdwxxpQbF1n5ta9seA==}
    engines: {node: ^14.18.0 || ^16.14.0 || >=18.0.0}
    dependencies:
      cross-spawn: 7.0.3
      get-stream: 6.0.1
      human-signals: 4.3.1
      is-stream: 3.0.0
      merge-stream: 2.0.0
      npm-run-path: 5.1.0
      onetime: 6.0.0
      signal-exit: 3.0.7
      strip-final-newline: 3.0.0
    dev: true

  /exit@0.1.2:
    resolution: {integrity: sha512-Zk/eNKV2zbjpKzrsQ+n1G6poVbErQxJ0LBOJXaKZ1EViLzH+hrLu9cdXI4zw9dBQJslwBEpbQ2P1oS7nDxs6jQ==}
    engines: {node: '>= 0.8.0'}

  /expect@27.5.1:
    resolution: {integrity: sha512-E1q5hSUG2AmYQwQJ041nvgpkODHQvB+RKlB4IYdru6uJsyFTRyZAP463M+1lINorwbqAmUggi6+WwkD8lCS/Dw==}
    engines: {node: ^10.13.0 || ^12.13.0 || ^14.15.0 || >=15.0.0}
    dependencies:
      '@jest/types': 27.5.1
      jest-get-type: 27.5.1
      jest-matcher-utils: 27.5.1
      jest-message-util: 27.5.1

  /express@4.18.1:
    resolution: {integrity: sha512-zZBcOX9TfehHQhtupq57OF8lFZ3UZi08Y97dwFCkD8p9d/d2Y3M+ykKcwaMDEL+4qyUolgBDX6AblpR3fL212Q==}
    engines: {node: '>= 0.10.0'}
    dependencies:
      accepts: 1.3.8
      array-flatten: 1.1.1
      body-parser: 1.20.0
      content-disposition: 0.5.4
      content-type: 1.0.4
      cookie: 0.5.0
      cookie-signature: 1.0.6
      debug: 2.6.9
      depd: 2.0.0
      encodeurl: 1.0.2
      escape-html: 1.0.3
      etag: 1.8.1
      finalhandler: 1.2.0
      fresh: 0.5.2
      http-errors: 2.0.0
      merge-descriptors: 1.0.1
      methods: 1.1.2
      on-finished: 2.4.1
      parseurl: 1.3.3
      path-to-regexp: 0.1.7
      proxy-addr: 2.0.7
      qs: 6.10.3
      range-parser: 1.2.1
      safe-buffer: 5.2.1
      send: 0.18.0
      serve-static: 1.15.0
      setprototypeof: 1.2.0
      statuses: 2.0.1
      type-is: 1.6.18
      utils-merge: 1.0.1
      vary: 1.1.2
    transitivePeerDependencies:
      - supports-color

  /fast-deep-equal@3.1.3:
    resolution: {integrity: sha512-f3qQ9oQy9j2AhBe/H9VC91wLmKBCCU/gDOnKNAYG5hswO7BLKj09Hc5HYNz9cGI++xlpDCIgDaitVs03ATR84Q==}

  /fast-diff@1.2.0:
    resolution: {integrity: sha512-xJuoT5+L99XlZ8twedaRf6Ax2TgQVxvgZOYoPKqZufmJib0tL2tegPBOZb1pVNgIhlqDlA0eO0c3wBvQcmzx4w==}
    dev: true

  /fast-glob@3.2.12:
    resolution: {integrity: sha512-DVj4CQIYYow0BlaelwK1pHl5n5cRSJfM60UA0zK891sVInoPri2Ekj7+e1CT3/3qxXenpI+nBBmQAcJPJgaj4w==}
    engines: {node: '>=8.6.0'}
    dependencies:
      '@nodelib/fs.stat': 2.0.5
      '@nodelib/fs.walk': 1.2.8
      glob-parent: 5.1.2
      merge2: 1.4.1
      micromatch: 4.0.5

  /fast-glob@3.3.2:
    resolution: {integrity: sha512-oX2ruAFQwf/Orj8m737Y5adxDQO0LAB7/S5MnxCdTNDd4p6BsyIVsv9JQsATbTSq8KHRpLwIHbVlUNatxd+1Ow==}
    engines: {node: '>=8.6.0'}
    dependencies:
      '@nodelib/fs.stat': 2.0.5
      '@nodelib/fs.walk': 1.2.8
      glob-parent: 5.1.2
      merge2: 1.4.1
      micromatch: 4.0.5

  /fast-json-stable-stringify@2.1.0:
    resolution: {integrity: sha512-lhd/wF+Lk98HZoTCtlVraHtfh5XYijIjalXck7saUtuanSDyLMxnHhSXEDJqHxD7msR8D0uCmqlkwjCV8xvwHw==}

  /fast-levenshtein@2.0.6:
    resolution: {integrity: sha512-DCXu6Ifhqcks7TZKY3Hxp3y6qphY5SJZmrWMDrKcERSOXWQdMhU9Ig/PYrzyw/ul9jOIyh0N4M0tbC5hodg8dw==}

  /fastq@1.13.0:
    resolution: {integrity: sha512-YpkpUnK8od0o1hmeSc7UUs/eB/vIPWJYjKck2QKIzAf71Vm1AAQ3EbuZB3g2JIy+pg+ERD0vqI79KyZiB2e2Nw==}
    dependencies:
      reusify: 1.0.4

  /faye-websocket@0.11.4:
    resolution: {integrity: sha512-CzbClwlXAuiRQAlUyfqPgvPoNKTckTPGfwZV4ZdAhVcP2lh9KUxJg2b5GkE7XbjKQ3YJnQ9z6D9ntLAlB+tP8g==}
    engines: {node: '>=0.8.0'}
    dependencies:
      websocket-driver: 0.7.4

  /fb-watchman@2.0.1:
    resolution: {integrity: sha512-DkPJKQeY6kKwmuMretBhr7G6Vodr7bFwDYTXIkfG1gjvNpaxBTQV3PbXg6bR1c1UP4jPOX0jHUbbHANL9vRjVg==}
    dependencies:
      bser: 2.1.1

  /file-entry-cache@6.0.1:
    resolution: {integrity: sha512-7Gps/XWymbLk2QLYK4NzpMOrYjMhdIxXuIvy2QBsLE6ljuodKvdkWs/cpyJJ3CVIVpH0Oi1Hvg1ovbMzLdFBBg==}
    engines: {node: ^10.12.0 || >=12.0.0}
    dependencies:
      flat-cache: 3.0.4

  /file-loader@6.2.0(webpack@5.74.0):
    resolution: {integrity: sha512-qo3glqyTa61Ytg4u73GultjHGjdRyig3tG6lPtyX/jOEJvHif9uB0/OCI2Kif6ctF3caQTW2G5gym21oAsI4pw==}
    engines: {node: '>= 10.13.0'}
    peerDependencies:
      webpack: ^4.0.0 || ^5.0.0
    dependencies:
      loader-utils: 2.0.2
      schema-utils: 3.1.1
      webpack: 5.74.0

  /filelist@1.0.4:
    resolution: {integrity: sha512-w1cEuf3S+DrLCQL7ET6kz+gmlJdbq9J7yXCSjK/OZCPA+qEN1WyF4ZAf0YYJa4/shHJra2t/d/r8SV4Ji+x+8Q==}
    dependencies:
      minimatch: 5.1.6

  /filesize@8.0.7:
    resolution: {integrity: sha512-pjmC+bkIF8XI7fWaH8KxHcZL3DPybs1roSKP4rKDvy20tAWwIObE4+JIseG2byfGKhud5ZnM4YSGKBz7Sh0ndQ==}
    engines: {node: '>= 0.4.0'}

  /fill-range@7.0.1:
    resolution: {integrity: sha512-qOo9F+dMUmC2Lcb4BbVvnKJxTPjCm+RRpe4gDuGrzkL7mEVl/djYSu2OdQ2Pa302N4oqkSg9ir6jaLWJ2USVpQ==}
    engines: {node: '>=8'}
    dependencies:
      to-regex-range: 5.0.1

  /finalhandler@1.2.0:
    resolution: {integrity: sha512-5uXcUVftlQMFnWC9qu/svkWv3GTd2PfUhK/3PLkYNAe7FbqJMt3515HaxE6eRL74GdsriiwujiawdaB1BpEISg==}
    engines: {node: '>= 0.8'}
    dependencies:
      debug: 2.6.9
      encodeurl: 1.0.2
      escape-html: 1.0.3
      on-finished: 2.4.1
      parseurl: 1.3.3
      statuses: 2.0.1
      unpipe: 1.0.0
    transitivePeerDependencies:
      - supports-color

  /find-cache-dir@3.3.2:
    resolution: {integrity: sha512-wXZV5emFEjrridIgED11OoUKLxiYjAcqot/NJdAkOhlJ+vGzwhOAfcG5OX1jP+S0PcjEn8bdMJv+g2jwQ3Onig==}
    engines: {node: '>=8'}
    dependencies:
      commondir: 1.0.1
      make-dir: 3.1.0
      pkg-dir: 4.2.0

  /find-up@3.0.0:
    resolution: {integrity: sha512-1yD6RmLI1XBfxugvORwlck6f75tYL+iR0jqwsOrOxMZyGYqUuDhJ0l4AXdO1iX/FTs9cBAMEk1gWSEx1kSbylg==}
    engines: {node: '>=6'}
    dependencies:
      locate-path: 3.0.0

  /find-up@4.1.0:
    resolution: {integrity: sha512-PpOwAdQ/YlXQ2vj8a3h8IipDuYRi3wceVQQGYWxNINccq40Anw7BlsEXCMbt1Zt+OLA6Fq9suIpIWD0OsnISlw==}
    engines: {node: '>=8'}
    dependencies:
      locate-path: 5.0.0
      path-exists: 4.0.0

  /find-up@5.0.0:
    resolution: {integrity: sha512-78/PXT1wlLLDgTzDs7sjq9hzz0vXD+zn+7wypEe4fXQxCmdmqfGsEPQxmiCSQI3ajFV91bVSsvNtrJRiW6nGng==}
    engines: {node: '>=10'}
    dependencies:
      locate-path: 6.0.0
      path-exists: 4.0.0

  /flat-cache@3.0.4:
    resolution: {integrity: sha512-dm9s5Pw7Jc0GvMYbshN6zchCA9RgQlzzEZX3vylR9IqFfS8XciblUXOKfW6SiuJ0e13eDYZoZV5wdrev7P3Nwg==}
    engines: {node: ^10.12.0 || >=12.0.0}
    dependencies:
      flatted: 3.2.7
      rimraf: 3.0.2

  /flatted@3.2.7:
    resolution: {integrity: sha512-5nqDSxl8nn5BSNxyR3n4I6eDmbolI6WT+QqR547RwxQapgjQBmtktdP+HTBb/a/zLsbzERTONyUB5pefh5TtjQ==}

  /follow-redirects@1.15.6:
    resolution: {integrity: sha512-wWN62YITEaOpSK584EZXJafH1AGpO8RVgElfkuXbTOrPX4fIfOyEpW/CsiNd8JdYrAoOvafRTOEnvsO++qCqFA==}
    engines: {node: '>=4.0'}
    peerDependencies:
      debug: '*'
    peerDependenciesMeta:
      debug:
        optional: true

  /for-each@0.3.3:
    resolution: {integrity: sha512-jqYfLp7mo9vIyQf8ykW2v7A+2N4QjeCeI5+Dz9XraiO1ign81wjiH7Fb9vSOWvQfNtmSa4H2RoQTrrXivdUZmw==}
    dependencies:
      is-callable: 1.2.7

  /fork-ts-checker-webpack-plugin@6.5.2(eslint@8.53.0)(typescript@4.9.5)(webpack@5.74.0):
    resolution: {integrity: sha512-m5cUmF30xkZ7h4tWUgTAcEaKmUW7tfyUyTqNNOz7OxWJ0v1VWKTcOvH8FWHUwSjlW/356Ijc9vi3XfcPstpQKA==}
    engines: {node: '>=10', yarn: '>=1.0.0'}
    peerDependencies:
      eslint: '>= 6'
      typescript: '>= 2.7'
      vue-template-compiler: '*'
      webpack: '>= 4'
    peerDependenciesMeta:
      eslint:
        optional: true
      vue-template-compiler:
        optional: true
    dependencies:
      '@babel/code-frame': 7.18.6
      '@types/json-schema': 7.0.15
      chalk: 4.1.2
      chokidar: 3.5.3
      cosmiconfig: 6.0.0
      deepmerge: 4.2.2
      eslint: 8.53.0
      fs-extra: 9.1.0
      glob: 7.2.3
      memfs: 3.4.7
      minimatch: 3.1.2
      schema-utils: 2.7.0
      semver: 7.3.8
      tapable: 1.1.3
      typescript: 4.9.5
      webpack: 5.74.0

  /form-data@3.0.1:
    resolution: {integrity: sha512-RHkBKtLWUVwd7SqRIvCZMEvAMoGUp0XU+seQiZejj0COz3RI3hWP4sCv3gZWWLjJTd7rGwcsF5eKZGii0r/hbg==}
    engines: {node: '>= 6'}
    dependencies:
      asynckit: 0.4.0
      combined-stream: 1.0.8
      mime-types: 2.1.35

  /form-data@4.0.0:
    resolution: {integrity: sha512-ETEklSGi5t0QMZuiXoA/Q6vcnxcLQP5vdugSpuAyi6SVGi2clPPp+xgEhuMaHC+zGgn31Kd235W35f7Hykkaww==}
    engines: {node: '>= 6'}
    dependencies:
      asynckit: 0.4.0
      combined-stream: 1.0.8
      mime-types: 2.1.35
    dev: false

  /forwarded@0.2.0:
    resolution: {integrity: sha512-buRG0fpBtRHSTCOASe6hD258tEubFoRLb4ZNA6NxMVHNw2gOcwHo9wyablzMzOA5z9xA9L1KNjk/Nt6MT9aYow==}
    engines: {node: '>= 0.6'}

  /fraction.js@4.2.0:
    resolution: {integrity: sha512-MhLuK+2gUcnZe8ZHlaaINnQLl0xRIGRfcGk2yl8xoQAfHrSsL3rYu6FCmBdkdbhc9EPlwyGHewaRsvwRMJtAlA==}

  /fresh@0.5.2:
    resolution: {integrity: sha512-zJ2mQYM18rEFOudeV4GShTGIQ7RbzA7ozbU9I/XBpm7kqgMywgmylMwXHxZJmkVoYkna9d2pVXVXPdYTP9ej8Q==}
    engines: {node: '>= 0.6'}

  /fs-extra@10.1.0:
    resolution: {integrity: sha512-oRXApq54ETRj4eMiFzGnHWGy+zo5raudjuxN0b8H7s/RU2oW0Wvsx9O0ACRN/kRq9E8Vu/ReskGB5o3ji+FzHQ==}
    engines: {node: '>=12'}
    dependencies:
      graceful-fs: 4.2.10
      jsonfile: 6.1.0
      universalify: 2.0.0

  /fs-extra@9.1.0:
    resolution: {integrity: sha512-hcg3ZmepS30/7BSFqRvoo3DOMQu7IjqxO5nCDt+zM9XWjb33Wg7ziNT+Qvqbuc3+gWpzO02JubVyk2G4Zvo1OQ==}
    engines: {node: '>=10'}
    dependencies:
      at-least-node: 1.0.0
      graceful-fs: 4.2.11
      jsonfile: 6.1.0
      universalify: 2.0.0

  /fs-monkey@1.0.3:
    resolution: {integrity: sha512-cybjIfiiE+pTWicSCLFHSrXZ6EilF30oh91FDP9S2B051prEa7QWfrVTQm10/dDpswBDXZugPa1Ogu8Yh+HV0Q==}

  /fs.realpath@1.0.0:
    resolution: {integrity: sha512-OO0pH2lK6a0hZnAdau5ItzHPI6pUlvI7jMVnxUQRtw4owF2wk8lOSabtGDCTP4Ggrg2MbGnWO9X8K1t4+fGMDw==}

  /fsevents@2.3.3:
    resolution: {integrity: sha512-5xoDfX+fL7faATnagmWPpbFtwh/R77WmMMqqHGS65C3vvB0YHrgF+B1YmZ3441tMj5n63k0212XNoJwzlhffQw==}
    engines: {node: ^8.16.0 || ^10.6.0 || >=11.0.0}
    os: [darwin]
    requiresBuild: true
    optional: true

  /function-bind@1.1.1:
    resolution: {integrity: sha512-yIovAzMX49sF8Yl58fSCWJ5svSLuaibPxXQJFLmBObTuCr0Mf1KiPopGM9NiFjiYBCbfaa2Fh6breQ6ANVTI0A==}

  /function-bind@1.1.2:
    resolution: {integrity: sha512-7XHNxH7qX9xG5mIwxkhumTox/MIRNcOgDrxWsMt2pAr23WHp6MrRlN7FBSFpCpr+oVO0F744iUgR82nJMfG2SA==}

  /function.prototype.name@1.1.5:
    resolution: {integrity: sha512-uN7m/BzVKQnCUF/iW8jYea67v++2u7m5UgENbHRtdDVclOUP+FMPlCNdmk0h/ysGyo2tavMJEDqJAkJdRa1vMA==}
    engines: {node: '>= 0.4'}
    dependencies:
      call-bind: 1.0.2
      define-properties: 1.1.4
      es-abstract: 1.20.2
      functions-have-names: 1.2.3

  /function.prototype.name@1.1.6:
    resolution: {integrity: sha512-Z5kx79swU5P27WEayXM1tBi5Ze/lbIyiNgU3qyXUOf9b2rgXYyF9Dy9Cx+IQv/Lc8WCG6L82zwUPpSS9hGehIg==}
    engines: {node: '>= 0.4'}
    dependencies:
      call-bind: 1.0.5
      define-properties: 1.2.1
      es-abstract: 1.22.3
      functions-have-names: 1.2.3

  /functions-have-names@1.2.3:
    resolution: {integrity: sha512-xckBUXyTIqT97tq2x2AMb+g163b5JFysYk0x4qxNFwbfQkmNZoiRHb6sPzI9/QV33WeuvVYBUIiD4NzNIyqaRQ==}

  /gensync@1.0.0-beta.2:
    resolution: {integrity: sha512-3hN7NaskYvMDLQY55gnW3NQ+mesEAepTqlg+VEbj7zzqEMBVNhzcGYYeqFo/TlYz6eQiFcp1HcsCZO+nGgS8zg==}
    engines: {node: '>=6.9.0'}

  /get-caller-file@2.0.5:
    resolution: {integrity: sha512-DyFP3BM/3YHTQOCUL/w0OZHR0lpKeGrxotcHWcqNEdnltqFwXVfhEBQ94eIo34AfQpo0rGki4cyIiftY06h2Fg==}
    engines: {node: 6.* || 8.* || >= 10.*}

  /get-intrinsic@1.1.3:
    resolution: {integrity: sha512-QJVz1Tj7MS099PevUG5jvnt9tSkXN8K14dxQlikJuPt4uD9hHAHjLyLBiLR5zELelBdD9QNRAXZzsJx0WaDL9A==}
    dependencies:
      function-bind: 1.1.1
      has: 1.0.3
      has-symbols: 1.0.3

  /get-intrinsic@1.2.2:
    resolution: {integrity: sha512-0gSo4ml/0j98Y3lngkFEot/zhiCeWsbYIlZ+uZOVgzLyLaUw7wxUL+nCTP0XJvJg1AXulJRI3UJi8GsbDuxdGA==}
    dependencies:
      function-bind: 1.1.2
      has-proto: 1.0.1
      has-symbols: 1.0.3
      hasown: 2.0.0

  /get-own-enumerable-property-symbols@3.0.2:
    resolution: {integrity: sha512-I0UBV/XOz1XkIJHEUDMZAbzCThU/H8DxmSfmdGcKPnVhu2VfFqr34jr9777IyaTYvxjedWhqVIilEDsCdP5G6g==}

  /get-package-type@0.1.0:
    resolution: {integrity: sha512-pjzuKtY64GYfWizNAJ0fr9VqttZkNiK2iS430LtIHzjBEr6bX8Am2zm4sW4Ro5wjWW5cAlRL1qAMTcXbjNAO2Q==}
    engines: {node: '>=8.0.0'}

  /get-stream@6.0.1:
    resolution: {integrity: sha512-ts6Wi+2j3jQjqi70w5AlN8DFnkSwC+MqmxEzdEALB2qXZYV3X/b1CTfgPLGJNMeAWxdPfU8FO1ms3NUfaHCPYg==}
    engines: {node: '>=10'}

  /get-symbol-description@1.0.0:
    resolution: {integrity: sha512-2EmdH1YvIQiZpltCNgkuiUnyukzxM/R6NDJX31Ke3BG1Nq5b0S2PhX59UKi9vZpPDQVdqn+1IcaAwnzTT5vCjw==}
    engines: {node: '>= 0.4'}
    dependencies:
      call-bind: 1.0.5
      get-intrinsic: 1.2.2

  /git-raw-commits@2.0.11:
    resolution: {integrity: sha512-VnctFhw+xfj8Va1xtfEqCUD2XDrbAPSJx+hSrE5K7fGdjZruW7XV+QOrN7LF/RJyvspRiD2I0asWsxFp0ya26A==}
    engines: {node: '>=10'}
    hasBin: true
    dependencies:
      dargs: 7.0.0
      lodash: 4.17.21
      meow: 8.1.2
      split2: 3.2.2
      through2: 4.0.2
    dev: true

  /glob-parent@5.1.2:
    resolution: {integrity: sha512-AOIgSQCepiJYwP3ARnGx+5VnTu2HBYdzbGP45eLw1vr3zB3vZLeyed1sC9hnbcOc9/SrMyM5RPQrkGz4aS9Zow==}
    engines: {node: '>= 6'}
    dependencies:
      is-glob: 4.0.3

  /glob-parent@6.0.2:
    resolution: {integrity: sha512-XxwI8EOhVQgWp6iDL+3b0r86f4d6AX6zSU55HfB4ydCEuXLXc5FcYeOu+nnGftS4TEju/11rt4KJPTMgbfmv4A==}
    engines: {node: '>=10.13.0'}
    dependencies:
      is-glob: 4.0.3

  /glob-to-regexp@0.4.1:
    resolution: {integrity: sha512-lkX1HJXwyMcprw/5YUZc2s7DrpAiHB21/V+E1rHUrVNokkvB6bqMzT0VfV6/86ZNabt1k14YOIaT7nDvOX3Iiw==}

  /glob@7.2.3:
    resolution: {integrity: sha512-nFR0zLpU2YCaRxwoCJvL6UvCH2JFyFVIvwTLsIf21AuHlMskA1hhTdk+LlYJtOlYt9v6dvszD2BGRqBL+iQK9Q==}
    dependencies:
      fs.realpath: 1.0.0
      inflight: 1.0.6
      inherits: 2.0.4
      minimatch: 3.1.2
      once: 1.4.0
      path-is-absolute: 1.0.1

  /global-dirs@0.1.1:
    resolution: {integrity: sha512-NknMLn7F2J7aflwFOlGdNIuCDpN3VGoSoB+aap3KABFWbHVn1TCgFC+np23J8W2BiZbjfEw3BFBycSMv1AFblg==}
    engines: {node: '>=4'}
    dependencies:
      ini: 1.3.8
    dev: true

  /global-modules@2.0.0:
    resolution: {integrity: sha512-NGbfmJBp9x8IxyJSd1P+otYK8vonoJactOogrVfFRIAEY1ukil8RSKDz2Yo7wh1oihl51l/r6W4epkeKJHqL8A==}
    engines: {node: '>=6'}
    dependencies:
      global-prefix: 3.0.0

  /global-prefix@3.0.0:
    resolution: {integrity: sha512-awConJSVCHVGND6x3tmMaKcQvwXLhjdkmomy2W+Goaui8YPgYgXJZewhg3fWC+DlfqqQuWg8AwqjGTD2nAPVWg==}
    engines: {node: '>=6'}
    dependencies:
      ini: 1.3.8
      kind-of: 6.0.3
      which: 1.3.1

  /globals@11.12.0:
    resolution: {integrity: sha512-WOBp/EEGUiIsJSp7wcv/y6MO+lV9UoncWqxuFfm8eBwzWNgyfBd6Gz+IeKQ9jCmyhoH99g15M3T+QaVHFjizVA==}
    engines: {node: '>=4'}

  /globals@13.23.0:
    resolution: {integrity: sha512-XAmF0RjlrjY23MA51q3HltdlGxUpXPvg0GioKiD9X6HD28iMjo2dKC8Vqwm7lne4GNr78+RHTfliktR6ZH09wA==}
    engines: {node: '>=8'}
    dependencies:
      type-fest: 0.20.2

  /globals@13.24.0:
    resolution: {integrity: sha512-AhO5QUcj8llrbG09iWhPU2B204J1xnPeL8kQmVorSsy+Sjj1sk8gIyh6cUocGmH4L0UuhAJy+hJMRA4mgA4mFQ==}
    engines: {node: '>=8'}
    dependencies:
      type-fest: 0.20.2
    dev: true

  /globalthis@1.0.3:
    resolution: {integrity: sha512-sFdI5LyBiNTHjRd7cGPWapiHWMOXKyuBNX/cWJ3NfzrZQVa8GI/8cofCl74AOVqq9W5kNmguTIzJ/1s2gyI9wA==}
    engines: {node: '>= 0.4'}
    dependencies:
      define-properties: 1.2.1

  /globby@11.1.0:
    resolution: {integrity: sha512-jhIXaOzy1sb8IyocaruWSn1TjmnBVs8Ayhcy83rmxNJ8q2uWKCAj3CnJY+KpGSXCueAPc0i05kVvVKtP1t9S3g==}
    engines: {node: '>=10'}
    dependencies:
      array-union: 2.1.0
      dir-glob: 3.0.1
      fast-glob: 3.3.2
      ignore: 5.3.1
      merge2: 1.4.1
      slash: 3.0.0

  /gopd@1.0.1:
    resolution: {integrity: sha512-d65bNlIadxvpb/A2abVdlqKqV563juRnZ1Wtk6s1sIR8uNsXR70xqIzVqxVf1eTqDunwT2MkczEeaezCKTZhwA==}
    dependencies:
      get-intrinsic: 1.2.2

  /graceful-fs@4.2.10:
    resolution: {integrity: sha512-9ByhssR2fPVsNZj478qUUbKfmL0+t5BDVyjShtyZZLiK7ZDAArFFfopyOTj0M05wE2tJPisA4iTnnXl2YoPvOA==}

  /graceful-fs@4.2.11:
    resolution: {integrity: sha512-RbJ5/jmFcNNCcDV5o9eTnBLJ/HszWV0P73bc+Ff4nS/rJj+YaS6IGyiOL0VoBYX+l1Wrl3k63h/KrH+nhJ0XvQ==}

  /graphemer@1.4.0:
    resolution: {integrity: sha512-EtKwoO6kxCL9WO5xipiHTZlSzBm7WLT627TqC/uVRd0HKmq8NXyebnNYxDoBi7wt8eTWrUrKXCOVaFq9x1kgag==}

  /gzip-size@6.0.0:
    resolution: {integrity: sha512-ax7ZYomf6jqPTQ4+XCpUGyXKHk5WweS+e05MBO4/y3WJ5RkmPXNKvX+bx1behVILVwr6JSQvZAku021CHPXG3Q==}
    engines: {node: '>=10'}
    dependencies:
      duplexer: 0.1.2

  /handle-thing@2.0.1:
    resolution: {integrity: sha512-9Qn4yBxelxoh2Ow62nP+Ka/kMnOXRi8BXnRaUwezLNhqelnN49xKz4F/dPP8OYLxLxq6JDtZb2i9XznUQbNPTg==}

  /hard-rejection@2.1.0:
    resolution: {integrity: sha512-VIZB+ibDhx7ObhAe7OVtoEbuP4h/MuOTHJ+J8h/eBXotJYl0fBgR72xDFCKgIh22OJZIOVNxBMWuhAr10r8HdA==}
    engines: {node: '>=6'}
    dev: true

  /harmony-reflect@1.6.2:
    resolution: {integrity: sha512-HIp/n38R9kQjDEziXyDTuW3vvoxxyxjxFzXLrBr18uB47GnSt+G9D29fqrpM5ZkspMcPICud3XsBJQ4Y2URg8g==}

  /has-bigints@1.0.2:
    resolution: {integrity: sha512-tSvCKtBr9lkF0Ex0aQiP9N+OpV4zi2r/Nee5VkRDbaqv35RLYMzbwQfFSZZH0kR+Rd6302UJZ2p/bJCEoR3VoQ==}

  /has-flag@3.0.0:
    resolution: {integrity: sha512-sKJf1+ceQBr4SMkvQnBDNDtf4TXpVhVGateu0t918bl30FnbE2m4vNLX+VWe/dpjlb+HugGYzW7uQXH98HPEYw==}
    engines: {node: '>=4'}

  /has-flag@4.0.0:
    resolution: {integrity: sha512-EykJT/Q1KjTWctppgIAgfSO0tKVuZUjhgMr17kqTumMl6Afv3EISleU7qZUzoXDFTAHTDC4NOoG/ZxU3EvlMPQ==}
    engines: {node: '>=8'}

  /has-property-descriptors@1.0.0:
    resolution: {integrity: sha512-62DVLZGoiEBDHQyqG4w9xCuZ7eJEwNmJRWw2VY84Oedb7WFcA27fiEVe8oUQx9hAUJ4ekurquucTGwsyO1XGdQ==}
    dependencies:
      get-intrinsic: 1.1.3

  /has-proto@1.0.1:
    resolution: {integrity: sha512-7qE+iP+O+bgF9clE5+UoBFzE65mlBiVj3tKCrlNQ0Ogwm0BjpT/gK4SlLYDMybDh5I3TCTKnPPa0oMG7JDYrhg==}
    engines: {node: '>= 0.4'}

  /has-symbols@1.0.3:
    resolution: {integrity: sha512-l3LCuF6MgDNwTDKkdYGEihYjt5pRPbEg46rtlmnSPlUbgmB8LOIrKJbYYFBSbnPaJexMKtiPO8hmeRjRz2Td+A==}
    engines: {node: '>= 0.4'}

  /has-tostringtag@1.0.0:
    resolution: {integrity: sha512-kFjcSNhnlGV1kyoGk7OXKSawH5JOb/LzUc5w9B02hOTO0dfFRjbHQKvg1d6cf3HbeUmtU9VbbV3qzZ2Teh97WQ==}
    engines: {node: '>= 0.4'}
    dependencies:
      has-symbols: 1.0.3

  /has@1.0.3:
    resolution: {integrity: sha512-f2dvO0VU6Oej7RkWJGrehjbzMAjFp5/VKPp5tTpWIV4JHHZK1/BxbFRtf/siA2SWTe09caDmVtYYzWEIbBS4zw==}
    engines: {node: '>= 0.4.0'}
    dependencies:
      function-bind: 1.1.1

  /hasown@2.0.0:
    resolution: {integrity: sha512-vUptKVTpIJhcczKBbgnS+RtcuYMB8+oNzPK2/Hp3hanz8JmpATdmmgLgSaadVREkDm+e2giHwY3ZRkyjSIDDFA==}
    engines: {node: '>= 0.4'}
    dependencies:
      function-bind: 1.1.2

  /he@1.2.0:
    resolution: {integrity: sha512-F/1DnUGPopORZi0ni+CvrCgHQ5FyEAHRLSApuYWMmrbSwoN2Mn/7k+Gl38gJnR7yyDZk6WLXwiGod1JOWNDKGw==}
    hasBin: true

<<<<<<< HEAD
=======
  /hoist-non-react-statics@3.3.2:
    resolution: {integrity: sha512-/gGivxi8JPKWNm/W0jSmzcMPpfpPLc3dY/6GxhX2hQ9iGj3aDfklV4ET7NjKpSinLpJ5vafa9iiGIEZg10SfBw==}
    dependencies:
      react-is: 16.13.1
    dev: false

>>>>>>> 3e5622f0
  /hoopy@0.1.4:
    resolution: {integrity: sha512-HRcs+2mr52W0K+x8RzcLzuPPmVIKMSv97RGHy0Ea9y/mpcaK+xTrjICA04KAHi4GRzxliNqNJEFYWHghy3rSfQ==}
    engines: {node: '>= 6.0.0'}

  /hosted-git-info@2.8.9:
    resolution: {integrity: sha512-mxIDAb9Lsm6DoOJ7xH+5+X4y1LU/4Hi50L9C5sIswK3JzULS4bwk1FvjdBgvYR4bzT4tuUQiC15FE2f5HbLvYw==}
    dev: true

  /hosted-git-info@4.1.0:
    resolution: {integrity: sha512-kyCuEOWjJqZuDbRHzL8V93NzQhwIB71oFWSyzVo+KPZI+pnQPPxucdkrOZvkLRnrf5URsQM+IJ09Dw29cRALIA==}
    engines: {node: '>=10'}
    dependencies:
      lru-cache: 6.0.0
    dev: true

  /hpack.js@2.1.6:
    resolution: {integrity: sha512-zJxVehUdMGIKsRaNt7apO2Gqp0BdqW5yaiGHXXmbpvxgBYVZnAql+BJb4RO5ad2MgpbZKn5G6nMnegrH1FcNYQ==}
    dependencies:
      inherits: 2.0.4
      obuf: 1.1.2
      readable-stream: 2.3.7
      wbuf: 1.7.3

  /html-encoding-sniffer@2.0.1:
    resolution: {integrity: sha512-D5JbOMBIR/TVZkubHT+OyT2705QvogUW4IBn6nHd756OwieSF9aDYFj4dv6HHEVGYbHaLETa3WggZYWWMyy3ZQ==}
    engines: {node: '>=10'}
    dependencies:
      whatwg-encoding: 1.0.5

  /html-entities@2.3.3:
    resolution: {integrity: sha512-DV5Ln36z34NNTDgnz0EWGBLZENelNAtkiFA4kyNOG2tDI6Mz1uSWiq1wAKdyjnJwyDiDO7Fa2SO1CTxPXL8VxA==}

  /html-escaper@2.0.2:
    resolution: {integrity: sha512-H2iMtd0I4Mt5eYiapRdIDjp+XzelXQ0tFE4JS7YFwFevXXMmOp9myNrUvCg0D6ws8iqkRPBfKHgbwig1SmlLfg==}

  /html-minifier-terser@6.1.0:
    resolution: {integrity: sha512-YXxSlJBZTP7RS3tWnQw74ooKa6L9b9i9QYXY21eUEvhZ3u9XLfv6OnFsQq6RxkhHygsaUMvYsZRV5rU/OVNZxw==}
    engines: {node: '>=12'}
    hasBin: true
    dependencies:
      camel-case: 4.1.2
      clean-css: 5.3.1
      commander: 8.3.0
      he: 1.2.0
      param-case: 3.0.4
      relateurl: 0.2.7
      terser: 5.15.0

  /html-parse-stringify@3.0.1:
    resolution: {integrity: sha512-KknJ50kTInJ7qIScF3jeaFRpMpE8/lfiTdzf/twXyPBLAGrLRTmkz3AdTnKeh40X8k9L2fdYwEp/42WGXIRGcg==}
    dependencies:
      void-elements: 3.1.0
    dev: false

  /html-webpack-plugin@5.5.0(webpack@5.74.0):
    resolution: {integrity: sha512-sy88PC2cRTVxvETRgUHFrL4No3UxvcH8G1NepGhqaTT+GXN2kTamqasot0inS5hXeg1cMbFDt27zzo9p35lZVw==}
    engines: {node: '>=10.13.0'}
    peerDependencies:
      webpack: ^5.20.0
    dependencies:
      '@types/html-minifier-terser': 6.1.0
      html-minifier-terser: 6.1.0
      lodash: 4.17.21
      pretty-error: 4.0.0
      tapable: 2.2.1
      webpack: 5.74.0

  /htmlparser2@6.1.0:
    resolution: {integrity: sha512-gyyPk6rgonLFEDGoeRgQNaEUvdJ4ktTmmUh/h2t7s+M8oPpIPxgNACWa+6ESR57kXstwqPiCut0V8NRpcwgU7A==, tarball: https://registry.yarnpkg.com/htmlparser2/-/htmlparser2-6.1.0.tgz}
    dependencies:
      domelementtype: 2.3.0
      domhandler: 4.3.1
      domutils: 2.8.0
      entities: 2.2.0

  /http-deceiver@1.2.7:
    resolution: {integrity: sha512-LmpOGxTfbpgtGVxJrj5k7asXHCgNZp5nLfp+hWc8QQRqtb7fUy6kRY3BO1h9ddF6yIPYUARgxGOwB42DnxIaNw==}

  /http-errors@1.6.3:
    resolution: {integrity: sha512-lks+lVC8dgGyh97jxvxeYTWQFvh4uw4yC12gVl63Cg30sjPX4wuGcdkICVXDAESr6OJGjqGA8Iz5mkeN6zlD7A==}
    engines: {node: '>= 0.6'}
    dependencies:
      depd: 1.1.2
      inherits: 2.0.3
      setprototypeof: 1.1.0
      statuses: 1.5.0

  /http-errors@2.0.0:
    resolution: {integrity: sha512-FtwrG/euBzaEjYeRqOgly7G0qviiXoJWnvEH2Z1plBdXgbyjv34pHTSb9zoeHMyDy33+DWy5Wt9Wo+TURtOYSQ==}
    engines: {node: '>= 0.8'}
    dependencies:
      depd: 2.0.0
      inherits: 2.0.4
      setprototypeof: 1.2.0
      statuses: 2.0.1
      toidentifier: 1.0.1

  /http-parser-js@0.5.8:
    resolution: {integrity: sha512-SGeBX54F94Wgu5RH3X5jsDtf4eHyRogWX1XGT3b4HuW3tQPM4AaBzoUji/4AAJNXCEOWZ5O0DgZmJw1947gD5Q==}

  /http-proxy-agent@4.0.1:
    resolution: {integrity: sha512-k0zdNgqWTGA6aeIRVpvfVob4fL52dTfaehylg0Y4UvSySvOq/Y+BOyPrgpUrA7HylqvU8vIZGsRuXmspskV0Tg==}
    engines: {node: '>= 6'}
    dependencies:
      '@tootallnate/once': 1.1.2
      agent-base: 6.0.2
      debug: 4.3.4
    transitivePeerDependencies:
      - supports-color

  /http-proxy-middleware@2.0.6(@types/express@4.17.14):
    resolution: {integrity: sha512-ya/UeJ6HVBYxrgYotAZo1KvPWlgB48kUJLDePFeneHsVujFaW5WNj2NgWCAE//B1Dl02BIfYlpNgBy8Kf8Rjmw==}
    engines: {node: '>=12.0.0'}
    peerDependencies:
      '@types/express': ^4.17.13
    peerDependenciesMeta:
      '@types/express':
        optional: true
    dependencies:
      '@types/express': 4.17.14
      '@types/http-proxy': 1.17.9
      http-proxy: 1.18.1
      is-glob: 4.0.3
      is-plain-obj: 3.0.0
      micromatch: 4.0.5
    transitivePeerDependencies:
      - debug

  /http-proxy@1.18.1:
    resolution: {integrity: sha512-7mz/721AbnJwIVbnaSv1Cz3Am0ZLT/UBwkC92VlxhXv/k/BBQfM2fXElQNC27BVGr0uwUpplYPQM9LnaBMR5NQ==}
    engines: {node: '>=8.0.0'}
    dependencies:
      eventemitter3: 4.0.7
      follow-redirects: 1.15.6
      requires-port: 1.0.0
    transitivePeerDependencies:
      - debug

  /https-proxy-agent@5.0.1:
    resolution: {integrity: sha512-dFcAjpTQFgoLMzC2VwU+C/CbS7uRL0lWmxDITmqm7C+7F0Odmj6s9l6alZc6AELXhrnggM2CeWSXHGOdX2YtwA==}
    engines: {node: '>= 6'}
    dependencies:
      agent-base: 6.0.2
      debug: 4.3.4
    transitivePeerDependencies:
      - supports-color

  /human-signals@2.1.0:
    resolution: {integrity: sha512-B4FFZ6q/T2jhhksgkbEW3HBvWIfDW85snkQgawt07S7J5QXTk6BkNV+0yAeZrM5QpMAdYlocGoljn0sJ/WQkFw==}
    engines: {node: '>=10.17.0'}

  /human-signals@4.3.1:
    resolution: {integrity: sha512-nZXjEF2nbo7lIw3mgYjItAfgQXog3OjJogSbKa2CQIIvSGWcKgeJnQlNXip6NglNzYH45nSRiEVimMvYL8DDqQ==}
    engines: {node: '>=14.18.0'}
    dev: true

  /humps@2.0.1:
    resolution: {integrity: sha512-E0eIbrFWUhwfXJmsbdjRQFQPrl5pTEoKlz163j1mTqqUnU9PgR4AgB8AIITzuB3vLBdxZXyZ9TDIrwB2OASz4g==}
    dev: true

  /husky@8.0.1:
    resolution: {integrity: sha512-xs7/chUH/CKdOCs7Zy0Aev9e/dKOMZf3K1Az1nar3tzlv0jfqnYtu235bstsWTmXOR0EfINrPa97yy4Lz6RiKw==}
    engines: {node: '>=14'}
    hasBin: true
    dev: true

  /i18next@21.9.2:
    resolution: {integrity: sha512-00fVrLQOwy45nm3OtC9l1WiLK3nJlIYSljgCt0qzTaAy65aciMdRy9GsuW+a2AtKtdg9/njUGfRH30LRupV7ZQ==}
    dependencies:
      '@babel/runtime': 7.19.0
    dev: false

  /iconv-lite@0.4.24:
    resolution: {integrity: sha512-v3MXnZAcvnywkTUEZomIActle7RXXeedOR31wwl7VlyoXO4Qi9arvSenNQWne1TcRwhCL1HwLI21bEqdpj8/rA==}
    engines: {node: '>=0.10.0'}
    dependencies:
      safer-buffer: 2.1.2

  /iconv-lite@0.6.3:
    resolution: {integrity: sha512-4fCk79wshMdzMp2rH06qWrJE4iolqLhCUH+OiuIgU++RB0+94NlDL81atO7GX55uUKueo0txHNtvEyI6D7WdMw==}
    engines: {node: '>=0.10.0'}
    dependencies:
      safer-buffer: 2.1.2

  /icss-utils@5.1.0(postcss@8.4.16):
    resolution: {integrity: sha512-soFhflCVWLfRNOPU3iv5Z9VUdT44xFRbzjLsEzSr5AQmgqPMTHdU3PMT1Cf1ssx8fLNJDA1juftYl+PUcv3MqA==}
    engines: {node: ^10 || ^12 || >= 14}
    peerDependencies:
      postcss: ^8.1.0
    dependencies:
      postcss: 8.4.16

  /idb@7.0.2:
    resolution: {integrity: sha512-jjKrT1EnyZewQ/gCBb/eyiYrhGzws2FeY92Yx8qT9S9GeQAmo4JFVIiWRIfKW/6Ob9A+UDAOW9j9jn58fy2HIg==}

  /identity-obj-proxy@3.0.0:
    resolution: {integrity: sha512-00n6YnVHKrinT9t0d9+5yZC6UBNJANpYEQvL2LlX6Ab9lnmxzIRcEmTPuyGScvl1+jKuCICX1Z0Ab1pPKKdikA==}
    engines: {node: '>=4'}
    dependencies:
      harmony-reflect: 1.6.2

  /ignore@5.2.4:
    resolution: {integrity: sha512-MAb38BcSbH0eHNBxn7ql2NH/kX33OkB3lZ1BNdh7ENeRChHTYsTvWrMubiIAMNS2llXEEgZ1MUOBtXChP3kaFQ==}
    engines: {node: '>= 4'}

  /ignore@5.3.1:
    resolution: {integrity: sha512-5Fytz/IraMjqpwfd34ke28PTVMjZjJG2MPn5t7OE4eUCUNf8BAa7b5WUS9/Qvr6mwOQS7Mk6vdsMno5he+T8Xw==}
    engines: {node: '>= 4'}

  /immer@9.0.15:
    resolution: {integrity: sha512-2eB/sswms9AEUSkOm4SbV5Y7Vmt/bKRwByd52jfLkW4OLYeaTP3EEiJ9agqU0O/tq6Dk62Zfj+TJSqfm1rLVGQ==}

  /immutable@4.1.0:
    resolution: {integrity: sha512-oNkuqVTA8jqG1Q6c+UglTOD1xhC1BtjKI7XkCXRkZHrN5m18/XsnUp8Q89GkQO/z+0WjonSvl0FLhDYftp46nQ==}

  /import-fresh@3.3.0:
    resolution: {integrity: sha512-veYYhQa+D1QBKznvhUHxb8faxlrwUnxseDAbAp457E0wLNio2bOSKnjYDhMj+YiAq61xrMGhQk9iXVk5FzgQMw==}
    engines: {node: '>=6'}
    dependencies:
      parent-module: 1.0.1
      resolve-from: 4.0.0

  /import-local@3.1.0:
    resolution: {integrity: sha512-ASB07uLtnDs1o6EHjKpX34BKYDSqnFerfTOJL2HvMqF70LnxpjkzDB8J44oT9pu4AMPkQwf8jl6szgvNd2tRIg==}
    engines: {node: '>=8'}
    hasBin: true
    dependencies:
      pkg-dir: 4.2.0
      resolve-cwd: 3.0.0

  /imurmurhash@0.1.4:
    resolution: {integrity: sha512-JmXMZ6wuvDmLiHEml9ykzqO6lwFbof0GG4IkcGaENdCRDDmMVnny7s5HsIgHCbaq0w2MyPhDqkhTUgS2LU2PHA==}
    engines: {node: '>=0.8.19'}

  /indent-string@4.0.0:
    resolution: {integrity: sha512-EdDDZu4A2OyIK7Lr/2zG+w5jmbuk1DVBnEwREQvBzspBJkCEbRa8GxU1lghYcaGJCnRWibjDXlq779X1/y5xwg==}
    engines: {node: '>=8'}
    dev: true

  /inflight@1.0.6:
    resolution: {integrity: sha512-k92I/b08q4wvFscXCLvqfsHCrjrF7yiXsQuIVvVE7N82W3+aqpzuUdBbfhWcy/FZR3/4IgflMgKLOsvPDrGCJA==}
    dependencies:
      once: 1.4.0
      wrappy: 1.0.2

  /inherits@2.0.3:
    resolution: {integrity: sha512-x00IRNXNy63jwGkJmzPigoySHbaqpNuzKbBOmzK+g2OdZpQ9w+sxCN+VSB3ja7IAge2OP2qpfxTjeNcyjmW1uw==}

  /inherits@2.0.4:
    resolution: {integrity: sha512-k/vGaX4/Yla3WzyMCvTQOXYeIHvqOKtnqBduzTHpzpQZzAskKMhZ2K+EnBiSM9zGSoIFeMpXKxa4dYeZIQqewQ==}

  /ini@1.3.8:
    resolution: {integrity: sha512-JV/yugV2uzW5iMRSiZAyDtQd+nxtUnjeLt0acNdw98kKLrvuRVyB80tsREOE7yvGVgalhZ6RNXCmEHkUKBKxew==}

  /internal-slot@1.0.3:
    resolution: {integrity: sha512-O0DB1JC/sPyZl7cIo78n5dR7eUSwwpYPiXRhTzNxZVAMUuB8vlnRFyLxdrVToks6XPLVnFfbzaVd5WLjhgg+vA==}
    engines: {node: '>= 0.4'}
    dependencies:
      get-intrinsic: 1.1.3
      has: 1.0.3
      side-channel: 1.0.4

  /internal-slot@1.0.6:
    resolution: {integrity: sha512-Xj6dv+PsbtwyPpEflsejS+oIZxmMlV44zAhG479uYu89MsjcYOhCFnNyKrkJrihbsiasQyY0afoCl/9BLR65bg==}
    engines: {node: '>= 0.4'}
    dependencies:
      get-intrinsic: 1.2.2
      hasown: 2.0.0
      side-channel: 1.0.4

  /invariant@2.2.4:
    resolution: {integrity: sha512-phJfQVBuaJM5raOpJjSfkiD6BpbCE4Ns//LaXl6wGYtUBY83nWS6Rf9tXm2e8VaK60JEjYldbPif/A2B1C2gNA==}
    dependencies:
      loose-envify: 1.4.0
    dev: false

  /ipaddr.js@1.9.1:
    resolution: {integrity: sha512-0KI/607xoxSToH7GjN1FfSbLoU0+btTicjsQSWQlh/hZykN8KpmMf7uYwPW3R+akZ6R/w18ZlXSHBYXiYUPO3g==}
    engines: {node: '>= 0.10'}

  /ipaddr.js@2.0.1:
    resolution: {integrity: sha512-1qTgH9NG+IIJ4yfKs2e6Pp1bZg8wbDbKHT21HrLIeYBTRLgMYKnMTPAuI3Lcs61nfx5h1xlXnbJtH1kX5/d/ng==}
    engines: {node: '>= 10'}

  /is-array-buffer@3.0.2:
    resolution: {integrity: sha512-y+FyyR/w8vfIRq4eQcM1EYgSTnmHXPqaF+IgzgraytCFq5Xh8lllDVmAZolPJiZttZLeFSINPYMaEJ7/vWUa1w==}
    dependencies:
      call-bind: 1.0.5
      get-intrinsic: 1.2.2
      is-typed-array: 1.1.12

  /is-arrayish@0.2.1:
    resolution: {integrity: sha512-zz06S8t0ozoDXMG+ube26zeCTNXcKIPJZJi8hBrF4idCLms4CG9QtK7qBl1boi5ODzFpjswb5JPmHCbMpjaYzg==}

  /is-arrayish@0.3.2:
    resolution: {integrity: sha512-eVRqCvVlZbuw3GrM63ovNSNAeA1K16kaR/LRY/92w0zxQ5/1YzwblUX652i4Xs9RwAGjW9d9y6X88t8OaAJfWQ==}
    dev: false

  /is-async-function@2.0.0:
    resolution: {integrity: sha512-Y1JXKrfykRJGdlDwdKlLpLyMIiWqWvuSd17TvZk68PLAOGOoF4Xyav1z0Xhoi+gCYjZVeC5SI+hYFOfvXmGRCA==}
    engines: {node: '>= 0.4'}
    dependencies:
      has-tostringtag: 1.0.0

  /is-bigint@1.0.4:
    resolution: {integrity: sha512-zB9CruMamjym81i2JZ3UMn54PKGsQzsJeo6xvN3HJJ4CAsQNB6iRutp2To77OfCNuoxspsIhzaPoO1zyCEhFOg==}
    dependencies:
      has-bigints: 1.0.2

  /is-binary-path@2.1.0:
    resolution: {integrity: sha512-ZMERYes6pDydyuGidse7OsHxtbI7WVeUEozgR/g7rd0xUimYNlvZRE/K2MgZTjWy725IfelLeVcEM97mmtRGXw==}
    engines: {node: '>=8'}
    dependencies:
      binary-extensions: 2.2.0

  /is-boolean-object@1.1.2:
    resolution: {integrity: sha512-gDYaKHJmnj4aWxyj6YHyXVpdQawtVLHU5cb+eztPGczf6cjuTdwve5ZIEfgXqH4e57An1D1AKf8CZ3kYrQRqYA==}
    engines: {node: '>= 0.4'}
    dependencies:
      call-bind: 1.0.5
      has-tostringtag: 1.0.0

  /is-buffer@1.1.6:
    resolution: {integrity: sha512-NcdALwpXkTm5Zvvbk7owOUSvVvBKDgKP5/ewfXEznmQFfs4ZRmanOeKBTjRVjka3QFoN6XJ+9F3USqfHqTaU5w==}
    dev: false

  /is-callable@1.2.6:
    resolution: {integrity: sha512-krO72EO2NptOGAX2KYyqbP9vYMlNAXdB53rq6f8LXY6RY7JdSR/3BD6wLUlPHSAesmY9vstNrjvqGaCiRK/91Q==}
    engines: {node: '>= 0.4'}

  /is-callable@1.2.7:
    resolution: {integrity: sha512-1BC0BVFhS/p0qtw6enp8e+8OD0UrK0oFLztSjNzhcKA3WDuJxxAPXzPuPtKkjEY9UUoEWlX/8fgKeu2S8i9JTA==}
    engines: {node: '>= 0.4'}

  /is-core-module@2.10.0:
    resolution: {integrity: sha512-Erxj2n/LDAZ7H8WNJXd9tw38GYM3dv8rk8Zcs+jJuxYTW7sozH+SS8NtrSjVL1/vpLvWi1hxy96IzjJ3EHTJJg==}
    dependencies:
      has: 1.0.3

  /is-date-object@1.0.5:
    resolution: {integrity: sha512-9YQaSxsAiSwcvS33MBk3wTCVnWK+HhF8VZR2jRxehM16QcVOdHqPn4VPHmRK4lSr38n9JriurInLcP90xsYNfQ==}
    engines: {node: '>= 0.4'}
    dependencies:
      has-tostringtag: 1.0.0

  /is-docker@2.2.1:
    resolution: {integrity: sha512-F+i2BKsFrH66iaUFc0woD8sLy8getkwTwtOBjvs56Cx4CgJDeKQeqfz8wAYiSb8JOprWhHH5p77PbmYCvvUuXQ==}
    engines: {node: '>=8'}
    hasBin: true

  /is-docker@3.0.0:
    resolution: {integrity: sha512-eljcgEDlEns/7AXFosB5K/2nCM4P7FQPkGc/DWLy5rmFEWvZayGrik1d9/QIY5nJ4f9YsVvBkA6kJpHn9rISdQ==}
    engines: {node: ^12.20.0 || ^14.13.1 || >=16.0.0}
    hasBin: true
    dev: true

  /is-extglob@2.1.1:
    resolution: {integrity: sha512-SbKbANkN603Vi4jEZv49LeVJMn4yGwsbzZworEoyEiutsN3nJYdbO36zfhGJ6QEDpOZIFkDtnq5JRxmvl3jsoQ==}
    engines: {node: '>=0.10.0'}

  /is-finalizationregistry@1.0.2:
    resolution: {integrity: sha512-0by5vtUJs8iFQb5TYUHHPudOR+qXYIMKtiUzvLIZITZUjknFmziyBJuLhVRc+Ds0dREFlskDNJKYIdIzu/9pfw==}
    dependencies:
      call-bind: 1.0.2

  /is-fullwidth-code-point@3.0.0:
    resolution: {integrity: sha512-zymm5+u+sCsSWyD9qNaejV3DFvhCKclKdizYaJUuHA83RLjb7nSuGnddCHGv0hk+KY7BMAlsWeK4Ueg6EV6XQg==}
    engines: {node: '>=8'}

  /is-fullwidth-code-point@4.0.0:
    resolution: {integrity: sha512-O4L094N2/dZ7xqVdrXhh9r1KODPJpFms8B5sGdJLPy664AgvXsreZUyCQQNItZRDlYug4xStLjNp/sz3HvBowQ==}
    engines: {node: '>=12'}
    dev: true

  /is-generator-fn@2.1.0:
    resolution: {integrity: sha512-cTIB4yPYL/Grw0EaSzASzg6bBy9gqCofvWN8okThAYIxKJZC+udlRAmGbM0XLeniEJSs8uEgHPGuHSe1XsOLSQ==}
    engines: {node: '>=6'}

  /is-generator-function@1.0.10:
    resolution: {integrity: sha512-jsEjy9l3yiXEQ+PsXdmBwEPcOxaXWLspKdplFUVI9vq1iZgIekeC0L167qeu86czQaxed3q/Uzuw0swL0irL8A==}
    engines: {node: '>= 0.4'}
    dependencies:
      has-tostringtag: 1.0.0

  /is-glob@4.0.3:
    resolution: {integrity: sha512-xelSayHH36ZgE7ZWhli7pW34hNbNl8Ojv5KVmkJD4hBdD3th8Tfk9vYasLM+mXWOZhFkgZfxhLSnrwRr4elSSg==}
    engines: {node: '>=0.10.0'}
    dependencies:
      is-extglob: 2.1.1

  /is-inside-container@1.0.0:
    resolution: {integrity: sha512-KIYLCCJghfHZxqjYBE7rEy0OBuTd5xCHS7tHVgvCLkx7StIoaxwNW3hCALgEUjFfeRk+MG/Qxmp/vtETEF3tRA==}
    engines: {node: '>=14.16'}
    hasBin: true
    dependencies:
      is-docker: 3.0.0
    dev: true

  /is-map@2.0.2:
    resolution: {integrity: sha512-cOZFQQozTha1f4MxLFzlgKYPTyj26picdZTx82hbc/Xf4K/tZOOXSCkMvU4pKioRXGDLJRn0GM7Upe7kR721yg==}

  /is-module@1.0.0:
    resolution: {integrity: sha512-51ypPSPCoTEIN9dy5Oy+h4pShgJmPCygKfyRCISBI+JoWT/2oJvK8QPxmwv7b/p239jXrm9M1mlQbyKJ5A152g==}

  /is-negative-zero@2.0.2:
    resolution: {integrity: sha512-dqJvarLawXsFbNDeJW7zAz8ItJ9cd28YufuuFzh0G8pNHjJMnY08Dv7sYX2uF5UpQOwieAeOExEYAWWfu7ZZUA==}
    engines: {node: '>= 0.4'}

  /is-number-object@1.0.7:
    resolution: {integrity: sha512-k1U0IRzLMo7ZlYIfzRu23Oh6MiIFasgpb9X76eqfFZAqwH44UI4KTBvBYIZ1dSL9ZzChTB9ShHfLkR4pdW5krQ==}
    engines: {node: '>= 0.4'}
    dependencies:
      has-tostringtag: 1.0.0

  /is-number@7.0.0:
    resolution: {integrity: sha512-41Cifkg6e8TylSpdtTpeLVMqvSBEVzTttHvERD741+pnZ8ANv0004MRL43QKPDlK9cGvNp6NZWZUBlbGXYxxng==}
    engines: {node: '>=0.12.0'}

  /is-obj@1.0.1:
    resolution: {integrity: sha512-l4RyHgRqGN4Y3+9JHVrNqO+tN0rV5My76uW5/nuO4K1b6vw5G8d/cmFjP9tRfEsdhZNt0IFdZuK/c2Vr4Nb+Qg==}
    engines: {node: '>=0.10.0'}

  /is-obj@2.0.0:
    resolution: {integrity: sha512-drqDG3cbczxxEJRoOXcOjtdp1J/lyp1mNn0xaznRs8+muBhgQcrnbspox5X5fOw0HnMnbfDzvnEMEtqDEJEo8w==}
    engines: {node: '>=8'}
    dev: true

  /is-path-inside@3.0.3:
    resolution: {integrity: sha512-Fd4gABb+ycGAmKou8eMftCupSir5lRxqf4aD/vd0cD2qc4HL07OjCeuHMr8Ro4CoMaeCKDB0/ECBOVWjTwUvPQ==}
    engines: {node: '>=8'}

  /is-plain-obj@1.1.0:
    resolution: {integrity: sha512-yvkRyxmFKEOQ4pNXCmJG5AEQNlXJS5LaONXo5/cLdTZdWvsZ1ioJEonLGAosKlMWE8lwUy/bJzMjcw8az73+Fg==}
    engines: {node: '>=0.10.0'}
    dev: true

  /is-plain-obj@3.0.0:
    resolution: {integrity: sha512-gwsOE28k+23GP1B6vFl1oVh/WOzmawBrKwo5Ev6wMKzPkaXaCDIQKzLnvsA42DRlbVTWorkgTKIviAKCWkfUwA==}
    engines: {node: '>=10'}

  /is-potential-custom-element-name@1.0.1:
    resolution: {integrity: sha512-bCYeRA2rVibKZd+s2625gGnGF/t7DSqDs4dP7CrLA1m7jKWz6pps0LpYLJN8Q64HtmPKJ1hrN3nzPNKFEKOUiQ==}

  /is-regex@1.1.4:
    resolution: {integrity: sha512-kvRdxDsxZjhzUX07ZnLydzS1TU/TJlTUHHY4YLL87e37oUA49DfkLqgy+VjFocowy29cKvcSiu+kIv728jTTVg==}
    engines: {node: '>= 0.4'}
    dependencies:
      call-bind: 1.0.5
      has-tostringtag: 1.0.0

  /is-regexp@1.0.0:
    resolution: {integrity: sha512-7zjFAPO4/gwyQAAgRRmqeEeyIICSdmCqa3tsVHMdBzaXXRiqopZL4Cyghg/XulGWrtABTpbnYYzzIRffLkP4oA==}
    engines: {node: '>=0.10.0'}

  /is-root@2.1.0:
    resolution: {integrity: sha512-AGOriNp96vNBd3HtU+RzFEc75FfR5ymiYv8E553I71SCeXBiMsVDUtdio1OEFvrPyLIQ9tVR5RxXIFe5PUFjMg==}
    engines: {node: '>=6'}

  /is-set@2.0.2:
    resolution: {integrity: sha512-+2cnTEZeY5z/iXGbLhPrOAaK/Mau5k5eXq9j14CpRTftq0pAJu2MwVRSZhyZWBzx3o6X795Lz6Bpb6R0GKf37g==}

  /is-shared-array-buffer@1.0.2:
    resolution: {integrity: sha512-sqN2UDu1/0y6uvXyStCOzyhAjCSlHceFoMKJW8W9EU9cvic/QdsZ0kEU93HEy3IUEFZIiH/3w+AH/UQbPHNdhA==}
    dependencies:
      call-bind: 1.0.5

  /is-stream@2.0.1:
    resolution: {integrity: sha512-hFoiJiTl63nn+kstHGBtewWSKnQLpyb155KHheA1l39uvtO9nWIop1p3udqPcUd/xbF1VLMO4n7OI6p7RbngDg==}
    engines: {node: '>=8'}

  /is-stream@3.0.0:
    resolution: {integrity: sha512-LnQR4bZ9IADDRSkvpqMGvt/tEJWclzklNgSw48V5EAaAeDd6qGvN8ei6k5p0tvxSR171VmGyHuTiAOfxAbr8kA==}
    engines: {node: ^12.20.0 || ^14.13.1 || >=16.0.0}
    dev: true

  /is-string@1.0.7:
    resolution: {integrity: sha512-tE2UXzivje6ofPW7l23cjDOMa09gb7xlAqG6jG5ej6uPV32TlWP3NKPigtaGeHNu9fohccRYvIiZMfOOnOYUtg==}
    engines: {node: '>= 0.4'}
    dependencies:
      has-tostringtag: 1.0.0

  /is-symbol@1.0.4:
    resolution: {integrity: sha512-C/CPBqKWnvdcxqIARxyOh4v1UUEOCHpgDa0WYgpKDFMszcrPcffg5uhwSgPCLD2WWxmq6isisz87tzT01tuGhg==}
    engines: {node: '>= 0.4'}
    dependencies:
      has-symbols: 1.0.3

  /is-text-path@1.0.1:
    resolution: {integrity: sha512-xFuJpne9oFz5qDaodwmmG08e3CawH/2ZV8Qqza1Ko7Sk8POWbkRdwIoAWVhqvq0XeUzANEhKo2n0IXUGBm7A/w==}
    engines: {node: '>=0.10.0'}
    dependencies:
      text-extensions: 1.9.0
    dev: true

  /is-typed-array@1.1.12:
    resolution: {integrity: sha512-Z14TF2JNG8Lss5/HMqt0//T9JeHXttXy5pH/DBU4vi98ozO2btxzq9MwYDZYnKwU8nRsz/+GVFVRDq3DkVuSPg==}
    engines: {node: '>= 0.4'}
    dependencies:
      which-typed-array: 1.1.13

  /is-typedarray@1.0.0:
    resolution: {integrity: sha512-cyA56iCMHAh5CdzjJIa4aohJyeO1YbwLi3Jc35MmRU6poroFjIGZzUzupGiRPOjgHg9TLu43xbpwXk523fMxKA==}

  /is-weakmap@2.0.1:
    resolution: {integrity: sha512-NSBR4kH5oVj1Uwvv970ruUkCV7O1mzgVFO4/rev2cLRda9Tm9HrL70ZPut4rOHgY0FNrUu9BCbXA2sdQ+x0chA==}

  /is-weakref@1.0.2:
    resolution: {integrity: sha512-qctsuLZmIQ0+vSSMfoVvyFe2+GSEvnmZ2ezTup1SBse9+twCCeial6EEi3Nc2KFcf6+qz2FBPnjXsk8xhKSaPQ==}
    dependencies:
      call-bind: 1.0.5

  /is-weakset@2.0.2:
    resolution: {integrity: sha512-t2yVvttHkQktwnNNmBQ98AhENLdPUTDTE21uPqAQ0ARwQfGeQKRVS0NNurH7bTf7RrvcVn1OOge45CnBeHCSmg==}
    dependencies:
      call-bind: 1.0.2
      get-intrinsic: 1.2.2

  /is-wsl@2.2.0:
    resolution: {integrity: sha512-fKzAra0rGJUUBwGBgNkHZuToZcn+TtXHpeCgmkMJMMYx1sQDYaCSyjJBSCa2nH1DGm7s3n1oBnohoVTBaN7Lww==}
    engines: {node: '>=8'}
    dependencies:
      is-docker: 2.2.1

  /isarray@1.0.0:
    resolution: {integrity: sha512-VLghIWNM6ELQzo7zwmcg0NmTVyWKYjvIeM83yjp0wRDTmUnrM678fQbcKBo6n2CJEF0szoG//ytg+TKla89ALQ==}

  /isarray@2.0.5:
    resolution: {integrity: sha512-xHjhDr3cNBK0BzdUJSPXZntQUx/mwMS5Rw4A7lPJ90XGAO6ISP/ePDNuo0vhqOZU+UD5JoodwCAAoZQd3FeAKw==}

  /isexe@2.0.0:
    resolution: {integrity: sha512-RHxMLp9lnKHGHRng9QFhRCMbYAcVpn69smSGcq3f36xjgVVWThj4qqLbTLlq7Ssj8B+fIQ1EuCEGI2lKsyQeIw==}

  /istanbul-lib-coverage@3.2.0:
    resolution: {integrity: sha512-eOeJ5BHCmHYvQK7xt9GkdHuzuCGS1Y6g9Gvnx3Ym33fz/HpLRYxiS0wHNr+m/MBC8B647Xt608vCDEvhl9c6Mw==}
    engines: {node: '>=8'}

  /istanbul-lib-instrument@5.2.0:
    resolution: {integrity: sha512-6Lthe1hqXHBNsqvgDzGO6l03XNeu3CrG4RqQ1KM9+l5+jNGpEJfIELx1NS3SEHmJQA8np/u+E4EPRKRiu6m19A==}
    engines: {node: '>=8'}
    dependencies:
      '@babel/core': 7.19.1
      '@babel/parser': 7.19.1
      '@istanbuljs/schema': 0.1.3
      istanbul-lib-coverage: 3.2.0
      semver: 6.3.1
    transitivePeerDependencies:
      - supports-color

  /istanbul-lib-report@3.0.0:
    resolution: {integrity: sha512-wcdi+uAKzfiGT2abPpKZ0hSU1rGQjUQnLvtY5MpQ7QCTahD3VODhcu4wcfY1YtkGaDD5yuydOLINXsfbus9ROw==}
    engines: {node: '>=8'}
    dependencies:
      istanbul-lib-coverage: 3.2.0
      make-dir: 3.1.0
      supports-color: 7.2.0

  /istanbul-lib-source-maps@4.0.1:
    resolution: {integrity: sha512-n3s8EwkdFIJCG3BPKBYvskgXGoy88ARzvegkitk60NxRdwltLOTaH7CUiMRXvwYorl0Q712iEjcWB+fK/MrWVw==}
    engines: {node: '>=10'}
    dependencies:
      debug: 4.3.4
      istanbul-lib-coverage: 3.2.0
      source-map: 0.6.1
    transitivePeerDependencies:
      - supports-color

  /istanbul-reports@3.1.5:
    resolution: {integrity: sha512-nUsEMa9pBt/NOHqbcbeJEgqIlY/K7rVWUX6Lql2orY5e9roQOthbR3vtY4zzf2orPELg80fnxxk9zUyPlgwD1w==}
    engines: {node: '>=8'}
    dependencies:
      html-escaper: 2.0.2
      istanbul-lib-report: 3.0.0

  /iterator.prototype@1.1.2:
    resolution: {integrity: sha512-DR33HMMr8EzwuRL8Y9D3u2BMj8+RqSE850jfGu59kS7tbmPLzGkZmVSfyCFSDxuZiEY6Rzt3T2NA/qU+NwVj1w==}
    dependencies:
      define-properties: 1.2.1
      get-intrinsic: 1.2.2
      has-symbols: 1.0.3
      reflect.getprototypeof: 1.0.4
      set-function-name: 2.0.1

  /jake@10.8.5:
    resolution: {integrity: sha512-sVpxYeuAhWt0OTWITwT98oyV0GsXyMlXCF+3L1SuafBVUIr/uILGRB+NqwkzhgXKvoJpDIpQvqkUALgdmQsQxw==}
    engines: {node: '>=10'}
    hasBin: true
    dependencies:
      async: 3.2.4
      chalk: 4.1.2
      filelist: 1.0.4
      minimatch: 3.1.2

  /javascript-stringify@2.1.0:
    resolution: {integrity: sha512-JVAfqNPTvNq3sB/VHQJAFxN/sPgKnsKrCwyRt15zwNCdrMMJDdcEOdubuy+DuJYYdm0ox1J4uzEuYKkN+9yhVg==}
    dev: true

  /jest-changed-files@27.5.1:
    resolution: {integrity: sha512-buBLMiByfWGCoMsLLzGUUSpAmIAGnbR2KJoMN10ziLhOLvP4e0SlypHnAel8iqQXTrcbmfEY9sSqae5sgUsTvw==}
    engines: {node: ^10.13.0 || ^12.13.0 || ^14.15.0 || >=15.0.0}
    dependencies:
      '@jest/types': 27.5.1
      execa: 5.1.1
      throat: 6.0.1

  /jest-circus@27.5.1:
    resolution: {integrity: sha512-D95R7x5UtlMA5iBYsOHFFbMD/GVA4R/Kdq15f7xYWUfWHBto9NYRsOvnSauTgdF+ogCpJ4tyKOXhUifxS65gdw==}
    engines: {node: ^10.13.0 || ^12.13.0 || ^14.15.0 || >=15.0.0}
    dependencies:
      '@jest/environment': 27.5.1
      '@jest/test-result': 27.5.1
      '@jest/types': 27.5.1
      '@types/node': 16.11.59
      chalk: 4.1.2
      co: 4.6.0
      dedent: 0.7.0
      expect: 27.5.1
      is-generator-fn: 2.1.0
      jest-each: 27.5.1
      jest-matcher-utils: 27.5.1
      jest-message-util: 27.5.1
      jest-runtime: 27.5.1
      jest-snapshot: 27.5.1
      jest-util: 27.5.1
      pretty-format: 27.5.1
      slash: 3.0.0
      stack-utils: 2.0.5
      throat: 6.0.1
    transitivePeerDependencies:
      - supports-color

  /jest-cli@27.5.1(ts-node@10.9.1):
    resolution: {integrity: sha512-Hc6HOOwYq4/74/c62dEE3r5elx8wjYqxY0r0G/nFrLDPMFRu6RA/u8qINOIkvhxG7mMQ5EJsOGfRpI8L6eFUVw==}
    engines: {node: ^10.13.0 || ^12.13.0 || ^14.15.0 || >=15.0.0}
    hasBin: true
    peerDependencies:
      node-notifier: ^8.0.1 || ^9.0.0 || ^10.0.0
    peerDependenciesMeta:
      node-notifier:
        optional: true
    dependencies:
      '@jest/core': 27.5.1(ts-node@10.9.1)
      '@jest/test-result': 27.5.1
      '@jest/types': 27.5.1
      chalk: 4.1.2
      exit: 0.1.2
      graceful-fs: 4.2.11
      import-local: 3.1.0
      jest-config: 27.5.1(ts-node@10.9.1)
      jest-util: 27.5.1
      jest-validate: 27.5.1
      prompts: 2.4.2
      yargs: 16.2.0
    transitivePeerDependencies:
      - bufferutil
      - canvas
      - supports-color
      - ts-node
      - utf-8-validate

  /jest-config@27.5.1(ts-node@10.9.1):
    resolution: {integrity: sha512-5sAsjm6tGdsVbW9ahcChPAFCk4IlkQUknH5AvKjuLTSlcO/wCZKyFdn7Rg0EkC+OGgWODEy2hDpWB1PgzH0JNA==}
    engines: {node: ^10.13.0 || ^12.13.0 || ^14.15.0 || >=15.0.0}
    peerDependencies:
      ts-node: '>=9.0.0'
    peerDependenciesMeta:
      ts-node:
        optional: true
    dependencies:
      '@babel/core': 7.19.1
      '@jest/test-sequencer': 27.5.1
      '@jest/types': 27.5.1
      babel-jest: 27.5.1(@babel/core@7.19.1)
      chalk: 4.1.2
      ci-info: 3.4.0
      deepmerge: 4.2.2
      glob: 7.2.3
      graceful-fs: 4.2.11
      jest-circus: 27.5.1
      jest-environment-jsdom: 27.5.1
      jest-environment-node: 27.5.1
      jest-get-type: 27.5.1
      jest-jasmine2: 27.5.1
      jest-regex-util: 27.5.1
      jest-resolve: 27.5.1
      jest-runner: 27.5.1
      jest-util: 27.5.1
      jest-validate: 27.5.1
      micromatch: 4.0.5
      parse-json: 5.2.0
      pretty-format: 27.5.1
      slash: 3.0.0
      strip-json-comments: 3.1.1
      ts-node: 10.9.1(@types/node@16.11.59)(typescript@4.9.5)
    transitivePeerDependencies:
      - bufferutil
      - canvas
      - supports-color
      - utf-8-validate

  /jest-diff@24.9.0:
    resolution: {integrity: sha512-qMfrTs8AdJE2iqrTp0hzh7kTd2PQWrsFyj9tORoKmu32xjPjeE4NyjVRDz8ybYwqS2ik8N4hsIpiVTyFeo2lBQ==}
    engines: {node: '>= 6'}
    dependencies:
      chalk: 2.4.2
      diff-sequences: 24.9.0
      jest-get-type: 24.9.0
      pretty-format: 24.9.0
    dev: true

  /jest-diff@27.5.1:
    resolution: {integrity: sha512-m0NvkX55LDt9T4mctTEgnZk3fmEg3NRYutvMPWM/0iPnkFj2wIeF45O1718cMSOFO1vINkqmxqD8vE37uTEbqw==}
    engines: {node: ^10.13.0 || ^12.13.0 || ^14.15.0 || >=15.0.0}
    dependencies:
      chalk: 4.1.2
      diff-sequences: 27.5.1
      jest-get-type: 27.5.1
      pretty-format: 27.5.1

  /jest-docblock@27.5.1:
    resolution: {integrity: sha512-rl7hlABeTsRYxKiUfpHrQrG4e2obOiTQWfMEH3PxPjOtdsfLQO4ReWSZaQ7DETm4xu07rl4q/h4zcKXyU0/OzQ==}
    engines: {node: ^10.13.0 || ^12.13.0 || ^14.15.0 || >=15.0.0}
    dependencies:
      detect-newline: 3.1.0

  /jest-each@27.5.1:
    resolution: {integrity: sha512-1Ff6p+FbhT/bXQnEouYy00bkNSY7OUpfIcmdl8vZ31A1UUaurOLPA8a8BbJOF2RDUElwJhmeaV7LnagI+5UwNQ==}
    engines: {node: ^10.13.0 || ^12.13.0 || ^14.15.0 || >=15.0.0}
    dependencies:
      '@jest/types': 27.5.1
      chalk: 4.1.2
      jest-get-type: 27.5.1
      jest-util: 27.5.1
      pretty-format: 27.5.1

  /jest-environment-jsdom@27.5.1:
    resolution: {integrity: sha512-TFBvkTC1Hnnnrka/fUb56atfDtJ9VMZ94JkjTbggl1PEpwrYtUBKMezB3inLmWqQsXYLcMwNoDQwoBTAvFfsfw==}
    engines: {node: ^10.13.0 || ^12.13.0 || ^14.15.0 || >=15.0.0}
    dependencies:
      '@jest/environment': 27.5.1
      '@jest/fake-timers': 27.5.1
      '@jest/types': 27.5.1
      '@types/node': 16.11.59
      jest-mock: 27.5.1
      jest-util: 27.5.1
      jsdom: 16.7.0
    transitivePeerDependencies:
      - bufferutil
      - canvas
      - supports-color
      - utf-8-validate

  /jest-environment-node@27.5.1:
    resolution: {integrity: sha512-Jt4ZUnxdOsTGwSRAfKEnE6BcwsSPNOijjwifq5sDFSA2kesnXTvNqKHYgM0hDq3549Uf/KzdXNYn4wMZJPlFLw==}
    engines: {node: ^10.13.0 || ^12.13.0 || ^14.15.0 || >=15.0.0}
    dependencies:
      '@jest/environment': 27.5.1
      '@jest/fake-timers': 27.5.1
      '@jest/types': 27.5.1
      '@types/node': 16.11.59
      jest-mock: 27.5.1
      jest-util: 27.5.1

  /jest-get-type@24.9.0:
    resolution: {integrity: sha512-lUseMzAley4LhIcpSP9Jf+fTrQ4a1yHQwLNeeVa2cEmbCGeoZAtYPOIv8JaxLD/sUpKxetKGP+gsHl8f8TSj8Q==}
    engines: {node: '>= 6'}
    dev: true

  /jest-get-type@27.5.1:
    resolution: {integrity: sha512-2KY95ksYSaK7DMBWQn6dQz3kqAf3BB64y2udeG+hv4KfSOb9qwcYQstTJc1KCbsix+wLZWZYN8t7nwX3GOBLRw==}
    engines: {node: ^10.13.0 || ^12.13.0 || ^14.15.0 || >=15.0.0}

  /jest-haste-map@27.5.1:
    resolution: {integrity: sha512-7GgkZ4Fw4NFbMSDSpZwXeBiIbx+t/46nJ2QitkOjvwPYyZmqttu2TDSimMHP1EkPOi4xUZAN1doE5Vd25H4Jng==}
    engines: {node: ^10.13.0 || ^12.13.0 || ^14.15.0 || >=15.0.0}
    dependencies:
      '@jest/types': 27.5.1
      '@types/graceful-fs': 4.1.5
      '@types/node': 16.11.59
      anymatch: 3.1.2
      fb-watchman: 2.0.1
      graceful-fs: 4.2.11
      jest-regex-util: 27.5.1
      jest-serializer: 27.5.1
      jest-util: 27.5.1
      jest-worker: 27.5.1
      micromatch: 4.0.5
      walker: 1.0.8
    optionalDependencies:
      fsevents: 2.3.3

  /jest-jasmine2@27.5.1:
    resolution: {integrity: sha512-jtq7VVyG8SqAorDpApwiJJImd0V2wv1xzdheGHRGyuT7gZm6gG47QEskOlzsN1PG/6WNaCo5pmwMHDf3AkG2pQ==}
    engines: {node: ^10.13.0 || ^12.13.0 || ^14.15.0 || >=15.0.0}
    dependencies:
      '@jest/environment': 27.5.1
      '@jest/source-map': 27.5.1
      '@jest/test-result': 27.5.1
      '@jest/types': 27.5.1
      '@types/node': 16.11.59
      chalk: 4.1.2
      co: 4.6.0
      expect: 27.5.1
      is-generator-fn: 2.1.0
      jest-each: 27.5.1
      jest-matcher-utils: 27.5.1
      jest-message-util: 27.5.1
      jest-runtime: 27.5.1
      jest-snapshot: 27.5.1
      jest-util: 27.5.1
      pretty-format: 27.5.1
      throat: 6.0.1
    transitivePeerDependencies:
      - supports-color

  /jest-leak-detector@27.5.1:
    resolution: {integrity: sha512-POXfWAMvfU6WMUXftV4HolnJfnPOGEu10fscNCA76KBpRRhcMN2c8d3iT2pxQS3HLbA+5X4sOUPzYO2NUyIlHQ==}
    engines: {node: ^10.13.0 || ^12.13.0 || ^14.15.0 || >=15.0.0}
    dependencies:
      jest-get-type: 27.5.1
      pretty-format: 27.5.1

  /jest-matcher-utils@24.9.0:
    resolution: {integrity: sha512-OZz2IXsu6eaiMAwe67c1T+5tUAtQyQx27/EMEkbFAGiw52tB9em+uGbzpcgYVpA8wl0hlxKPZxrly4CXU/GjHA==}
    engines: {node: '>= 6'}
    dependencies:
      chalk: 2.4.2
      jest-diff: 24.9.0
      jest-get-type: 24.9.0
      pretty-format: 24.9.0
    dev: true

  /jest-matcher-utils@27.5.1:
    resolution: {integrity: sha512-z2uTx/T6LBaCoNWNFWwChLBKYxTMcGBRjAt+2SbP929/Fflb9aa5LGma654Rz8z9HLxsrUaYzxE9T/EFIL/PAw==}
    engines: {node: ^10.13.0 || ^12.13.0 || ^14.15.0 || >=15.0.0}
    dependencies:
      chalk: 4.1.2
      jest-diff: 27.5.1
      jest-get-type: 27.5.1
      pretty-format: 27.5.1

  /jest-message-util@27.5.1:
    resolution: {integrity: sha512-rMyFe1+jnyAAf+NHwTclDz0eAaLkVDdKVHHBFWsBWHnnh5YeJMNWWsv7AbFYXfK3oTqvL7VTWkhNLu1jX24D+g==}
    engines: {node: ^10.13.0 || ^12.13.0 || ^14.15.0 || >=15.0.0}
    dependencies:
      '@babel/code-frame': 7.18.6
      '@jest/types': 27.5.1
      '@types/stack-utils': 2.0.1
      chalk: 4.1.2
      graceful-fs: 4.2.11
      micromatch: 4.0.5
      pretty-format: 27.5.1
      slash: 3.0.0
      stack-utils: 2.0.5

  /jest-message-util@28.1.3:
    resolution: {integrity: sha512-PFdn9Iewbt575zKPf1286Ht9EPoJmYT7P0kY+RibeYZ2XtOr53pDLEFoTWXbd1h4JiGiWpTBC84fc8xMXQMb7g==}
    engines: {node: ^12.13.0 || ^14.15.0 || ^16.10.0 || >=17.0.0}
    dependencies:
      '@babel/code-frame': 7.18.6
      '@jest/types': 28.1.3
      '@types/stack-utils': 2.0.1
      chalk: 4.1.2
      graceful-fs: 4.2.11
      micromatch: 4.0.5
      pretty-format: 28.1.3
      slash: 3.0.0
      stack-utils: 2.0.5

  /jest-mock@27.5.1:
    resolution: {integrity: sha512-K4jKbY1d4ENhbrG2zuPWaQBvDly+iZ2yAW+T1fATN78hc0sInwn7wZB8XtlNnvHug5RMwV897Xm4LqmPM4e2Og==}
    engines: {node: ^10.13.0 || ^12.13.0 || ^14.15.0 || >=15.0.0}
    dependencies:
      '@jest/types': 27.5.1
      '@types/node': 16.11.59

  /jest-pnp-resolver@1.2.2(jest-resolve@27.5.1):
    resolution: {integrity: sha512-olV41bKSMm8BdnuMsewT4jqlZ8+3TCARAXjZGT9jcoSnrfUnRCqnMoF9XEeoWjbzObpqF9dRhHQj0Xb9QdF6/w==}
    engines: {node: '>=6'}
    peerDependencies:
      jest-resolve: '*'
    peerDependenciesMeta:
      jest-resolve:
        optional: true
    dependencies:
      jest-resolve: 27.5.1

  /jest-regex-util@27.5.1:
    resolution: {integrity: sha512-4bfKq2zie+x16okqDXjXn9ql2B0dScQu+vcwe4TvFVhkVyuWLqpZrZtXxLLWoXYgn0E87I6r6GRYHF7wFZBUvg==}
    engines: {node: ^10.13.0 || ^12.13.0 || ^14.15.0 || >=15.0.0}

  /jest-regex-util@28.0.2:
    resolution: {integrity: sha512-4s0IgyNIy0y9FK+cjoVYoxamT7Zeo7MhzqRGx7YDYmaQn1wucY9rotiGkBzzcMXTtjrCAP/f7f+E0F7+fxPNdw==}
    engines: {node: ^12.13.0 || ^14.15.0 || ^16.10.0 || >=17.0.0}

  /jest-resolve-dependencies@27.5.1:
    resolution: {integrity: sha512-QQOOdY4PE39iawDn5rzbIePNigfe5B9Z91GDD1ae/xNDlu9kaat8QQ5EKnNmVWPV54hUdxCVwwj6YMgR2O7IOg==}
    engines: {node: ^10.13.0 || ^12.13.0 || ^14.15.0 || >=15.0.0}
    dependencies:
      '@jest/types': 27.5.1
      jest-regex-util: 27.5.1
      jest-snapshot: 27.5.1
    transitivePeerDependencies:
      - supports-color

  /jest-resolve@27.5.1:
    resolution: {integrity: sha512-FFDy8/9E6CV83IMbDpcjOhumAQPDyETnU2KZ1O98DwTnz8AOBsW/Xv3GySr1mOZdItLR+zDZ7I/UdTFbgSOVCw==}
    engines: {node: ^10.13.0 || ^12.13.0 || ^14.15.0 || >=15.0.0}
    dependencies:
      '@jest/types': 27.5.1
      chalk: 4.1.2
      graceful-fs: 4.2.10
      jest-haste-map: 27.5.1
      jest-pnp-resolver: 1.2.2(jest-resolve@27.5.1)
      jest-util: 27.5.1
      jest-validate: 27.5.1
      resolve: 1.22.1
      resolve.exports: 1.1.0
      slash: 3.0.0

  /jest-runner@27.5.1:
    resolution: {integrity: sha512-g4NPsM4mFCOwFKXO4p/H/kWGdJp9V8kURY2lX8Me2drgXqG7rrZAx5kv+5H7wtt/cdFIjhqYx1HrlqWHaOvDaQ==}
    engines: {node: ^10.13.0 || ^12.13.0 || ^14.15.0 || >=15.0.0}
    dependencies:
      '@jest/console': 27.5.1
      '@jest/environment': 27.5.1
      '@jest/test-result': 27.5.1
      '@jest/transform': 27.5.1
      '@jest/types': 27.5.1
      '@types/node': 16.11.59
      chalk: 4.1.2
      emittery: 0.8.1
      graceful-fs: 4.2.11
      jest-docblock: 27.5.1
      jest-environment-jsdom: 27.5.1
      jest-environment-node: 27.5.1
      jest-haste-map: 27.5.1
      jest-leak-detector: 27.5.1
      jest-message-util: 27.5.1
      jest-resolve: 27.5.1
      jest-runtime: 27.5.1
      jest-util: 27.5.1
      jest-worker: 27.5.1
      source-map-support: 0.5.21
      throat: 6.0.1
    transitivePeerDependencies:
      - bufferutil
      - canvas
      - supports-color
      - utf-8-validate

  /jest-runtime@27.5.1:
    resolution: {integrity: sha512-o7gxw3Gf+H2IGt8fv0RiyE1+r83FJBRruoA+FXrlHw6xEyBsU8ugA6IPfTdVyA0w8HClpbK+DGJxH59UrNMx8A==}
    engines: {node: ^10.13.0 || ^12.13.0 || ^14.15.0 || >=15.0.0}
    dependencies:
      '@jest/environment': 27.5.1
      '@jest/fake-timers': 27.5.1
      '@jest/globals': 27.5.1
      '@jest/source-map': 27.5.1
      '@jest/test-result': 27.5.1
      '@jest/transform': 27.5.1
      '@jest/types': 27.5.1
      chalk: 4.1.2
      cjs-module-lexer: 1.2.2
      collect-v8-coverage: 1.0.1
      execa: 5.1.1
      glob: 7.2.3
      graceful-fs: 4.2.11
      jest-haste-map: 27.5.1
      jest-message-util: 27.5.1
      jest-mock: 27.5.1
      jest-regex-util: 27.5.1
      jest-resolve: 27.5.1
      jest-snapshot: 27.5.1
      jest-util: 27.5.1
      slash: 3.0.0
      strip-bom: 4.0.0
    transitivePeerDependencies:
      - supports-color

  /jest-serializer@27.5.1:
    resolution: {integrity: sha512-jZCyo6iIxO1aqUxpuBlwTDMkzOAJS4a3eYz3YzgxxVQFwLeSA7Jfq5cbqCY+JLvTDrWirgusI/0KwxKMgrdf7w==}
    engines: {node: ^10.13.0 || ^12.13.0 || ^14.15.0 || >=15.0.0}
    dependencies:
      '@types/node': 16.11.59
      graceful-fs: 4.2.11

  /jest-snapshot@27.5.1:
    resolution: {integrity: sha512-yYykXI5a0I31xX67mgeLw1DZ0bJB+gpq5IpSuCAoyDi0+BhgU/RIrL+RTzDmkNTchvDFWKP8lp+w/42Z3us5sA==}
    engines: {node: ^10.13.0 || ^12.13.0 || ^14.15.0 || >=15.0.0}
    dependencies:
      '@babel/core': 7.19.1
      '@babel/generator': 7.19.0
      '@babel/plugin-syntax-typescript': 7.18.6(@babel/core@7.19.1)
      '@babel/traverse': 7.19.1
      '@babel/types': 7.19.0
      '@jest/transform': 27.5.1
      '@jest/types': 27.5.1
      '@types/babel__traverse': 7.18.1
      '@types/prettier': 2.7.0
      babel-preset-current-node-syntax: 1.0.1(@babel/core@7.19.1)
      chalk: 4.1.2
      expect: 27.5.1
      graceful-fs: 4.2.11
      jest-diff: 27.5.1
      jest-get-type: 27.5.1
      jest-haste-map: 27.5.1
      jest-matcher-utils: 27.5.1
      jest-message-util: 27.5.1
      jest-util: 27.5.1
      natural-compare: 1.4.0
      pretty-format: 27.5.1
      semver: 7.3.8
    transitivePeerDependencies:
      - supports-color

  /jest-util@27.5.1:
    resolution: {integrity: sha512-Kv2o/8jNvX1MQ0KGtw480E/w4fBCDOnH6+6DmeKi6LZUIlKA5kwY0YNdlzaWTiVgxqAqik11QyxDOKk543aKXw==}
    engines: {node: ^10.13.0 || ^12.13.0 || ^14.15.0 || >=15.0.0}
    dependencies:
      '@jest/types': 27.5.1
      '@types/node': 16.11.59
      chalk: 4.1.2
      ci-info: 3.4.0
      graceful-fs: 4.2.11
      picomatch: 2.3.1

  /jest-util@28.1.3:
    resolution: {integrity: sha512-XdqfpHwpcSRko/C35uLYFM2emRAltIIKZiJ9eAmhjsj0CqZMa0p1ib0R5fWIqGhn1a103DebTbpqIaP1qCQ6tQ==}
    engines: {node: ^12.13.0 || ^14.15.0 || ^16.10.0 || >=17.0.0}
    dependencies:
      '@jest/types': 28.1.3
      '@types/node': 16.11.59
      chalk: 4.1.2
      ci-info: 3.4.0
      graceful-fs: 4.2.11
      picomatch: 2.3.1

  /jest-validate@27.5.1:
    resolution: {integrity: sha512-thkNli0LYTmOI1tDB3FI1S1RTp/Bqyd9pTarJwL87OIBFuqEb5Apv5EaApEudYg4g86e3CT6kM0RowkhtEnCBQ==}
    engines: {node: ^10.13.0 || ^12.13.0 || ^14.15.0 || >=15.0.0}
    dependencies:
      '@jest/types': 27.5.1
      camelcase: 6.3.0
      chalk: 4.1.2
      jest-get-type: 27.5.1
      leven: 3.1.0
      pretty-format: 27.5.1

  /jest-watch-typeahead@1.1.0(jest@27.5.1):
    resolution: {integrity: sha512-Va5nLSJTN7YFtC2jd+7wsoe1pNe5K4ShLux/E5iHEwlB9AxaxmggY7to9KUqKojhaJw3aXqt5WAb4jGPOolpEw==}
    engines: {node: ^12.22.0 || ^14.17.0 || >=16.0.0}
    peerDependencies:
      jest: ^27.0.0 || ^28.0.0
    dependencies:
      ansi-escapes: 4.3.2
      chalk: 4.1.2
      jest: 27.5.1(ts-node@10.9.1)
      jest-regex-util: 28.0.2
      jest-watcher: 28.1.3
      slash: 4.0.0
      string-length: 5.0.1
      strip-ansi: 7.0.1

  /jest-watcher@27.5.1:
    resolution: {integrity: sha512-z676SuD6Z8o8qbmEGhoEUFOM1+jfEiL3DXHK/xgEiG2EyNYfFG60jluWcupY6dATjfEsKQuibReS1djInQnoVw==}
    engines: {node: ^10.13.0 || ^12.13.0 || ^14.15.0 || >=15.0.0}
    dependencies:
      '@jest/test-result': 27.5.1
      '@jest/types': 27.5.1
      '@types/node': 16.11.59
      ansi-escapes: 4.3.2
      chalk: 4.1.2
      jest-util: 27.5.1
      string-length: 4.0.2

  /jest-watcher@28.1.3:
    resolution: {integrity: sha512-t4qcqj9hze+jviFPUN3YAtAEeFnr/azITXQEMARf5cMwKY2SMBRnCQTXLixTl20OR6mLh9KLMrgVJgJISym+1g==}
    engines: {node: ^12.13.0 || ^14.15.0 || ^16.10.0 || >=17.0.0}
    dependencies:
      '@jest/test-result': 28.1.3
      '@jest/types': 28.1.3
      '@types/node': 16.11.59
      ansi-escapes: 4.3.2
      chalk: 4.1.2
      emittery: 0.10.2
      jest-util: 28.1.3
      string-length: 4.0.2

  /jest-worker@26.6.2:
    resolution: {integrity: sha512-KWYVV1c4i+jbMpaBC+U++4Va0cp8OisU185o73T1vo99hqi7w8tSJfUXYswwqqrjzwxa6KpRK54WhPvwf5w6PQ==}
    engines: {node: '>= 10.13.0'}
    dependencies:
      '@types/node': 16.11.59
      merge-stream: 2.0.0
      supports-color: 7.2.0

  /jest-worker@27.5.1:
    resolution: {integrity: sha512-7vuh85V5cdDofPyxn58nrPjBktZo0u9x1g8WtjQol+jZDaE+fhN+cIvTj11GndBnMnyfrUOG1sZQxCdjKh+DKg==}
    engines: {node: '>= 10.13.0'}
    dependencies:
      '@types/node': 16.11.59
      merge-stream: 2.0.0
      supports-color: 8.1.1

  /jest-worker@28.1.3:
    resolution: {integrity: sha512-CqRA220YV/6jCo8VWvAt1KKx6eek1VIHMPeLEbpcfSfkEeWyBNppynM/o6q+Wmw+sOhos2ml34wZbSX3G13//g==}
    engines: {node: ^12.13.0 || ^14.15.0 || ^16.10.0 || >=17.0.0}
    dependencies:
      '@types/node': 16.11.59
      merge-stream: 2.0.0
      supports-color: 8.1.1

  /jest@27.5.1(ts-node@10.9.1):
    resolution: {integrity: sha512-Yn0mADZB89zTtjkPJEXwrac3LHudkQMR+Paqa8uxJHCBr9agxztUifWCyiYrjhMPBoUVBjyny0I7XH6ozDr7QQ==}
    engines: {node: ^10.13.0 || ^12.13.0 || ^14.15.0 || >=15.0.0}
    hasBin: true
    peerDependencies:
      node-notifier: ^8.0.1 || ^9.0.0 || ^10.0.0
    peerDependenciesMeta:
      node-notifier:
        optional: true
    dependencies:
      '@jest/core': 27.5.1(ts-node@10.9.1)
      import-local: 3.1.0
      jest-cli: 27.5.1(ts-node@10.9.1)
    transitivePeerDependencies:
      - bufferutil
      - canvas
      - supports-color
      - ts-node
      - utf-8-validate

  /js-tokens@4.0.0:
    resolution: {integrity: sha512-RdJUflcE3cUzKiMqQgsCu06FPu9UdIJO0beYbPhHN4k6apgJtifcoCtT9bcxOpYBtpD2kCM6Sbzg4CausW/PKQ==}

  /js-yaml@3.14.1:
    resolution: {integrity: sha512-okMH7OXXJ7YrN9Ok3/SXrnu4iX9yOk+25nqX4imS2npuvTYDmo/QEZoqwZkYaIDk3jVvBOTOIEgEhaLOynBS9g==}
    hasBin: true
    dependencies:
      argparse: 1.0.10
      esprima: 4.0.1

  /js-yaml@4.1.0:
    resolution: {integrity: sha512-wpxZs9NoxZaJESJGIZTyDEaYpl0FKSA+FB9aJiyemKhMwkxQg63h4T1KJgUGHpTqPDNRcmmYLugrRjJlBtWvRA==}
    hasBin: true
    dependencies:
      argparse: 2.0.1

  /jsdom@16.7.0:
    resolution: {integrity: sha512-u9Smc2G1USStM+s/x1ru5Sxrl6mPYCbByG1U/hUmqaVsm4tbNyS7CicOSRyuGQYZhTu0h84qkZZQ/I+dzizSVw==}
    engines: {node: '>=10'}
    peerDependencies:
      canvas: ^2.5.0
    peerDependenciesMeta:
      canvas:
        optional: true
    dependencies:
      abab: 2.0.6
      acorn: 8.10.0
      acorn-globals: 6.0.0
      cssom: 0.4.4
      cssstyle: 2.3.0
      data-urls: 2.0.0
      decimal.js: 10.4.1
      domexception: 2.0.1
      escodegen: 2.0.0
      form-data: 3.0.1
      html-encoding-sniffer: 2.0.1
      http-proxy-agent: 4.0.1
      https-proxy-agent: 5.0.1
      is-potential-custom-element-name: 1.0.1
      nwsapi: 2.2.2
      parse5: 6.0.1
      saxes: 5.0.1
      symbol-tree: 3.2.4
      tough-cookie: 4.1.2
      w3c-hr-time: 1.0.2
      w3c-xmlserializer: 2.0.0
      webidl-conversions: 6.1.0
      whatwg-encoding: 1.0.5
      whatwg-mimetype: 2.3.0
      whatwg-url: 8.7.0
      ws: 7.5.9
      xml-name-validator: 3.0.0
    transitivePeerDependencies:
      - bufferutil
      - supports-color
      - utf-8-validate

  /jsesc@0.5.0:
    resolution: {integrity: sha512-uZz5UnB7u4T9LvwmFqXii7pZSouaRPorGs5who1Ip7VO0wxanFvBL7GkM6dTHlgX+jhBApRetaWpnDabOeTcnA==}
    hasBin: true

  /jsesc@2.5.2:
    resolution: {integrity: sha512-OYu7XEzjkCQ3C5Ps3QIZsQfNpqoJyZZA99wd9aWd05NCtC5pWOkShK2mkL6HXQR6/Cy2lbNdPlZBpuQHXE63gA==}
    engines: {node: '>=4'}
    hasBin: true

  /json-parse-even-better-errors@2.3.1:
    resolution: {integrity: sha512-xyFwyhro/JEof6Ghe2iz2NcXoj2sloNsWr/XsERDK/oiPCfaNhl5ONfp+jQdAZRQQ0IJWNzH9zIZF7li91kh2w==}

  /json-schema-traverse@0.4.1:
    resolution: {integrity: sha512-xbbCH5dCYU5T8LcEhhuh7HJ88HXuW3qsI3Y0zOZFKfZEHcpWiHU/Jxzk629Brsab/mMiHQti9wMP+845RPe3Vg==}

  /json-schema-traverse@1.0.0:
    resolution: {integrity: sha512-NM8/P9n3XjXhIZn1lLhkFaACTOURQXjWhV4BA/RnOv8xvgqtqpAX9IO4mRQxSx1Rlo4tqzeqb0sOlruaOy3dug==}

  /json-schema@0.4.0:
    resolution: {integrity: sha512-es94M3nTIfsEPisRafak+HDLfHXnKBhV3vU5eqPcS3flIWqcxJWgXHXiey3YrpaNsanY5ei1VoYEbOzijuq9BA==}

  /json-stable-stringify-without-jsonify@1.0.1:
    resolution: {integrity: sha512-Bdboy+l7tA3OGW6FjyFHWkP5LuByj1Tk33Ljyq0axyzdk9//JSi2u3fP1QSmd1KNwq6VOKYGlAu87CisVir6Pw==}

  /json5@1.0.1:
    resolution: {integrity: sha512-aKS4WQjPenRxiQsC93MNfjx+nbF4PAdYzmd/1JIj8HYzqfbu86beTuNgXDzPknWk0n0uARlyewZo4s++ES36Ow==}
    hasBin: true
    dependencies:
      minimist: 1.2.6

  /json5@2.2.1:
    resolution: {integrity: sha512-1hqLFMSrGHRHxav9q9gNjJ5EXznIxGVO09xQRrwplcS8qs28pZ8s8hupZAmqDwZUmVZ2Qb2jnyPOWcDH8m8dlA==}
    engines: {node: '>=6'}
    hasBin: true

  /json5@2.2.3:
    resolution: {integrity: sha512-XmOWe7eyHYH14cLdVPoyg+GOH3rYX++KpzrylJwSW98t3Nk+U8XOl8FWKOgwtzdb8lXGf6zYwDUzeHMWfxasyg==}
    engines: {node: '>=6'}
    hasBin: true

  /jsonfile@6.1.0:
    resolution: {integrity: sha512-5dgndWOriYSm5cnYaJNhalLNDKOqFwyDB/rr1E9ZsGciGvKPs8R2xYGCacuf3z6K1YKDz182fd+fY3cn3pMqXQ==}
    dependencies:
      universalify: 2.0.0
    optionalDependencies:
      graceful-fs: 4.2.10

  /jsonp@0.2.1:
    resolution: {integrity: sha512-pfog5gdDxPdV4eP7Kg87M8/bHgshlZ5pybl+yKxAnCZ5O7lCIn7Ixydj03wOlnDQesky2BPyA91SQ+5Y/mNwzw==}
    dependencies:
      debug: 2.6.9
    transitivePeerDependencies:
      - supports-color
    dev: false

  /jsonparse@1.3.1:
    resolution: {integrity: sha512-POQXvpdL69+CluYsillJ7SUhKvytYjW9vG/GKpnf+xP8UWgYEM/RaMzHHofbALDiKbbP1W8UEYmgGl39WkPZsg==}
    engines: {'0': node >= 0.2.0}
    dev: true

  /jsonpointer@5.0.1:
    resolution: {integrity: sha512-p/nXbhSEcu3pZRdkW1OfJhpsVtW1gd4Wa1fnQc9YLiTfAjn0312eMKimbdIQzuZl9aa9xUGaRlP9T/CJE/ditQ==}
    engines: {node: '>=0.10.0'}

  /jsx-ast-utils@3.3.3:
    resolution: {integrity: sha512-fYQHZTZ8jSfmWZ0iyzfwiU4WDX4HpHbMCZ3gPlWYiCl3BoeOTsqKBqnTVfH2rYT7eP5c3sVbeSPHnnJOaTrWiw==}
    engines: {node: '>=4.0'}
    dependencies:
      array-includes: 3.1.7
      object.assign: 4.1.4

  /jsx-ast-utils@3.3.5:
    resolution: {integrity: sha512-ZZow9HBI5O6EPgSJLUb8n2NKgmVWTwCvHGwFuJlMjvLFqlGG6pjirPhtdsseaLZjSibD8eegzmYpUZwoIlj2cQ==}
    engines: {node: '>=4.0'}
    dependencies:
      array-includes: 3.1.7
      array.prototype.flat: 1.3.2
      object.assign: 4.1.4
      object.values: 1.1.7

  /kind-of@6.0.3:
    resolution: {integrity: sha512-dcS1ul+9tmeD95T+x28/ehLgd9mENa3LsvDTtzm3vyBEO7RPptvAD+t44WVXaUjTBRcrpFeFlC8WCruUR456hw==}
    engines: {node: '>=0.10.0'}

  /kleur@3.0.3:
    resolution: {integrity: sha512-eTIzlVOSUR+JxdDFepEYcBMtZ9Qqdef+rnzWdRZuMbOywu5tO2w2N7rqjoANZ5k9vywhL6Br1VRjUIgTQx4E8w==}
    engines: {node: '>=6'}

  /klona@2.0.5:
    resolution: {integrity: sha512-pJiBpiXMbt7dkzXe8Ghj/u4FfXOOa98fPW+bihOJ4SjnoijweJrNThJfd3ifXpXhREjpoF2mZVH1GfS9LV3kHQ==}
    engines: {node: '>= 8'}

  /language-subtag-registry@0.3.22:
    resolution: {integrity: sha512-tN0MCzyWnoz/4nHS6uxdlFWoUZT7ABptwKPQ52Ea7URk6vll88bWBVhodtnlfEuCcKWNGoc+uGbw1cwa9IKh/w==}

  /language-tags@1.0.9:
    resolution: {integrity: sha512-MbjN408fEndfiQXbFQ1vnd+1NoLDsnQW41410oQBXiyXDMYH5z505juWa4KUE1LqxRC7DgOgZDbKLxHIwm27hA==}
    engines: {node: '>=0.10'}
    dependencies:
      language-subtag-registry: 0.3.22

  /leven@3.1.0:
    resolution: {integrity: sha512-qsda+H8jTaUaN/x5vzW2rzc+8Rw4TAQ/4KjB46IwK5VH+IlVeeeje/EoZRpiXvIqjFgK84QffqPztGI3VBLG1A==}
    engines: {node: '>=6'}

  /levn@0.3.0:
    resolution: {integrity: sha512-0OO4y2iOHix2W6ujICbKIaEQXvFQHue65vUG3pb5EUomzPI90z9hsA1VsO/dbIIpC53J8gxM9Q4Oho0jrCM/yA==}
    engines: {node: '>= 0.8.0'}
    dependencies:
      prelude-ls: 1.1.2
      type-check: 0.3.2

  /levn@0.4.1:
    resolution: {integrity: sha512-+bT2uH4E5LGE7h/n3evcS/sQlJXCpIp6ym8OWJ5eV6+67Dsql/LaaT7qJBAt2rzfoa/5QBGBhxDix1dMt2kQKQ==}
    engines: {node: '>= 0.8.0'}
    dependencies:
      prelude-ls: 1.2.1
      type-check: 0.4.0

  /lilconfig@2.0.6:
    resolution: {integrity: sha512-9JROoBW7pobfsx+Sq2JsASvCo6Pfo6WWoUW79HuB1BCoBXD4PLWJPqDF6fNj67pqBYTbAHkE57M1kS/+L1neOg==}
    engines: {node: '>=10'}

  /lilconfig@2.1.0:
    resolution: {integrity: sha512-utWOt/GHzuUxnLKxB6dk81RoOeoNeHgbrXiuGk4yyF5qlRz+iIVWu56E2fqGHFrXz0QNUhLB/8nKqvRH66JKGQ==}
    engines: {node: '>=10'}
    dev: true

  /lines-and-columns@1.2.4:
    resolution: {integrity: sha512-7ylylesZQ/PV29jhEDl3Ufjo6ZX7gCqJr5F7PKrqc93v7fzSymt1BpwEU8nAUXs8qzzvqhbjhK5QZg6Mt/HkBg==}

  /lint-staged@13.3.0:
    resolution: {integrity: sha512-mPRtrYnipYYv1FEE134ufbWpeggNTo+O/UPzngoaKzbzHAthvR55am+8GfHTnqNRQVRRrYQLGW9ZyUoD7DsBHQ==}
    engines: {node: ^16.14.0 || >=18.0.0}
    hasBin: true
    dependencies:
      chalk: 5.3.0
      commander: 11.0.0
      debug: 4.3.4
      execa: 7.2.0
      lilconfig: 2.1.0
      listr2: 6.6.1
      micromatch: 4.0.5
      pidtree: 0.6.0
      string-argv: 0.3.2
      yaml: 2.3.1
    transitivePeerDependencies:
      - enquirer
      - supports-color
    dev: true

  /listr2@6.6.1:
    resolution: {integrity: sha512-+rAXGHh0fkEWdXBmX+L6mmfmXmXvDGEKzkjxO+8mP3+nI/r/CWznVBvsibXdxda9Zz0OW2e2ikphN3OwCT/jSg==}
    engines: {node: '>=16.0.0'}
    peerDependencies:
      enquirer: '>= 2.3.0 < 3'
    peerDependenciesMeta:
      enquirer:
        optional: true
    dependencies:
      cli-truncate: 3.1.0
      colorette: 2.0.20
      eventemitter3: 5.0.1
      log-update: 5.0.1
      rfdc: 1.3.0
      wrap-ansi: 8.1.0
    dev: true

  /loader-runner@4.3.0:
    resolution: {integrity: sha512-3R/1M+yS3j5ou80Me59j7F9IMs4PXs3VqRrm0TU3AbKPxlmpoY1TNscJV/oGJXo8qCatFGTfDbY6W6ipGOYXfg==}
    engines: {node: '>=6.11.5'}

  /loader-utils@2.0.2:
    resolution: {integrity: sha512-TM57VeHptv569d/GKh6TAYdzKblwDNiumOdkFnejjD0XwTH87K90w3O7AiJRqdQoXygvi1VQTJTLGhJl7WqA7A==}
    engines: {node: '>=8.9.0'}
    dependencies:
      big.js: 5.2.2
      emojis-list: 3.0.0
      json5: 2.2.1

  /loader-utils@3.2.0:
    resolution: {integrity: sha512-HVl9ZqccQihZ7JM85dco1MvO9G+ONvxoGa9rkhzFsneGLKSUg1gJf9bWzhRhcvm2qChhWpebQhP44qxjKIUCaQ==}
    engines: {node: '>= 12.13.0'}

  /locate-path@3.0.0:
    resolution: {integrity: sha512-7AO748wWnIhNqAuaty2ZWHkQHRSNfPVIsPIfwEOWO22AmaoVrWavlOcMR5nzTLNYvp36X220/maaRsrec1G65A==}
    engines: {node: '>=6'}
    dependencies:
      p-locate: 3.0.0
      path-exists: 3.0.0

  /locate-path@5.0.0:
    resolution: {integrity: sha512-t7hw9pI+WvuwNJXwk5zVHpyhIqzg2qTlklJOf0mVxGSbe3Fp2VieZcduNYjaLDoy6p9uGpQEGWG87WpMKlNq8g==}
    engines: {node: '>=8'}
    dependencies:
      p-locate: 4.1.0

  /locate-path@6.0.0:
    resolution: {integrity: sha512-iPZK6eYjbxRu3uB4/WZ3EsEIMJFMqAoopl3R+zuq0UjcAm/MO6KCweDgPfP3elTztoKP3KtnVHxTn2NHBSDVUw==}
    engines: {node: '>=10'}
    dependencies:
      p-locate: 5.0.0

  /lodash.debounce@4.0.8:
    resolution: {integrity: sha512-FT1yDzDYEoYWhnSGnpE/4Kj1fLZkDFyqRb7fNt6FdYOSxlUWAtp42Eh6Wb0rGIv/m9Bgo7x4GhQbm5Ys4SG5ow==}

  /lodash.flow@3.5.0:
    resolution: {integrity: sha512-ff3BX/tSioo+XojX4MOsOMhJw0nZoUEF011LX8g8d3gvjVbxd89cCio4BCXronjxcTUIJUoqKEUA+n4CqvvRPw==}
    dev: true

  /lodash.memoize@4.1.2:
    resolution: {integrity: sha512-t7j+NzmgnQzTAYXcsHYLgimltOV1MXHtlOWf6GjL9Kj8GK5FInw5JotxvbOs+IvV1/Dzo04/fCGfLVs7aXb4Ag==}

  /lodash.merge@4.6.2:
    resolution: {integrity: sha512-0KpjqXRVvrYyCsX1swR/XTK0va6VQkQM6MNo7PqW77ByjAhoARA8EfrP1N4+KlKj8YS0ZUCtRT/YUuhyYDujIQ==}

  /lodash.sortby@4.7.0:
    resolution: {integrity: sha512-HDWXG8isMntAyRF5vZ7xKuEvOhT4AhlRt/3czTSjvGUxjYCBVRQY48ViDHyfYz9VIoBkW4TMGQNapx+l3RUwdA==}

  /lodash.uniq@4.5.0:
    resolution: {integrity: sha512-xfBaXQd9ryd9dlSDvnvI0lvxfLJlYAZzXomUYzLKtUeOQvOP5piqAWuGtrhWeqaXK9hhoM/iyJc5AV+XfsX3HQ==}

  /lodash@4.17.21:
    resolution: {integrity: sha512-v2kDEe57lecTulaDIuNTPy3Ry4gLGJ6Z1O3vE1krgXZNrsQ+LFTGHVxVjcXPs17LhbZVGedAJv8XZ1tvj5FvSg==}

  /log-update@5.0.1:
    resolution: {integrity: sha512-5UtUDQ/6edw4ofyljDNcOVJQ4c7OjDro4h3y8e1GQL5iYElYclVHJ3zeWchylvMaKnDbDilC8irOVyexnA/Slw==}
    engines: {node: ^12.20.0 || ^14.13.1 || >=16.0.0}
    dependencies:
      ansi-escapes: 5.0.0
      cli-cursor: 4.0.0
      slice-ansi: 5.0.0
      strip-ansi: 7.0.1
      wrap-ansi: 8.1.0
    dev: true

  /loose-envify@1.4.0:
    resolution: {integrity: sha512-lyuxPGr/Wfhrlem2CL/UcnUc1zcqKAImBDzukY7Y5F/yQiNdko6+fRLevlw1HgMySw7f611UIY408EtxRSoK3Q==}
    hasBin: true
    dependencies:
      js-tokens: 4.0.0

  /lower-case@2.0.2:
    resolution: {integrity: sha512-7fm3l3NAF9WfN6W3JOmf5drwpVqX78JtoGJ3A6W0a6ZnldM41w2fV5D490psKFTpMds8TJse/eHLFFsNHHjHgg==}
    dependencies:
      tslib: 2.6.2

  /lru-cache@5.1.1:
    resolution: {integrity: sha512-KpNARQA3Iwv+jTA0utUVVbrh+Jlrr1Fv0e56GGzAFOXN7dk/FviaDW8LHmK52DlcH4WP2n6gI8vN1aesBFgo9w==}
    dependencies:
      yallist: 3.1.1

  /lru-cache@6.0.0:
    resolution: {integrity: sha512-Jo6dJ04CmSjuznwJSS3pUeWmd/H0ffTlkXXgwZi+eq1UCmqQwCh+eLsYOYCwY991i2Fah4h1BEMCx4qThGbsiA==}
    engines: {node: '>=10'}
    dependencies:
      yallist: 4.0.0

  /lz-string@1.4.4:
    resolution: {integrity: sha512-0ckx7ZHRPqb0oUm8zNr+90mtf9DQB60H1wMCjBtfi62Kl3a7JbHob6gA2bC+xRvZoOL+1hzUK8jeuEIQE8svEQ==}
    hasBin: true
    dev: true

  /magic-string@0.25.9:
    resolution: {integrity: sha512-RmF0AsMzgt25qzqqLc1+MbHmhdx0ojF2Fvs4XnOqz2ZOBXzzkEwc/dJQZCYHAn7v1jbVOjAZfK8msRn4BxO4VQ==}
    dependencies:
      sourcemap-codec: 1.4.8

  /make-dir@3.1.0:
    resolution: {integrity: sha512-g3FeP20LNwhALb/6Cz6Dd4F2ngze0jz7tbzrD2wAV+o9FeNHe4rL+yK2md0J/fiSf1sa1ADhXqi5+oVwOM/eGw==}
    engines: {node: '>=8'}
    dependencies:
      semver: 6.3.1

  /make-error@1.3.6:
    resolution: {integrity: sha512-s8UhlNe7vPKomQhC1qFelMokr/Sc3AgNbso3n74mVPA5LTZwkB9NlXf4XPamLxJE8h0gh73rM94xvwRT2CVInw==}

  /makeerror@1.0.12:
    resolution: {integrity: sha512-JmqCvUhmt43madlpFzG4BQzG2Z3m6tvQDNKdClZnO3VbIudJYmxsT0FNJMeiB2+JTSlTQTSbU8QdesVmwJcmLg==}
    dependencies:
      tmpl: 1.0.5

  /map-obj@1.0.1:
    resolution: {integrity: sha512-7N/q3lyZ+LVCp7PzuxrJr4KMbBE2hW7BT7YNia330OFxIf4d3r5zVpicP2650l7CPN6RM9zOJRl3NGpqSiw3Eg==}
    engines: {node: '>=0.10.0'}
    dev: true

  /map-obj@4.3.0:
    resolution: {integrity: sha512-hdN1wVrZbb29eBGiGjJbeP8JbKjq1urkHJ/LIP/NY48MZ1QVXUsQBV1G1zvYFHn1XE06cwjBsOI2K3Ulnj1YXQ==}
    engines: {node: '>=8'}
    dev: true

  /marked@4.1.0:
    resolution: {integrity: sha512-+Z6KDjSPa6/723PQYyc1axYZpYYpDnECDaU6hkaf5gqBieBkMKYReL5hteF2QizhlMbgbo8umXl/clZ67+GlsA==}
    engines: {node: '>= 12'}
    hasBin: true
    dev: false

  /md5@2.3.0:
    resolution: {integrity: sha512-T1GITYmFaKuO91vxyoQMFETst+O71VUPEU3ze5GNzDm0OWdP8v1ziTaAEPUr/3kLsY3Sftgz242A1SetQiDL7g==}
    dependencies:
      charenc: 0.0.2
      crypt: 0.0.2
      is-buffer: 1.1.6
    dev: false

  /mdn-data@2.0.14:
    resolution: {integrity: sha512-dn6wd0uw5GsdswPFfsgMp5NSB0/aDe6fK94YJV/AJDYXL6HVLWBsxeq7js7Ad+mU2K9LAlwpk6kN2D5mwCPVow==}

  /mdn-data@2.0.4:
    resolution: {integrity: sha512-iV3XNKw06j5Q7mi6h+9vbx23Tv7JkjEVgKHW4pimwyDGWm0OIQntJJ+u1C6mg6mK1EaTv42XQ7w76yuzH7M2cA==}

  /media-typer@0.3.0:
    resolution: {integrity: sha512-dq+qelQ9akHpcOl/gUVRTxVIOkAJ1wR3QAvb4RsVjS8oVoFjDGTc679wJYmUmknUF5HwMLOgb5O+a3KxfWapPQ==}
    engines: {node: '>= 0.6'}

  /memfs@3.4.7:
    resolution: {integrity: sha512-ygaiUSNalBX85388uskeCyhSAoOSgzBbtVCr9jA2RROssFL9Q19/ZXFqS+2Th2sr1ewNIWgFdLzLC3Yl1Zv+lw==}
    engines: {node: '>= 4.0.0'}
    dependencies:
      fs-monkey: 1.0.3

  /meow@8.1.2:
    resolution: {integrity: sha512-r85E3NdZ+mpYk1C6RjPFEMSE+s1iZMuHtsHAqY0DT3jZczl0diWUZ8g6oU7h0M9cD2EL+PzaYghhCLzR0ZNn5Q==}
    engines: {node: '>=10'}
    dependencies:
      '@types/minimist': 1.2.2
      camelcase-keys: 6.2.2
      decamelize-keys: 1.1.0
      hard-rejection: 2.1.0
      minimist-options: 4.1.0
      normalize-package-data: 3.0.3
      read-pkg-up: 7.0.1
      redent: 3.0.0
      trim-newlines: 3.0.1
      type-fest: 0.18.1
      yargs-parser: 20.2.9
    dev: true

  /merge-descriptors@1.0.1:
    resolution: {integrity: sha512-cCi6g3/Zr1iqQi6ySbseM1Xvooa98N0w31jzUYrXPX2xqObmFGHJ0tQ5u74H3mVh7wLouTseZyYIq39g8cNp1w==}

  /merge-stream@2.0.0:
    resolution: {integrity: sha512-abv/qOcuPfk3URPfDzmZU1LKmuw8kT+0nIHvKrKgFrwifol/doWcdA4ZqsWQ8ENrFKkd67Mfpo/LovbIUsbt3w==}

  /merge2@1.4.1:
    resolution: {integrity: sha512-8q7VEgMJW4J8tcfVPy8g09NcQwZdbwFEqhe/WZkoIzjn/3TGDwtOCYtXGxA3O8tPzpczCCDgv+P2P5y00ZJOOg==}
    engines: {node: '>= 8'}

  /methods@1.1.2:
    resolution: {integrity: sha512-iclAHeNqNm68zFtnZ0e+1L2yUIdvzNoauKU4WBA3VvH/vPFieF7qfRlwUZU+DA9P9bPXIS90ulxoUoCH23sV2w==}
    engines: {node: '>= 0.6'}

  /micromatch@4.0.5:
    resolution: {integrity: sha512-DMy+ERcEW2q8Z2Po+WNXuw3c5YaUSFjAO5GsJqfEl7UjvtIuFKO6ZrKvcItdy98dwFI2N1tg3zNIdKaQT+aNdA==}
    engines: {node: '>=8.6'}
    dependencies:
      braces: 3.0.2
      picomatch: 2.3.1

  /mime-db@1.52.0:
    resolution: {integrity: sha512-sPU4uV7dYlvtWJxwwxHD0PuihVNiE7TyAbQ5SWxDCB9mUYvOgroQOwYQQOKPJ8CIbE+1ETVlOoK1UC2nU3gYvg==}
    engines: {node: '>= 0.6'}

  /mime-types@2.1.35:
    resolution: {integrity: sha512-ZDY+bPm5zTTF+YpCrAU9nK0UgICYPT0QtT1NZWFv4s++TNkcgVaT0g6+4R2uI4MjQjzysHB1zxuWL50hzaeXiw==}
    engines: {node: '>= 0.6'}
    dependencies:
      mime-db: 1.52.0

  /mime@1.6.0:
    resolution: {integrity: sha512-x0Vn8spI+wuJ1O6S7gnbaQg8Pxh4NNHb7KSINmEWKiPE4RKOplvijn+NkmYmmRgP68mc70j2EbeTFRsrswaQeg==}
    engines: {node: '>=4'}
    hasBin: true

  /mimic-fn@2.1.0:
    resolution: {integrity: sha512-OqbOk5oEQeAZ8WXWydlu9HJjz9WVdEIvamMCcXmuqUYjTknH/sqsWvhQ3vgwKFRR1HpjvNBKQ37nbJgYzGqGcg==}
    engines: {node: '>=6'}

  /mimic-fn@4.0.0:
    resolution: {integrity: sha512-vqiC06CuhBTUdZH+RYl8sFrL096vA45Ok5ISO6sE/Mr1jRbGH4Csnhi8f3wKVl7x8mO4Au7Ir9D3Oyv1VYMFJw==}
    engines: {node: '>=12'}
    dev: true

  /min-indent@1.0.1:
    resolution: {integrity: sha512-I9jwMn07Sy/IwOj3zVkVik2JTvgpaykDZEigL6Rx6N9LbMywwUSMtxET+7lVoDLLd3O3IXwJwvuuns8UB/HeAg==}
    engines: {node: '>=4'}
    dev: true

  /mini-css-extract-plugin@2.6.1(webpack@5.74.0):
    resolution: {integrity: sha512-wd+SD57/K6DiV7jIR34P+s3uckTRuQvx0tKPcvjFlrEylk6P4mQ2KSWk1hblj1Kxaqok7LogKOieygXqBczNlg==}
    engines: {node: '>= 12.13.0'}
    peerDependencies:
      webpack: ^5.0.0
    dependencies:
      schema-utils: 4.0.0
      webpack: 5.74.0

  /minimalistic-assert@1.0.1:
    resolution: {integrity: sha512-UtJcAD4yEaGtjPezWuO9wC4nwUnVH/8/Im3yEHQP4b67cXlD/Qr9hdITCU1xDbSEXg2XKNaP8jsReV7vQd00/A==}

  /minimatch@3.0.4:
    resolution: {integrity: sha512-yJHVQEhyqPLUTgt9B83PXu6W3rx4MvvHvSUvToogpwoGDOUQ+yDrR0HRot+yOCdCO7u4hX3pWft6kWBBcqh0UA==}
    dependencies:
      brace-expansion: 1.1.11

  /minimatch@3.1.2:
    resolution: {integrity: sha512-J7p63hRiAjw1NDEww1W7i37+ByIrOWO5XQQAzZ3VOcL0PNybwpfmV/N05zFAzwQ9USyEcX6t3UO+K5aqBQOIHw==}
    dependencies:
      brace-expansion: 1.1.11

  /minimatch@5.1.6:
    resolution: {integrity: sha512-lKwV/1brpG6mBUFHtb7NUmtABCb2WZZmm2wNiOA5hAb8VdCS4B3dtMWyvcoViccwAW/COERjXLt0zP1zXUN26g==}
    engines: {node: '>=10'}
    dependencies:
      brace-expansion: 2.0.1

  /minimatch@9.0.3:
    resolution: {integrity: sha512-RHiac9mvaRw0x3AYRgDC1CxAP7HTcNrrECeA8YYJeWnpo+2Q5CegtZjaotWTWxDG3UeGA1coE05iH1mPjT/2mg==}
    engines: {node: '>=16 || 14 >=14.17'}
    dependencies:
      brace-expansion: 2.0.1
    dev: true

  /minimist-options@4.1.0:
    resolution: {integrity: sha512-Q4r8ghd80yhO/0j1O3B2BjweX3fiHg9cdOwjJd2J76Q135c+NDxGCqdYKQ1SKBuFfgWbAUzBfvYjPUEeNgqN1A==}
    engines: {node: '>= 6'}
    dependencies:
      arrify: 1.0.1
      is-plain-obj: 1.1.0
      kind-of: 6.0.3
    dev: true

  /minimist@1.2.6:
    resolution: {integrity: sha512-Jsjnk4bw3YJqYzbdyBiNsPWHPfO++UGG749Cxs6peCu5Xg4nrena6OVxOYxrQTqww0Jmwt+Ref8rggumkTLz9Q==}

  /mkdirp@0.5.6:
    resolution: {integrity: sha512-FP+p8RB8OWpF3YZBCrP5gtADmtXApB5AMLn+vdyA+PyxCjrCs00mjyUozssO33cwDeT3wNGdLxJ5M//YqtHAJw==}
    hasBin: true
    dependencies:
      minimist: 1.2.6

  /ms@2.0.0:
    resolution: {integrity: sha512-Tpp60P6IUJDTuOq/5Z8cdskzJujfwqfOTkrwIwj7IRISpnkJnT6SyJ4PCPnGMoFjC9ddhal5KVIYtAt97ix05A==}

  /ms@2.1.2:
    resolution: {integrity: sha512-sGkPx+VjMtmA6MX27oA4FBFELFCZZ4S4XqeGOXCv68tT+jb3vk/RyaKWP0PTKyWtmLSM0b+adUTEvbs1PEaH2w==}

  /ms@2.1.3:
    resolution: {integrity: sha512-6FlzubTLZG3J2a/NVCAleEhjzq5oxgHyaCU9yYXvcLsvoVaHJq/s5xXI6/XXP6tz7R9xAOtHnSO/tXtF3WRTlA==}

  /multicast-dns@7.2.5:
    resolution: {integrity: sha512-2eznPJP8z2BFLX50tf0LuODrpINqP1RVIm/CObbTcBRITQgmC/TjcREF1NeTBzIcR5XO/ukWo+YHOjBbFwIupg==}
    hasBin: true
    dependencies:
      dns-packet: 5.4.0
      thunky: 1.1.0

  /nanoid@3.3.4:
    resolution: {integrity: sha512-MqBkQh/OHTS2egovRtLk45wEyNXwF+cokD+1YPf9u5VfJiRdAiRwB2froX5Co9Rh20xs4siNPm8naNotSD6RBw==}
    engines: {node: ^10 || ^12 || ^13.7 || ^14 || >=15.0.1}
    hasBin: true

<<<<<<< HEAD
=======
  /nanoid@3.3.7:
    resolution: {integrity: sha512-eSRppjcPIatRIMC1U6UngP8XFcz8MQWGQdt1MTBQ7NaAmvXDfvNxbvWV3x2y6CdEUciCSsDHDQZbhYaB8QEo2g==}
    engines: {node: ^10 || ^12 || ^13.7 || ^14 || >=15.0.1}
    hasBin: true
    dev: true

  /natural-compare-lite@1.4.0:
    resolution: {integrity: sha512-Tj+HTDSJJKaZnfiuw+iaF9skdPpTo2GtEly5JHnWV/hfv2Qj/9RKsGISQtLh2ox3l5EAGw487hnBee0sIJ6v2g==}

>>>>>>> 3e5622f0
  /natural-compare@1.4.0:
    resolution: {integrity: sha512-OWND8ei3VtNC9h7V60qff3SVobHr996CTwgxubgyQYEpg290h9J0buyECNNJexkFm5sOajh5G116RYA1c8ZMSw==}

  /negotiator@0.6.3:
    resolution: {integrity: sha512-+EUsqGPLsM+j/zdChZjsnX51g4XrHFOIXwfnCVPGlQk/k5giakcKsuxCObBRu6DSm9opw/O6slWbJdghQM4bBg==}
    engines: {node: '>= 0.6'}

  /neo-async@2.6.2:
    resolution: {integrity: sha512-Yd3UES5mWCSqR+qNT93S3UoYUkqAZ9lLg8a7g9rimsWmYGK8cVToA4/sF3RrshdyV3sAGMXVUmpMYOw+dLpOuw==}

  /next-share@0.18.1(react-dom@18.2.0)(react-scripts@5.0.1)(react@18.2.0):
    resolution: {integrity: sha512-M7+J8ShJxVHQymKDq7NQCtcCemWL1bMQ3QNtu7rEr1ouDO4wzlhHeLG5vldfsI/JhUwnrOKYAhJ/UL26QpL+zg==}
    engines: {node: '>=8', npm: '>=5'}
    peerDependencies:
      react: '>=17.0.0'
      react-dom: '>=17.0.0'
      react-scripts: '>=4.0.0'
    dependencies:
      jsonp: 0.2.1
      react: 18.2.0
      react-dom: 18.2.0(react@18.2.0)
      react-scripts: 5.0.1(@babel/plugin-syntax-flow@7.24.1)(@babel/plugin-transform-react-jsx@7.23.4)(eslint@8.53.0)(react@18.2.0)(sass@1.54.9)(ts-node@10.9.1)(typescript@4.9.5)
    transitivePeerDependencies:
      - supports-color
    dev: false

  /no-case@3.0.4:
    resolution: {integrity: sha512-fgAN3jGAh+RoxUGZHTSOLJIqUc2wmoBwGR4tbpNAKmmovFoWq0OdRkb0VkldReO2a2iBT/OEulG9XSUc10r3zg==}
    dependencies:
      lower-case: 2.0.2
      tslib: 2.6.2

  /node-forge@1.3.1:
    resolution: {integrity: sha512-dPEtOeMvF9VMcYV/1Wb8CPoVAXtp6MKMlcbAt4ddqmGqUJ6fQZFXkNZNkNlfevtNkGtaSoXf/vNNNSvgrdXwtA==}
    engines: {node: '>= 6.13.0'}

  /node-int64@0.4.0:
    resolution: {integrity: sha512-O5lz91xSOeoXP6DulyHfllpq+Eg00MWitZIbtPfoSEvqIHdl5gfcY6hYzDWnj0qD5tz52PI08u9qUvSVeUBeHw==}

  /node-releases@2.0.14:
    resolution: {integrity: sha512-y10wOWt8yZpqXmOgRo77WaHEmhYQYGNA6y421PKsKYWEK8aW+cqAphborZDhqfyKrbZEN92CN1X2KbafY2s7Yw==}

  /node-releases@2.0.6:
    resolution: {integrity: sha512-PiVXnNuFm5+iYkLBNeq5211hvO38y63T0i2KKh2KnUs3RpzJ+JtODFjkD8yjLwnDkTYF1eKXheUwdssR+NRZdg==}

  /normalize-package-data@2.5.0:
    resolution: {integrity: sha512-/5CMN3T0R4XTj4DcGaexo+roZSdSFW/0AOOTROrjxzCG1wrWXEsGbRKevjlIL+ZDE4sZlJr5ED4YW0yqmkK+eA==}
    dependencies:
      hosted-git-info: 2.8.9
      resolve: 1.22.1
      semver: 5.7.2
      validate-npm-package-license: 3.0.4
    dev: true

  /normalize-package-data@3.0.3:
    resolution: {integrity: sha512-p2W1sgqij3zMMyRC067Dg16bfzVH+w7hyegmpIvZ4JNjqtGOVAIvLmjBx3yP7YTe9vKJgkoNOPjwQGogDoMXFA==}
    engines: {node: '>=10'}
    dependencies:
      hosted-git-info: 4.1.0
      is-core-module: 2.10.0
      semver: 7.3.8
      validate-npm-package-license: 3.0.4
    dev: true

  /normalize-path@3.0.0:
    resolution: {integrity: sha512-6eZs5Ls3WtCisHWp9S2GUy8dqkpGi4BVSz3GaqiE6ezub0512ESztXUwUB6C6IKbQkY2Pnb/mD4WYojCRwcwLA==}
    engines: {node: '>=0.10.0'}

  /normalize-range@0.1.2:
    resolution: {integrity: sha512-bdok/XvKII3nUpklnV6P2hxtMNrCboOjAcyBuQnWEhO665FwrSNRxU+AqpsyvO6LgGYPspN+lu5CLtw4jPRKNA==}
    engines: {node: '>=0.10.0'}

  /normalize-url@6.1.0:
    resolution: {integrity: sha512-DlL+XwOy3NxAQ8xuC0okPgK46iuVNAK01YN7RueYBqqFeGsBjV9XmCAzAdgt+667bCl5kPh9EqKKDwnaPG1I7A==}
    engines: {node: '>=10'}

  /npm-run-path@4.0.1:
    resolution: {integrity: sha512-S48WzZW777zhNIrn7gxOlISNAqi9ZC/uQFnRdbeIHhZhCA6UqpkOT8T1G7BvfdgP4Er8gF4sUbaS0i7QvIfCWw==}
    engines: {node: '>=8'}
    dependencies:
      path-key: 3.1.1

  /npm-run-path@5.1.0:
    resolution: {integrity: sha512-sJOdmRGrY2sjNTRMbSvluQqg+8X7ZK61yvzBEIDhz4f8z1TZFYABsqjjCBd/0PUNE9M6QDgHJXQkGUEm7Q+l9Q==}
    engines: {node: ^12.20.0 || ^14.13.1 || >=16.0.0}
    dependencies:
      path-key: 4.0.0
    dev: true

  /nth-check@1.0.2:
    resolution: {integrity: sha512-WeBOdju8SnzPN5vTUJYxYUxLeXpCaVP5i5e0LF8fg7WORF2Wd7wFX/pk0tYZk7s8T+J7VLy0Da6J1+wCT0AtHg==}
    dependencies:
      boolbase: 1.0.0

  /nth-check@2.1.1:
    resolution: {integrity: sha512-lqjrjmaOoAnWfMmBPL+XNnynZh2+swxiX3WUE0s4yEHI6m+AwrK2UZOimIRl3X/4QctVqS8AiZjFqyOGrMXb/w==}
    dependencies:
      boolbase: 1.0.0

  /nwsapi@2.2.2:
    resolution: {integrity: sha512-90yv+6538zuvUMnN+zCr8LuV6bPFdq50304114vJYJ8RDyK8D5O9Phpbd6SZWgI7PwzmmfN1upeOJlvybDSgCw==}

  /object-assign@4.1.1:
    resolution: {integrity: sha512-rJgTQnkUnH1sFw8yT6VSU3zD3sWmu6sZhIseY8VX+GRu3P6F7Fu+JNDoXfklElbLJSnc3FUQHVe4cU5hj+BcUg==}
    engines: {node: '>=0.10.0'}

  /object-hash@3.0.0:
    resolution: {integrity: sha512-RSn9F68PjH9HqtltsSnqYC1XXoWe9Bju5+213R98cNGttag9q9yAOTzdbsqvIa7aNm5WffBZFpWYr2aWrklWAw==}
    engines: {node: '>= 6'}

  /object-inspect@1.12.2:
    resolution: {integrity: sha512-z+cPxW0QGUp0mcqcsgQyLVRDoXFQbXOwBaqyF7VIgI4TWNQsDHrBpUQslRmIfAoYWdYzs6UlKJtB2XJpTaNSpQ==}

  /object-inspect@1.13.1:
    resolution: {integrity: sha512-5qoj1RUiKOMsCCNLV1CBiPYE10sziTsnmNxkAI/rZhiD63CF7IqdFGC/XzjWjpSgLf0LxXX3bDFIh0E18f6UhQ==}

  /object-keys@1.1.1:
    resolution: {integrity: sha512-NuAESUOUMrlIXOfHKzD6bpPu3tYt3xvjNdRIQ+FeT0lNb4K8WR70CaDxhuNguS2XG+GjkyMwOzsN5ZktImfhLA==}
    engines: {node: '>= 0.4'}

  /object.assign@4.1.4:
    resolution: {integrity: sha512-1mxKf0e58bvyjSCtKYY4sRe9itRk3PJpquJOjeIkz885CczcI4IvJJDLPS72oowuSh+pBxUFROpX+TU++hxhZQ==}
    engines: {node: '>= 0.4'}
    dependencies:
      call-bind: 1.0.2
      define-properties: 1.1.4
      has-symbols: 1.0.3
      object-keys: 1.1.1

  /object.entries@1.1.5:
    resolution: {integrity: sha512-TyxmjUoZggd4OrrU1W66FMDG6CuqJxsFvymeyXI51+vQLN67zYfZseptRge703kKQdo4uccgAKebXFcRCzk4+g==}
    engines: {node: '>= 0.4'}
    dependencies:
      call-bind: 1.0.2
      define-properties: 1.1.4
      es-abstract: 1.20.2
    dev: true

  /object.entries@1.1.7:
    resolution: {integrity: sha512-jCBs/0plmPsOnrKAfFQXRG2NFjlhZgjjcBLSmTnEhU8U6vVTsVe8ANeQJCHTl3gSsI4J+0emOoCgoKlmQPMgmA==}
    engines: {node: '>= 0.4'}
    dependencies:
      call-bind: 1.0.2
      define-properties: 1.2.1
      es-abstract: 1.22.3

  /object.fromentries@2.0.7:
    resolution: {integrity: sha512-UPbPHML6sL8PI/mOqPwsH4G6iyXcCGzLin8KvEPenOZN5lpCNBZZQ+V62vdjB1mQHrmqGQt5/OJzemUA+KJmEA==}
    engines: {node: '>= 0.4'}
    dependencies:
      call-bind: 1.0.2
      define-properties: 1.2.1
      es-abstract: 1.22.3

  /object.getownpropertydescriptors@2.1.4:
    resolution: {integrity: sha512-sccv3L/pMModT6dJAYF3fzGMVcb38ysQ0tEE6ixv2yXJDtEIPph268OlAdJj5/qZMZDq2g/jqvwppt36uS/uQQ==}
    engines: {node: '>= 0.8'}
    dependencies:
      array.prototype.reduce: 1.0.4
      call-bind: 1.0.2
      define-properties: 1.1.4
      es-abstract: 1.20.2

  /object.hasown@1.1.3:
    resolution: {integrity: sha512-fFI4VcYpRHvSLXxP7yiZOMAd331cPfd2p7PFDVbgUsYOfCT3tICVqXWngbjr4m49OvsBwUBQ6O2uQoJvy3RexA==}
    dependencies:
      define-properties: 1.2.1
      es-abstract: 1.22.3

  /object.values@1.1.5:
    resolution: {integrity: sha512-QUZRW0ilQ3PnPpbNtgdNV1PDbEqLIiSFB3l+EnGtBQ/8SUTLj1PZwtQHABZtLgwpJZTSZhuGLOGk57Drx2IvYg==}
    engines: {node: '>= 0.4'}
    dependencies:
      call-bind: 1.0.2
      define-properties: 1.1.4
      es-abstract: 1.20.2

  /object.values@1.1.7:
    resolution: {integrity: sha512-aU6xnDFYT3x17e/f0IiiwlGPTy2jzMySGfUB4fq6z7CV8l85CWHDk5ErhyhpfDHhrOMwGFhSQkhMGHaIotA6Ng==}
    engines: {node: '>= 0.4'}
    dependencies:
      call-bind: 1.0.2
      define-properties: 1.2.1
      es-abstract: 1.22.3

  /obuf@1.1.2:
    resolution: {integrity: sha512-PX1wu0AmAdPqOL1mWhqmlOd8kOIZQwGZw6rh7uby9fTc5lhaOWFLX3I6R1hrF9k3zUY40e6igsLGkDXK92LJNg==}

  /on-finished@2.4.1:
    resolution: {integrity: sha512-oVlzkg3ENAhCk2zdv7IJwd/QUD4z2RxRwpkcGY8psCVcCYZNq4wYnVWALHM+brtuJjePWiYF/ClmuDr8Ch5+kg==}
    engines: {node: '>= 0.8'}
    dependencies:
      ee-first: 1.1.1

  /on-headers@1.0.2:
    resolution: {integrity: sha512-pZAE+FJLoyITytdqK0U5s+FIpjN0JP3OzFi/u8Rx+EV5/W+JTWGXG8xFzevE7AjBfDqHv/8vL8qQsIhHnqRkrA==}
    engines: {node: '>= 0.8'}

  /once@1.4.0:
    resolution: {integrity: sha512-lNaJgI+2Q5URQBkccEKHTQOPaXdUxnZZElQTZY0MFUAuaEqe1E+Nyvgdz/aIyNi6Z9MzO5dv1H8n58/GELp3+w==}
    dependencies:
      wrappy: 1.0.2

  /onetime@5.1.2:
    resolution: {integrity: sha512-kbpaSSGJTWdAY5KPVeMOKXSrPtr8C8C7wodJbcsd51jRnmD+GZu8Y0VoU6Dm5Z4vWr0Ig/1NKuWRKf7j5aaYSg==}
    engines: {node: '>=6'}
    dependencies:
      mimic-fn: 2.1.0

  /onetime@6.0.0:
    resolution: {integrity: sha512-1FlR+gjXK7X+AsAHso35MnyN5KqGwJRi/31ft6x0M194ht7S+rWAvd7PHss9xSKMzE0asv1pyIHaJYq+BbacAQ==}
    engines: {node: '>=12'}
    dependencies:
      mimic-fn: 4.0.0
    dev: true

  /open@7.4.2:
    resolution: {integrity: sha512-MVHddDVweXZF3awtlAS+6pgKLlm/JgxZ90+/NBurBoQctVOOB/zDdVjcyPzQ+0laDGbsWgrRkflI65sQeOgT9Q==}
    engines: {node: '>=8'}
    dependencies:
      is-docker: 2.2.1
      is-wsl: 2.2.0
    dev: true

  /open@8.4.0:
    resolution: {integrity: sha512-XgFPPM+B28FtCCgSb9I+s9szOC1vZRSwgWsRUA5ylIxRTgKozqjOCrVOqGsYABPYK5qnfqClxZTFBa8PKt2v6Q==}
    engines: {node: '>=12'}
    dependencies:
      define-lazy-prop: 2.0.0
      is-docker: 2.2.1
      is-wsl: 2.2.0

  /open@9.1.0:
    resolution: {integrity: sha512-OS+QTnw1/4vrf+9hh1jc1jnYjzSG4ttTBB8UxOwAnInG3Uo4ssetzC1ihqaIHjLJnA5GGlRl6QlZXOTQhRBUvg==}
    engines: {node: '>=14.16'}
    dependencies:
      default-browser: 4.0.0
      define-lazy-prop: 3.0.0
      is-inside-container: 1.0.0
      is-wsl: 2.2.0
    dev: true

  /optionator@0.8.3:
    resolution: {integrity: sha512-+IW9pACdk3XWmmTXG8m3upGUJst5XRGzxMRjXzAuJ1XnIFNvfhjjIuYkDvysnPQ7qzqVzLt78BCruntqRhWQbA==}
    engines: {node: '>= 0.8.0'}
    dependencies:
      deep-is: 0.1.4
      fast-levenshtein: 2.0.6
      levn: 0.3.0
      prelude-ls: 1.1.2
      type-check: 0.3.2
      word-wrap: 1.2.3

  /optionator@0.9.3:
    resolution: {integrity: sha512-JjCoypp+jKn1ttEFExxhetCKeJt9zhAgAve5FXHixTvFDW/5aEktX9bufBKLRRMdU7bNtpLfcGu94B3cdEJgjg==}
    engines: {node: '>= 0.8.0'}
    dependencies:
      '@aashutoshrathi/word-wrap': 1.2.6
      deep-is: 0.1.4
      fast-levenshtein: 2.0.6
      levn: 0.4.1
      prelude-ls: 1.2.1
      type-check: 0.4.0

  /p-limit@2.3.0:
    resolution: {integrity: sha512-//88mFWSJx8lxCzwdAABTJL2MyWB12+eIY7MDL2SqLmAkeKU9qxRvWuSyTjm3FUmpBEMuFfckAIqEaVGUDxb6w==}
    engines: {node: '>=6'}
    dependencies:
      p-try: 2.2.0

  /p-limit@3.1.0:
    resolution: {integrity: sha512-TYOanM3wGwNGsZN2cVTYPArw454xnXj5qmWF1bEoAc4+cU/ol7GVh7odevjp1FNHduHc3KZMcFduxU5Xc6uJRQ==}
    engines: {node: '>=10'}
    dependencies:
      yocto-queue: 0.1.0

  /p-locate@3.0.0:
    resolution: {integrity: sha512-x+12w/To+4GFfgJhBEpiDcLozRJGegY+Ei7/z0tSLkMmxGZNybVMSfWj9aJn8Z5Fc7dBUNJOOVgPv2H7IwulSQ==}
    engines: {node: '>=6'}
    dependencies:
      p-limit: 2.3.0

  /p-locate@4.1.0:
    resolution: {integrity: sha512-R79ZZ/0wAxKGu3oYMlz8jy/kbhsNrS7SKZ7PxEHBgJ5+F2mtFW2fK2cOtBh1cHYkQsbzFV7I+EoRKe6Yt0oK7A==}
    engines: {node: '>=8'}
    dependencies:
      p-limit: 2.3.0

  /p-locate@5.0.0:
    resolution: {integrity: sha512-LaNjtRWUBY++zB5nE/NwcaoMylSPk+S+ZHNB1TzdbMJMny6dynpAGt7X/tl/QYq3TIeE6nxHppbo2LGymrG5Pw==}
    engines: {node: '>=10'}
    dependencies:
      p-limit: 3.1.0

  /p-retry@4.6.2:
    resolution: {integrity: sha512-312Id396EbJdvRONlngUx0NydfrIQ5lsYu0znKVUzVvArzEIt08V1qhtyESbGVd1FGX7UKtiFp5uwKZdM8wIuQ==}
    engines: {node: '>=8'}
    dependencies:
      '@types/retry': 0.12.0
      retry: 0.13.1

  /p-try@2.2.0:
    resolution: {integrity: sha512-R4nPAVTAU0B9D35/Gk3uJf/7XYbQcyohSKdvAxIRSNghFl4e71hVoGnBNQz9cWaXxO2I10KTC+3jMdvvoKw6dQ==}
    engines: {node: '>=6'}

  /param-case@3.0.4:
    resolution: {integrity: sha512-RXlj7zCYokReqWpOPH9oYivUzLYZ5vAPIfEmCTNViosC78F8F0H9y7T7gG2M39ymgutxF5gcFEsyZQSph9Bp3A==}
    dependencies:
      dot-case: 3.0.4
      tslib: 2.6.2

  /parent-module@1.0.1:
    resolution: {integrity: sha512-GQ2EWRpQV8/o+Aw8YqtfZZPfNRWZYkbidE9k5rpl/hC3vtHHBfGm2Ifi6qWV+coDGkrUKZAxE3Lot5kcsRlh+g==}
    engines: {node: '>=6'}
    dependencies:
      callsites: 3.1.0

  /parse-json@5.2.0:
    resolution: {integrity: sha512-ayCKvm/phCGxOkYRSCM82iDwct8/EonSEgCSxWxD7ve6jHggsFl4fZVQBPRNgQoKiuV/odhFrGzQXZwbifC8Rg==}
    engines: {node: '>=8'}
    dependencies:
      '@babel/code-frame': 7.18.6
      error-ex: 1.3.2
      json-parse-even-better-errors: 2.3.1
      lines-and-columns: 1.2.4

  /parse5@6.0.1:
    resolution: {integrity: sha512-Ofn/CTFzRGTTxwpNEs9PP93gXShHcTq255nzRYSKe8AkVpZY7e1fpmTfOyoIvjP5HG7Z2ZM7VS9PPhQGW2pOpw==}

  /parseurl@1.3.3:
    resolution: {integrity: sha512-CiyeOxFT/JZyN5m0z9PfXw4SCBJ6Sygz1Dpl0wqjlhDEGGBP1GnsUVEL0p63hoG1fcj3fHynXi9NYO4nWOL+qQ==}
    engines: {node: '>= 0.8'}

  /pascal-case@3.1.2:
    resolution: {integrity: sha512-uWlGT3YSnK9x3BQJaOdcZwrnV6hPpd8jFH1/ucpiLRPh/2zCVJKS19E4GvYHvaCcACn3foXZ0cLB9Wrx1KGe5g==}
    dependencies:
      no-case: 3.0.4
      tslib: 2.6.2

  /path-exists@3.0.0:
    resolution: {integrity: sha512-bpC7GYwiDYQ4wYLe+FA8lhRjhQCMcQGuSgGGqDkg/QerRWw9CmGRT0iSOVRSZJ29NMLZgIzqaljJ63oaL4NIJQ==}
    engines: {node: '>=4'}

  /path-exists@4.0.0:
    resolution: {integrity: sha512-ak9Qy5Q7jYb2Wwcey5Fpvg2KoAc/ZIhLSLOSBmRmygPsGwkVVt0fZa0qrtMz+m6tJTAHfZQ8FnmB4MG4LWy7/w==}
    engines: {node: '>=8'}

  /path-is-absolute@1.0.1:
    resolution: {integrity: sha512-AVbw3UJ2e9bq64vSaS9Am0fje1Pa8pbGqTTsmXfaIiMpnr5DlDhfJOuLj9Sf95ZPVDAUerDfEk88MPmPe7UCQg==}
    engines: {node: '>=0.10.0'}

  /path-key@3.1.1:
    resolution: {integrity: sha512-ojmeN0qd+y0jszEtoY48r0Peq5dwMEkIlCOu6Q5f41lfkswXuKtYrhgoTpLnyIcHm24Uhqx+5Tqm2InSwLhE6Q==}
    engines: {node: '>=8'}

  /path-key@4.0.0:
    resolution: {integrity: sha512-haREypq7xkM7ErfgIyA0z+Bj4AGKlMSdlQE2jvJo6huWD1EdkKYV+G/T4nq0YEF2vgTT8kqMFKo1uHn950r4SQ==}
    engines: {node: '>=12'}
    dev: true

  /path-parse@1.0.7:
    resolution: {integrity: sha512-LDJzPVEEEPR+y48z93A0Ed0yXb8pAByGWo/k5YYdYgpY2/2EsOsksJrq7lOHxryrVOn1ejG6oAp8ahvOIQD8sw==}

  /path-to-regexp@0.1.7:
    resolution: {integrity: sha512-5DFkuoqlv1uYQKxy8omFBeJPQcdoE07Kv2sferDCrAq1ohOU+MSDswDIbnx3YAM60qIOnYa53wBhXW0EbMonrQ==}

  /path-type@4.0.0:
    resolution: {integrity: sha512-gDKb8aZMDeD/tZWs9P6+q0J9Mwkdl6xMV8TjnGP3qJVJ06bdMgkbBlLU8IdfOsIsFz2BW1rNVT3XuNEl8zPAvw==}
    engines: {node: '>=8'}

  /performance-now@2.1.0:
    resolution: {integrity: sha512-7EAHlyLHI56VEIdK57uwHdHKIaAGbnXPiw0yWbarQZOKaKpvUIgW0jWRVLiatnM+XXlSwsanIBH/hzGMJulMow==}

  /picocolors@0.2.1:
    resolution: {integrity: sha512-cMlDqaLEqfSaW8Z7N5Jw+lyIW869EzT73/F5lhtY9cLGoVxSXznfgfXMO0Z5K0o0Q2TkTXq+0KFsdnSe3jDViA==}

  /picocolors@1.0.0:
    resolution: {integrity: sha512-1fygroTLlHu66zi26VoTDv8yRgm0Fccecssto+MhsZ0D/DGW2sm8E8AjW7NU5VVTRt5GxbeZ5qBuJr+HyLYkjQ==}

  /picomatch@2.3.1:
    resolution: {integrity: sha512-JU3teHTNjmE2VCGFzuY8EXzCDVwEqB2a8fsIvwaStHhAWJEeVd1o1QD80CU6+ZdEXXSLbSsuLwJjkCBWqRQUVA==}
    engines: {node: '>=8.6'}

  /pidtree@0.6.0:
    resolution: {integrity: sha512-eG2dWTVw5bzqGRztnHExczNxt5VGsE6OwTeCG3fdUf9KBsZzO3R5OIIIzWR+iZA0NtZ+RDVdaoE2dK1cn6jH4g==}
    engines: {node: '>=0.10'}
    hasBin: true
    dev: true

  /pify@2.3.0:
    resolution: {integrity: sha512-udgsAY+fTnvv7kI7aaxbqwWNb0AHiB0qBO89PZKPkoTmGOgdbrHDKD+0B2X4uTfJ/FT1R09r9gTsjUjNJotuog==}
    engines: {node: '>=0.10.0'}

  /pirates@4.0.5:
    resolution: {integrity: sha512-8V9+HQPupnaXMA23c5hvl69zXvTwTzyAYasnkb0Tts4XvO4CliqONMOnvlq26rkhLC3nWDFBJf73LU1e1VZLaQ==}
    engines: {node: '>= 6'}

  /pkg-dir@4.2.0:
    resolution: {integrity: sha512-HRDzbaKjC+AOWVXxAU/x54COGeIv9eb+6CkDSQoNTt4XyWoIJvuPsXizxu/Fr23EiekbtZwmh1IcIG/l/a10GQ==}
    engines: {node: '>=8'}
    dependencies:
      find-up: 4.1.0

  /pkg-up@3.1.0:
    resolution: {integrity: sha512-nDywThFk1i4BQK4twPQ6TA4RT8bDY96yeuCVBWL3ePARCiEKDRSrNGbFIgUJpLp+XeIR65v8ra7WuJOFUBtkMA==}
    engines: {node: '>=8'}
    dependencies:
      find-up: 3.0.0

  /pngjs@5.0.0:
    resolution: {integrity: sha512-40QW5YalBNfQo5yRYmiw7Yz6TKKVr3h6970B2YE+3fQpsWcrbj1PzJgxeJ19DRQjhMbKPIuMY8rFaXc8moolVw==}
    engines: {node: '>=10.13.0'}
    dev: false

  /postcss-attribute-case-insensitive@5.0.2(postcss@8.4.16):
    resolution: {integrity: sha512-XIidXV8fDr0kKt28vqki84fRK8VW8eTuIa4PChv2MqKuT6C9UjmSKzen6KaWhWEoYvwxFCa7n/tC1SZ3tyq4SQ==}
    engines: {node: ^12 || ^14 || >=16}
    peerDependencies:
      postcss: ^8.2
    dependencies:
      postcss: 8.4.16
      postcss-selector-parser: 6.0.10

  /postcss-browser-comments@4.0.0(browserslist@4.21.4)(postcss@8.4.16):
    resolution: {integrity: sha512-X9X9/WN3KIvY9+hNERUqX9gncsgBA25XaeR+jshHz2j8+sYyHktHw1JdKuMjeLpGktXidqDhA7b/qm1mrBDmgg==}
    engines: {node: '>=8'}
    peerDependencies:
      browserslist: '>=4'
      postcss: '>=8'
    dependencies:
      browserslist: 4.21.4
      postcss: 8.4.16

  /postcss-calc@8.2.4(postcss@8.4.16):
    resolution: {integrity: sha512-SmWMSJmB8MRnnULldx0lQIyhSNvuDl9HfrZkaqqE/WHAhToYsAvDq+yAsA/kIyINDszOp3Rh0GFoNuH5Ypsm3Q==}
    peerDependencies:
      postcss: ^8.2.2
    dependencies:
      postcss: 8.4.16
      postcss-selector-parser: 6.0.10
      postcss-value-parser: 4.2.0

  /postcss-clamp@4.1.0(postcss@8.4.16):
    resolution: {integrity: sha512-ry4b1Llo/9zz+PKC+030KUnPITTJAHeOwjfAyyB60eT0AorGLdzp52s31OsPRHRf8NchkgFoG2y6fCfn1IV1Ow==}
    engines: {node: '>=7.6.0'}
    peerDependencies:
      postcss: ^8.4.6
    dependencies:
      postcss: 8.4.16
      postcss-value-parser: 4.2.0

  /postcss-color-functional-notation@4.2.4(postcss@8.4.16):
    resolution: {integrity: sha512-2yrTAUZUab9s6CpxkxC4rVgFEVaR6/2Pipvi6qcgvnYiVqZcbDHEoBDhrXzyb7Efh2CCfHQNtcqWcIruDTIUeg==}
    engines: {node: ^12 || ^14 || >=16}
    peerDependencies:
      postcss: ^8.2
    dependencies:
      postcss: 8.4.16
      postcss-value-parser: 4.2.0

  /postcss-color-hex-alpha@8.0.4(postcss@8.4.16):
    resolution: {integrity: sha512-nLo2DCRC9eE4w2JmuKgVA3fGL3d01kGq752pVALF68qpGLmx2Qrk91QTKkdUqqp45T1K1XV8IhQpcu1hoAQflQ==}
    engines: {node: ^12 || ^14 || >=16}
    peerDependencies:
      postcss: ^8.4
    dependencies:
      postcss: 8.4.16
      postcss-value-parser: 4.2.0

  /postcss-color-rebeccapurple@7.1.1(postcss@8.4.16):
    resolution: {integrity: sha512-pGxkuVEInwLHgkNxUc4sdg4g3py7zUeCQ9sMfwyHAT+Ezk8a4OaaVZ8lIY5+oNqA/BXXgLyXv0+5wHP68R79hg==}
    engines: {node: ^12 || ^14 || >=16}
    peerDependencies:
      postcss: ^8.2
    dependencies:
      postcss: 8.4.16
      postcss-value-parser: 4.2.0

  /postcss-colormin@5.3.0(postcss@8.4.16):
    resolution: {integrity: sha512-WdDO4gOFG2Z8n4P8TWBpshnL3JpmNmJwdnfP2gbk2qBA8PWwOYcmjmI/t3CmMeL72a7Hkd+x/Mg9O2/0rD54Pg==}
    engines: {node: ^10 || ^12 || >=14.0}
    peerDependencies:
      postcss: ^8.2.15
    dependencies:
      browserslist: 4.21.4
      caniuse-api: 3.0.0
      colord: 2.9.3
      postcss: 8.4.16
      postcss-value-parser: 4.2.0

  /postcss-convert-values@5.1.2(postcss@8.4.16):
    resolution: {integrity: sha512-c6Hzc4GAv95B7suy4udszX9Zy4ETyMCgFPUDtWjdFTKH1SE9eFY/jEpHSwTH1QPuwxHpWslhckUQWbNRM4ho5g==}
    engines: {node: ^10 || ^12 || >=14.0}
    peerDependencies:
      postcss: ^8.2.15
    dependencies:
      browserslist: 4.21.4
      postcss: 8.4.16
      postcss-value-parser: 4.2.0

  /postcss-custom-media@8.0.2(postcss@8.4.16):
    resolution: {integrity: sha512-7yi25vDAoHAkbhAzX9dHx2yc6ntS4jQvejrNcC+csQJAXjj15e7VcWfMgLqBNAbOvqi5uIa9huOVwdHbf+sKqg==}
    engines: {node: ^12 || ^14 || >=16}
    peerDependencies:
      postcss: ^8.3
    dependencies:
      postcss: 8.4.16
      postcss-value-parser: 4.2.0

  /postcss-custom-properties@12.1.9(postcss@8.4.16):
    resolution: {integrity: sha512-/E7PRvK8DAVljBbeWrcEQJPG72jaImxF3vvCNFwv9cC8CzigVoNIpeyfnJzphnN3Fd8/auBf5wvkw6W9MfmTyg==}
    engines: {node: ^12 || ^14 || >=16}
    peerDependencies:
      postcss: ^8.2
    dependencies:
      postcss: 8.4.16
      postcss-value-parser: 4.2.0

  /postcss-custom-selectors@6.0.3(postcss@8.4.16):
    resolution: {integrity: sha512-fgVkmyiWDwmD3JbpCmB45SvvlCD6z9CG6Ie6Iere22W5aHea6oWa7EM2bpnv2Fj3I94L3VbtvX9KqwSi5aFzSg==}
    engines: {node: ^12 || ^14 || >=16}
    peerDependencies:
      postcss: ^8.3
    dependencies:
      postcss: 8.4.16
      postcss-selector-parser: 6.0.10

  /postcss-dir-pseudo-class@6.0.5(postcss@8.4.16):
    resolution: {integrity: sha512-eqn4m70P031PF7ZQIvSgy9RSJ5uI2171O/OO/zcRNYpJbvaeKFUlar1aJ7rmgiQtbm0FSPsRewjpdS0Oew7MPA==}
    engines: {node: ^12 || ^14 || >=16}
    peerDependencies:
      postcss: ^8.2
    dependencies:
      postcss: 8.4.16
      postcss-selector-parser: 6.0.10

  /postcss-discard-comments@5.1.2(postcss@8.4.16):
    resolution: {integrity: sha512-+L8208OVbHVF2UQf1iDmRcbdjJkuBF6IS29yBDSiWUIzpYaAhtNl6JYnYm12FnkeCwQqF5LeklOu6rAqgfBZqQ==}
    engines: {node: ^10 || ^12 || >=14.0}
    peerDependencies:
      postcss: ^8.2.15
    dependencies:
      postcss: 8.4.16

  /postcss-discard-duplicates@5.1.0(postcss@8.4.16):
    resolution: {integrity: sha512-zmX3IoSI2aoenxHV6C7plngHWWhUOV3sP1T8y2ifzxzbtnuhk1EdPwm0S1bIUNaJ2eNbWeGLEwzw8huPD67aQw==}
    engines: {node: ^10 || ^12 || >=14.0}
    peerDependencies:
      postcss: ^8.2.15
    dependencies:
      postcss: 8.4.16

  /postcss-discard-empty@5.1.1(postcss@8.4.16):
    resolution: {integrity: sha512-zPz4WljiSuLWsI0ir4Mcnr4qQQ5e1Ukc3i7UfE2XcrwKK2LIPIqE5jxMRxO6GbI3cv//ztXDsXwEWT3BHOGh3A==}
    engines: {node: ^10 || ^12 || >=14.0}
    peerDependencies:
      postcss: ^8.2.15
    dependencies:
      postcss: 8.4.16

  /postcss-discard-overridden@5.1.0(postcss@8.4.16):
    resolution: {integrity: sha512-21nOL7RqWR1kasIVdKs8HNqQJhFxLsyRfAnUDm4Fe4t4mCWL9OJiHvlHPjcd8zc5Myu89b/7wZDnOSjFgeWRtw==}
    engines: {node: ^10 || ^12 || >=14.0}
    peerDependencies:
      postcss: ^8.2.15
    dependencies:
      postcss: 8.4.16

  /postcss-double-position-gradients@3.1.2(postcss@8.4.16):
    resolution: {integrity: sha512-GX+FuE/uBR6eskOK+4vkXgT6pDkexLokPaz/AbJna9s5Kzp/yl488pKPjhy0obB475ovfT1Wv8ho7U/cHNaRgQ==}
    engines: {node: ^12 || ^14 || >=16}
    peerDependencies:
      postcss: ^8.2
    dependencies:
      '@csstools/postcss-progressive-custom-properties': 1.3.0(postcss@8.4.16)
      postcss: 8.4.16
      postcss-value-parser: 4.2.0

  /postcss-env-function@4.0.6(postcss@8.4.16):
    resolution: {integrity: sha512-kpA6FsLra+NqcFnL81TnsU+Z7orGtDTxcOhl6pwXeEq1yFPpRMkCDpHhrz8CFQDr/Wfm0jLiNQ1OsGGPjlqPwA==}
    engines: {node: ^12 || ^14 || >=16}
    peerDependencies:
      postcss: ^8.4
    dependencies:
      postcss: 8.4.16
      postcss-value-parser: 4.2.0

  /postcss-flexbugs-fixes@5.0.2(postcss@8.4.16):
    resolution: {integrity: sha512-18f9voByak7bTktR2QgDveglpn9DTbBWPUzSOe9g0N4WR/2eSt6Vrcbf0hmspvMI6YWGywz6B9f7jzpFNJJgnQ==}
    peerDependencies:
      postcss: ^8.1.4
    dependencies:
      postcss: 8.4.16

  /postcss-focus-visible@6.0.4(postcss@8.4.16):
    resolution: {integrity: sha512-QcKuUU/dgNsstIK6HELFRT5Y3lbrMLEOwG+A4s5cA+fx3A3y/JTq3X9LaOj3OC3ALH0XqyrgQIgey/MIZ8Wczw==}
    engines: {node: ^12 || ^14 || >=16}
    peerDependencies:
      postcss: ^8.4
    dependencies:
      postcss: 8.4.16
      postcss-selector-parser: 6.0.10

  /postcss-focus-within@5.0.4(postcss@8.4.16):
    resolution: {integrity: sha512-vvjDN++C0mu8jz4af5d52CB184ogg/sSxAFS+oUJQq2SuCe7T5U2iIsVJtsCp2d6R4j0jr5+q3rPkBVZkXD9fQ==}
    engines: {node: ^12 || ^14 || >=16}
    peerDependencies:
      postcss: ^8.4
    dependencies:
      postcss: 8.4.16
      postcss-selector-parser: 6.0.10

  /postcss-font-variant@5.0.0(postcss@8.4.16):
    resolution: {integrity: sha512-1fmkBaCALD72CK2a9i468mA/+tr9/1cBxRRMXOUaZqO43oWPR5imcyPjXwuv7PXbCid4ndlP5zWhidQVVa3hmA==}
    peerDependencies:
      postcss: ^8.1.0
    dependencies:
      postcss: 8.4.16

  /postcss-gap-properties@3.0.5(postcss@8.4.16):
    resolution: {integrity: sha512-IuE6gKSdoUNcvkGIqdtjtcMtZIFyXZhmFd5RUlg97iVEvp1BZKV5ngsAjCjrVy+14uhGBQl9tzmi1Qwq4kqVOg==}
    engines: {node: ^12 || ^14 || >=16}
    peerDependencies:
      postcss: ^8.2
    dependencies:
      postcss: 8.4.16

  /postcss-image-set-function@4.0.7(postcss@8.4.16):
    resolution: {integrity: sha512-9T2r9rsvYzm5ndsBE8WgtrMlIT7VbtTfE7b3BQnudUqnBcBo7L758oc+o+pdj/dUV0l5wjwSdjeOH2DZtfv8qw==}
    engines: {node: ^12 || ^14 || >=16}
    peerDependencies:
      postcss: ^8.2
    dependencies:
      postcss: 8.4.16
      postcss-value-parser: 4.2.0

  /postcss-import@14.1.0(postcss@8.4.16):
    resolution: {integrity: sha512-flwI+Vgm4SElObFVPpTIT7SU7R3qk2L7PyduMcokiaVKuWv9d/U+Gm/QAd8NDLuykTWTkcrjOeD2Pp1rMeBTGw==}
    engines: {node: '>=10.0.0'}
    peerDependencies:
      postcss: ^8.0.0
    dependencies:
      postcss: 8.4.16
      postcss-value-parser: 4.2.0
      read-cache: 1.0.0
      resolve: 1.22.1

  /postcss-initial@4.0.1(postcss@8.4.16):
    resolution: {integrity: sha512-0ueD7rPqX8Pn1xJIjay0AZeIuDoF+V+VvMt/uOnn+4ezUKhZM/NokDeP6DwMNyIoYByuN/94IQnt5FEkaN59xQ==}
    peerDependencies:
      postcss: ^8.0.0
    dependencies:
      postcss: 8.4.16

  /postcss-js@4.0.0(postcss@8.4.16):
    resolution: {integrity: sha512-77QESFBwgX4irogGVPgQ5s07vLvFqWr228qZY+w6lW599cRlK/HmnlivnnVUxkjHnCu4J16PDMHcH+e+2HbvTQ==}
    engines: {node: ^12 || ^14 || >= 16}
    peerDependencies:
      postcss: ^8.3.3
    dependencies:
      camelcase-css: 2.0.1
      postcss: 8.4.16

  /postcss-lab-function@4.2.1(postcss@8.4.16):
    resolution: {integrity: sha512-xuXll4isR03CrQsmxyz92LJB2xX9n+pZJ5jE9JgcnmsCammLyKdlzrBin+25dy6wIjfhJpKBAN80gsTlCgRk2w==}
    engines: {node: ^12 || ^14 || >=16}
    peerDependencies:
      postcss: ^8.2
    dependencies:
      '@csstools/postcss-progressive-custom-properties': 1.3.0(postcss@8.4.16)
      postcss: 8.4.16
      postcss-value-parser: 4.2.0

  /postcss-load-config@3.1.4(postcss@8.4.16)(ts-node@10.9.1):
    resolution: {integrity: sha512-6DiM4E7v4coTE4uzA8U//WhtPwyhiim3eyjEMFCnUpzbrkK9wJHgKDT2mR+HbtSrd/NubVaYTOpSpjUl8NQeRg==}
    engines: {node: '>= 10'}
    peerDependencies:
      postcss: '>=8.0.9'
      ts-node: '>=9.0.0'
    peerDependenciesMeta:
      postcss:
        optional: true
      ts-node:
        optional: true
    dependencies:
      lilconfig: 2.0.6
      postcss: 8.4.16
      ts-node: 10.9.1(@types/node@16.11.59)(typescript@4.9.5)
      yaml: 1.10.2

  /postcss-loader@6.2.1(postcss@8.4.16)(webpack@5.74.0):
    resolution: {integrity: sha512-WbbYpmAaKcux/P66bZ40bpWsBucjx/TTgVVzRZ9yUO8yQfVBlameJ0ZGVaPfH64hNSBh63a+ICP5nqOpBA0w+Q==}
    engines: {node: '>= 12.13.0'}
    peerDependencies:
      postcss: ^7.0.0 || ^8.0.1
      webpack: ^5.0.0
    dependencies:
      cosmiconfig: 7.0.1
      klona: 2.0.5
      postcss: 8.4.16
      semver: 7.3.8
      webpack: 5.74.0

  /postcss-logical@5.0.4(postcss@8.4.16):
    resolution: {integrity: sha512-RHXxplCeLh9VjinvMrZONq7im4wjWGlRJAqmAVLXyZaXwfDWP73/oq4NdIp+OZwhQUMj0zjqDfM5Fj7qby+B4g==}
    engines: {node: ^12 || ^14 || >=16}
    peerDependencies:
      postcss: ^8.4
    dependencies:
      postcss: 8.4.16

  /postcss-media-minmax@5.0.0(postcss@8.4.16):
    resolution: {integrity: sha512-yDUvFf9QdFZTuCUg0g0uNSHVlJ5X1lSzDZjPSFaiCWvjgsvu8vEVxtahPrLMinIDEEGnx6cBe6iqdx5YWz08wQ==}
    engines: {node: '>=10.0.0'}
    peerDependencies:
      postcss: ^8.1.0
    dependencies:
      postcss: 8.4.16

  /postcss-merge-longhand@5.1.6(postcss@8.4.16):
    resolution: {integrity: sha512-6C/UGF/3T5OE2CEbOuX7iNO63dnvqhGZeUnKkDeifebY0XqkkvrctYSZurpNE902LDf2yKwwPFgotnfSoPhQiw==}
    engines: {node: ^10 || ^12 || >=14.0}
    peerDependencies:
      postcss: ^8.2.15
    dependencies:
      postcss: 8.4.16
      postcss-value-parser: 4.2.0
      stylehacks: 5.1.0(postcss@8.4.16)

  /postcss-merge-rules@5.1.2(postcss@8.4.16):
    resolution: {integrity: sha512-zKMUlnw+zYCWoPN6yhPjtcEdlJaMUZ0WyVcxTAmw3lkkN/NDMRkOkiuctQEoWAOvH7twaxUUdvBWl0d4+hifRQ==}
    engines: {node: ^10 || ^12 || >=14.0}
    peerDependencies:
      postcss: ^8.2.15
    dependencies:
      browserslist: 4.21.4
      caniuse-api: 3.0.0
      cssnano-utils: 3.1.0(postcss@8.4.16)
      postcss: 8.4.16
      postcss-selector-parser: 6.0.10

  /postcss-minify-font-values@5.1.0(postcss@8.4.16):
    resolution: {integrity: sha512-el3mYTgx13ZAPPirSVsHqFzl+BBBDrXvbySvPGFnQcTI4iNslrPaFq4muTkLZmKlGk4gyFAYUBMH30+HurREyA==}
    engines: {node: ^10 || ^12 || >=14.0}
    peerDependencies:
      postcss: ^8.2.15
    dependencies:
      postcss: 8.4.16
      postcss-value-parser: 4.2.0

  /postcss-minify-gradients@5.1.1(postcss@8.4.16):
    resolution: {integrity: sha512-VGvXMTpCEo4qHTNSa9A0a3D+dxGFZCYwR6Jokk+/3oB6flu2/PnPXAh2x7x52EkY5xlIHLm+Le8tJxe/7TNhzw==}
    engines: {node: ^10 || ^12 || >=14.0}
    peerDependencies:
      postcss: ^8.2.15
    dependencies:
      colord: 2.9.3
      cssnano-utils: 3.1.0(postcss@8.4.16)
      postcss: 8.4.16
      postcss-value-parser: 4.2.0

  /postcss-minify-params@5.1.3(postcss@8.4.16):
    resolution: {integrity: sha512-bkzpWcjykkqIujNL+EVEPOlLYi/eZ050oImVtHU7b4lFS82jPnsCb44gvC6pxaNt38Els3jWYDHTjHKf0koTgg==}
    engines: {node: ^10 || ^12 || >=14.0}
    peerDependencies:
      postcss: ^8.2.15
    dependencies:
      browserslist: 4.21.4
      cssnano-utils: 3.1.0(postcss@8.4.16)
      postcss: 8.4.16
      postcss-value-parser: 4.2.0

  /postcss-minify-selectors@5.2.1(postcss@8.4.16):
    resolution: {integrity: sha512-nPJu7OjZJTsVUmPdm2TcaiohIwxP+v8ha9NehQ2ye9szv4orirRU3SDdtUmKH+10nzn0bAyOXZ0UEr7OpvLehg==}
    engines: {node: ^10 || ^12 || >=14.0}
    peerDependencies:
      postcss: ^8.2.15
    dependencies:
      postcss: 8.4.16
      postcss-selector-parser: 6.0.10

  /postcss-modules-extract-imports@3.0.0(postcss@8.4.16):
    resolution: {integrity: sha512-bdHleFnP3kZ4NYDhuGlVK+CMrQ/pqUm8bx/oGL93K6gVwiclvX5x0n76fYMKuIGKzlABOy13zsvqjb0f92TEXw==}
    engines: {node: ^10 || ^12 || >= 14}
    peerDependencies:
      postcss: ^8.1.0
    dependencies:
      postcss: 8.4.16

  /postcss-modules-local-by-default@4.0.0(postcss@8.4.16):
    resolution: {integrity: sha512-sT7ihtmGSF9yhm6ggikHdV0hlziDTX7oFoXtuVWeDd3hHObNkcHRo9V3yg7vCAY7cONyxJC/XXCmmiHHcvX7bQ==}
    engines: {node: ^10 || ^12 || >= 14}
    peerDependencies:
      postcss: ^8.1.0
    dependencies:
      icss-utils: 5.1.0(postcss@8.4.16)
      postcss: 8.4.16
      postcss-selector-parser: 6.0.10
      postcss-value-parser: 4.2.0

  /postcss-modules-scope@3.0.0(postcss@8.4.16):
    resolution: {integrity: sha512-hncihwFA2yPath8oZ15PZqvWGkWf+XUfQgUGamS4LqoP1anQLOsOJw0vr7J7IwLpoY9fatA2qiGUGmuZL0Iqlg==}
    engines: {node: ^10 || ^12 || >= 14}
    peerDependencies:
      postcss: ^8.1.0
    dependencies:
      postcss: 8.4.16
      postcss-selector-parser: 6.0.10

  /postcss-modules-values@4.0.0(postcss@8.4.16):
    resolution: {integrity: sha512-RDxHkAiEGI78gS2ofyvCsu7iycRv7oqw5xMWn9iMoR0N/7mf9D50ecQqUo5BZ9Zh2vH4bCUR/ktCqbB9m8vJjQ==}
    engines: {node: ^10 || ^12 || >= 14}
    peerDependencies:
      postcss: ^8.1.0
    dependencies:
      icss-utils: 5.1.0(postcss@8.4.16)
      postcss: 8.4.16

  /postcss-nested@5.0.6(postcss@8.4.16):
    resolution: {integrity: sha512-rKqm2Fk0KbA8Vt3AdGN0FB9OBOMDVajMG6ZCf/GoHgdxUJ4sBFp0A/uMIRm+MJUdo33YXEtjqIz8u7DAp8B7DA==}
    engines: {node: '>=12.0'}
    peerDependencies:
      postcss: ^8.2.14
    dependencies:
      postcss: 8.4.16
      postcss-selector-parser: 6.0.10

  /postcss-nesting@10.2.0(postcss@8.4.16):
    resolution: {integrity: sha512-EwMkYchxiDiKUhlJGzWsD9b2zvq/r2SSubcRrgP+jujMXFzqvANLt16lJANC+5uZ6hjI7lpRmI6O8JIl+8l1KA==}
    engines: {node: ^12 || ^14 || >=16}
    peerDependencies:
      postcss: ^8.2
    dependencies:
      '@csstools/selector-specificity': 2.0.2(postcss-selector-parser@6.0.10)(postcss@8.4.16)
      postcss: 8.4.16
      postcss-selector-parser: 6.0.10

  /postcss-normalize-charset@5.1.0(postcss@8.4.16):
    resolution: {integrity: sha512-mSgUJ+pd/ldRGVx26p2wz9dNZ7ji6Pn8VWBajMXFf8jk7vUoSrZ2lt/wZR7DtlZYKesmZI680qjr2CeFF2fbUg==}
    engines: {node: ^10 || ^12 || >=14.0}
    peerDependencies:
      postcss: ^8.2.15
    dependencies:
      postcss: 8.4.16

  /postcss-normalize-display-values@5.1.0(postcss@8.4.16):
    resolution: {integrity: sha512-WP4KIM4o2dazQXWmFaqMmcvsKmhdINFblgSeRgn8BJ6vxaMyaJkwAzpPpuvSIoG/rmX3M+IrRZEz2H0glrQNEA==}
    engines: {node: ^10 || ^12 || >=14.0}
    peerDependencies:
      postcss: ^8.2.15
    dependencies:
      postcss: 8.4.16
      postcss-value-parser: 4.2.0

  /postcss-normalize-positions@5.1.1(postcss@8.4.16):
    resolution: {integrity: sha512-6UpCb0G4eofTCQLFVuI3EVNZzBNPiIKcA1AKVka+31fTVySphr3VUgAIULBhxZkKgwLImhzMR2Bw1ORK+37INg==}
    engines: {node: ^10 || ^12 || >=14.0}
    peerDependencies:
      postcss: ^8.2.15
    dependencies:
      postcss: 8.4.16
      postcss-value-parser: 4.2.0

  /postcss-normalize-repeat-style@5.1.1(postcss@8.4.16):
    resolution: {integrity: sha512-mFpLspGWkQtBcWIRFLmewo8aC3ImN2i/J3v8YCFUwDnPu3Xz4rLohDO26lGjwNsQxB3YF0KKRwspGzE2JEuS0g==}
    engines: {node: ^10 || ^12 || >=14.0}
    peerDependencies:
      postcss: ^8.2.15
    dependencies:
      postcss: 8.4.16
      postcss-value-parser: 4.2.0

  /postcss-normalize-string@5.1.0(postcss@8.4.16):
    resolution: {integrity: sha512-oYiIJOf4T9T1N4i+abeIc7Vgm/xPCGih4bZz5Nm0/ARVJ7K6xrDlLwvwqOydvyL3RHNf8qZk6vo3aatiw/go3w==}
    engines: {node: ^10 || ^12 || >=14.0}
    peerDependencies:
      postcss: ^8.2.15
    dependencies:
      postcss: 8.4.16
      postcss-value-parser: 4.2.0

  /postcss-normalize-timing-functions@5.1.0(postcss@8.4.16):
    resolution: {integrity: sha512-DOEkzJ4SAXv5xkHl0Wa9cZLF3WCBhF3o1SKVxKQAa+0pYKlueTpCgvkFAHfk+Y64ezX9+nITGrDZeVGgITJXjg==}
    engines: {node: ^10 || ^12 || >=14.0}
    peerDependencies:
      postcss: ^8.2.15
    dependencies:
      postcss: 8.4.16
      postcss-value-parser: 4.2.0

  /postcss-normalize-unicode@5.1.0(postcss@8.4.16):
    resolution: {integrity: sha512-J6M3MizAAZ2dOdSjy2caayJLQT8E8K9XjLce8AUQMwOrCvjCHv24aLC/Lps1R1ylOfol5VIDMaM/Lo9NGlk1SQ==}
    engines: {node: ^10 || ^12 || >=14.0}
    peerDependencies:
      postcss: ^8.2.15
    dependencies:
      browserslist: 4.21.4
      postcss: 8.4.16
      postcss-value-parser: 4.2.0

  /postcss-normalize-url@5.1.0(postcss@8.4.16):
    resolution: {integrity: sha512-5upGeDO+PVthOxSmds43ZeMeZfKH+/DKgGRD7TElkkyS46JXAUhMzIKiCa7BabPeIy3AQcTkXwVVN7DbqsiCew==}
    engines: {node: ^10 || ^12 || >=14.0}
    peerDependencies:
      postcss: ^8.2.15
    dependencies:
      normalize-url: 6.1.0
      postcss: 8.4.16
      postcss-value-parser: 4.2.0

  /postcss-normalize-whitespace@5.1.1(postcss@8.4.16):
    resolution: {integrity: sha512-83ZJ4t3NUDETIHTa3uEg6asWjSBYL5EdkVB0sDncx9ERzOKBVJIUeDO9RyA9Zwtig8El1d79HBp0JEi8wvGQnA==}
    engines: {node: ^10 || ^12 || >=14.0}
    peerDependencies:
      postcss: ^8.2.15
    dependencies:
      postcss: 8.4.16
      postcss-value-parser: 4.2.0

  /postcss-normalize@10.0.1(browserslist@4.21.4)(postcss@8.4.16):
    resolution: {integrity: sha512-+5w18/rDev5mqERcG3W5GZNMJa1eoYYNGo8gB7tEwaos0ajk3ZXAI4mHGcNT47NE+ZnZD1pEpUOFLvltIwmeJA==}
    engines: {node: '>= 12'}
    peerDependencies:
      browserslist: '>= 4'
      postcss: '>= 8'
    dependencies:
      '@csstools/normalize.css': 12.0.0
      browserslist: 4.21.4
      postcss: 8.4.16
      postcss-browser-comments: 4.0.0(browserslist@4.21.4)(postcss@8.4.16)
      sanitize.css: 13.0.0

  /postcss-opacity-percentage@1.1.2:
    resolution: {integrity: sha512-lyUfF7miG+yewZ8EAk9XUBIlrHyUE6fijnesuz+Mj5zrIHIEw6KcIZSOk/elVMqzLvREmXB83Zi/5QpNRYd47w==}
    engines: {node: ^12 || ^14 || >=16}

  /postcss-ordered-values@5.1.3(postcss@8.4.16):
    resolution: {integrity: sha512-9UO79VUhPwEkzbb3RNpqqghc6lcYej1aveQteWY+4POIwlqkYE21HKWaLDF6lWNuqCobEAyTovVhtI32Rbv2RQ==}
    engines: {node: ^10 || ^12 || >=14.0}
    peerDependencies:
      postcss: ^8.2.15
    dependencies:
      cssnano-utils: 3.1.0(postcss@8.4.16)
      postcss: 8.4.16
      postcss-value-parser: 4.2.0

  /postcss-overflow-shorthand@3.0.4(postcss@8.4.16):
    resolution: {integrity: sha512-otYl/ylHK8Y9bcBnPLo3foYFLL6a6Ak+3EQBPOTR7luMYCOsiVTUk1iLvNf6tVPNGXcoL9Hoz37kpfriRIFb4A==}
    engines: {node: ^12 || ^14 || >=16}
    peerDependencies:
      postcss: ^8.2
    dependencies:
      postcss: 8.4.16
      postcss-value-parser: 4.2.0

  /postcss-page-break@3.0.4(postcss@8.4.16):
    resolution: {integrity: sha512-1JGu8oCjVXLa9q9rFTo4MbeeA5FMe00/9C7lN4va606Rdb+HkxXtXsmEDrIraQ11fGz/WvKWa8gMuCKkrXpTsQ==}
    peerDependencies:
      postcss: ^8
    dependencies:
      postcss: 8.4.16

  /postcss-place@7.0.5(postcss@8.4.16):
    resolution: {integrity: sha512-wR8igaZROA6Z4pv0d+bvVrvGY4GVHihBCBQieXFY3kuSuMyOmEnnfFzHl/tQuqHZkfkIVBEbDvYcFfHmpSet9g==}
    engines: {node: ^12 || ^14 || >=16}
    peerDependencies:
      postcss: ^8.2
    dependencies:
      postcss: 8.4.16
      postcss-value-parser: 4.2.0

  /postcss-preset-env@7.8.2(postcss@8.4.16):
    resolution: {integrity: sha512-rSMUEaOCnovKnwc5LvBDHUDzpGP+nrUeWZGWt9M72fBvckCi45JmnJigUr4QG4zZeOHmOCNCZnd2LKDvP++ZuQ==}
    engines: {node: ^12 || ^14 || >=16}
    peerDependencies:
      postcss: ^8.2
    dependencies:
      '@csstools/postcss-cascade-layers': 1.1.1(postcss@8.4.16)
      '@csstools/postcss-color-function': 1.1.1(postcss@8.4.16)
      '@csstools/postcss-font-format-keywords': 1.0.1(postcss@8.4.16)
      '@csstools/postcss-hwb-function': 1.0.2(postcss@8.4.16)
      '@csstools/postcss-ic-unit': 1.0.1(postcss@8.4.16)
      '@csstools/postcss-is-pseudo-class': 2.0.7(postcss@8.4.16)
      '@csstools/postcss-nested-calc': 1.0.0(postcss@8.4.16)
      '@csstools/postcss-normalize-display-values': 1.0.1(postcss@8.4.16)
      '@csstools/postcss-oklab-function': 1.1.1(postcss@8.4.16)
      '@csstools/postcss-progressive-custom-properties': 1.3.0(postcss@8.4.16)
      '@csstools/postcss-stepped-value-functions': 1.0.1(postcss@8.4.16)
      '@csstools/postcss-text-decoration-shorthand': 1.0.0(postcss@8.4.16)
      '@csstools/postcss-trigonometric-functions': 1.0.2(postcss@8.4.16)
      '@csstools/postcss-unset-value': 1.0.2(postcss@8.4.16)
      autoprefixer: 10.4.12(postcss@8.4.16)
      browserslist: 4.21.4
      css-blank-pseudo: 3.0.3(postcss@8.4.16)
      css-has-pseudo: 3.0.4(postcss@8.4.16)
      css-prefers-color-scheme: 6.0.3(postcss@8.4.16)
      cssdb: 7.0.1
      postcss: 8.4.16
      postcss-attribute-case-insensitive: 5.0.2(postcss@8.4.16)
      postcss-clamp: 4.1.0(postcss@8.4.16)
      postcss-color-functional-notation: 4.2.4(postcss@8.4.16)
      postcss-color-hex-alpha: 8.0.4(postcss@8.4.16)
      postcss-color-rebeccapurple: 7.1.1(postcss@8.4.16)
      postcss-custom-media: 8.0.2(postcss@8.4.16)
      postcss-custom-properties: 12.1.9(postcss@8.4.16)
      postcss-custom-selectors: 6.0.3(postcss@8.4.16)
      postcss-dir-pseudo-class: 6.0.5(postcss@8.4.16)
      postcss-double-position-gradients: 3.1.2(postcss@8.4.16)
      postcss-env-function: 4.0.6(postcss@8.4.16)
      postcss-focus-visible: 6.0.4(postcss@8.4.16)
      postcss-focus-within: 5.0.4(postcss@8.4.16)
      postcss-font-variant: 5.0.0(postcss@8.4.16)
      postcss-gap-properties: 3.0.5(postcss@8.4.16)
      postcss-image-set-function: 4.0.7(postcss@8.4.16)
      postcss-initial: 4.0.1(postcss@8.4.16)
      postcss-lab-function: 4.2.1(postcss@8.4.16)
      postcss-logical: 5.0.4(postcss@8.4.16)
      postcss-media-minmax: 5.0.0(postcss@8.4.16)
      postcss-nesting: 10.2.0(postcss@8.4.16)
      postcss-opacity-percentage: 1.1.2
      postcss-overflow-shorthand: 3.0.4(postcss@8.4.16)
      postcss-page-break: 3.0.4(postcss@8.4.16)
      postcss-place: 7.0.5(postcss@8.4.16)
      postcss-pseudo-class-any-link: 7.1.6(postcss@8.4.16)
      postcss-replace-overflow-wrap: 4.0.0(postcss@8.4.16)
      postcss-selector-not: 6.0.1(postcss@8.4.16)
      postcss-value-parser: 4.2.0

  /postcss-pseudo-class-any-link@7.1.6(postcss@8.4.16):
    resolution: {integrity: sha512-9sCtZkO6f/5ML9WcTLcIyV1yz9D1rf0tWc+ulKcvV30s0iZKS/ONyETvoWsr6vnrmW+X+KmuK3gV/w5EWnT37w==}
    engines: {node: ^12 || ^14 || >=16}
    peerDependencies:
      postcss: ^8.2
    dependencies:
      postcss: 8.4.16
      postcss-selector-parser: 6.0.10

  /postcss-reduce-initial@5.1.0(postcss@8.4.16):
    resolution: {integrity: sha512-5OgTUviz0aeH6MtBjHfbr57tml13PuedK/Ecg8szzd4XRMbYxH4572JFG067z+FqBIf6Zp/d+0581glkvvWMFw==}
    engines: {node: ^10 || ^12 || >=14.0}
    peerDependencies:
      postcss: ^8.2.15
    dependencies:
      browserslist: 4.21.4
      caniuse-api: 3.0.0
      postcss: 8.4.16

  /postcss-reduce-transforms@5.1.0(postcss@8.4.16):
    resolution: {integrity: sha512-2fbdbmgir5AvpW9RLtdONx1QoYG2/EtqpNQbFASDlixBbAYuTcJ0dECwlqNqH7VbaUnEnh8SrxOe2sRIn24XyQ==}
    engines: {node: ^10 || ^12 || >=14.0}
    peerDependencies:
      postcss: ^8.2.15
    dependencies:
      postcss: 8.4.16
      postcss-value-parser: 4.2.0

  /postcss-replace-overflow-wrap@4.0.0(postcss@8.4.16):
    resolution: {integrity: sha512-KmF7SBPphT4gPPcKZc7aDkweHiKEEO8cla/GjcBK+ckKxiZslIu3C4GCRW3DNfL0o7yW7kMQu9xlZ1kXRXLXtw==}
    peerDependencies:
      postcss: ^8.0.3
    dependencies:
      postcss: 8.4.16

  /postcss-selector-not@6.0.1(postcss@8.4.16):
    resolution: {integrity: sha512-1i9affjAe9xu/y9uqWH+tD4r6/hDaXJruk8xn2x1vzxC2U3J3LKO3zJW4CyxlNhA56pADJ/djpEwpH1RClI2rQ==}
    engines: {node: ^12 || ^14 || >=16}
    peerDependencies:
      postcss: ^8.2
    dependencies:
      postcss: 8.4.16
      postcss-selector-parser: 6.0.10

  /postcss-selector-parser@6.0.10:
    resolution: {integrity: sha512-IQ7TZdoaqbT+LCpShg46jnZVlhWD2w6iQYAcYXfHARZ7X1t/UGhhceQDs5X0cGqKvYlHNOuv7Oa1xmb0oQuA3w==}
    engines: {node: '>=4'}
    dependencies:
      cssesc: 3.0.0
      util-deprecate: 1.0.2

  /postcss-svgo@5.1.0(postcss@8.4.16):
    resolution: {integrity: sha512-D75KsH1zm5ZrHyxPakAxJWtkyXew5qwS70v56exwvw542d9CRtTo78K0WeFxZB4G7JXKKMbEZtZayTGdIky/eA==}
    engines: {node: ^10 || ^12 || >=14.0}
    peerDependencies:
      postcss: ^8.2.15
    dependencies:
      postcss: 8.4.16
      postcss-value-parser: 4.2.0
      svgo: 2.8.0

  /postcss-unique-selectors@5.1.1(postcss@8.4.16):
    resolution: {integrity: sha512-5JiODlELrz8L2HwxfPnhOWZYWDxVHWL83ufOv84NrcgipI7TaeRsatAhK4Tr2/ZiYldpK/wBvw5BD3qfaK96GA==}
    engines: {node: ^10 || ^12 || >=14.0}
    peerDependencies:
      postcss: ^8.2.15
    dependencies:
      postcss: 8.4.16
      postcss-selector-parser: 6.0.10

  /postcss-value-parser@4.2.0:
    resolution: {integrity: sha512-1NNCs6uurfkVbeXG4S8JFT9t19m45ICnif8zWLd5oPSZ50QnwMfK+H3jv408d4jw/7Bttv5axS5IiHoLaVNHeQ==}

  /postcss@7.0.39:
    resolution: {integrity: sha512-yioayjNbHn6z1/Bywyb2Y4s3yvDAeXGOyxqD+LnVOinq6Mdmd++SW2wUNVzavyyHxd6+DxzWGIuosg6P1Rj8uA==}
    engines: {node: '>=6.0.0'}
    dependencies:
      picocolors: 0.2.1
      source-map: 0.6.1

  /postcss@8.4.16:
    resolution: {integrity: sha512-ipHE1XBvKzm5xI7hiHCZJCSugxvsdq2mPnsq5+UF+VHCjiBvtDrlxJfMBToWaP9D5XlgNmcFGqoHmUn0EYEaRQ==}
    engines: {node: ^10 || ^12 || >=14}
    dependencies:
      nanoid: 3.3.4
      picocolors: 1.0.0
      source-map-js: 1.0.2

<<<<<<< HEAD
=======
  /postcss@8.4.38:
    resolution: {integrity: sha512-Wglpdk03BSfXkHoQa3b/oulrotAkwrlLDRSOb9D0bN86FdRyE9lppSp33aHNPgBa0JKCoB+drFLZkQoRRYae5A==}
    engines: {node: ^10 || ^12 || >=14}
    dependencies:
      nanoid: 3.3.7
      picocolors: 1.0.0
      source-map-js: 1.2.0
    dev: true

>>>>>>> 3e5622f0
  /prelude-ls@1.1.2:
    resolution: {integrity: sha512-ESF23V4SKG6lVSGZgYNpbsiaAkdab6ZgOxe52p7+Kid3W3u3bxR4Vfd/o21dmN7jSt0IwgZ4v5MUd26FEtXE9w==}
    engines: {node: '>= 0.8.0'}

  /prelude-ls@1.2.1:
    resolution: {integrity: sha512-vkcDPrRZo1QZLbn5RLGPpg/WmIQ65qoWWhcGKf/b5eplkkarX0m9z8ppCat4mlOqUsWpyNuYgO3VRyrYHSzX5g==}
    engines: {node: '>= 0.8.0'}

  /prettier-linter-helpers@1.0.0:
    resolution: {integrity: sha512-GbK2cP9nraSSUF9N2XwUwqfzlAFlMNYYl+ShE/V+H8a9uNl/oUqB1w2EL54Jh0OlyRSd8RfWYJ3coVS4TROP2w==}
    engines: {node: '>=6.0.0'}
    dependencies:
      fast-diff: 1.2.0
    dev: true

  /prettier@3.1.0:
    resolution: {integrity: sha512-TQLvXjq5IAibjh8EpBIkNKxO749UEWABoiIZehEPiY4GNpVdhaFKqSTu+QrlU6D2dPAfubRmtJTi4K4YkQ5eXw==}
    engines: {node: '>=14'}
    hasBin: true
    dev: true

  /pretty-bytes@5.6.0:
    resolution: {integrity: sha512-FFw039TmrBqFK8ma/7OL3sDz/VytdtJr044/QUJtH0wK9lb9jLq9tJyIxUwtQJHwar2BqtiA4iCWSwo9JLkzFg==}
    engines: {node: '>=6'}

  /pretty-error@4.0.0:
    resolution: {integrity: sha512-AoJ5YMAcXKYxKhuJGdcvse+Voc6v1RgnsR3nWcYU7q4t6z0Q6T86sv5Zq8VIRbOWWFpvdGE83LtdSMNd+6Y0xw==}
    dependencies:
      lodash: 4.17.21
      renderkid: 3.0.0

  /pretty-format@24.9.0:
    resolution: {integrity: sha512-00ZMZUiHaJrNfk33guavqgvfJS30sLYf0f8+Srklv0AMPodGGHcoHgksZ3OThYnIvOd+8yMCn0YiEOogjlgsnA==}
    engines: {node: '>= 6'}
    dependencies:
      '@jest/types': 24.9.0
      ansi-regex: 4.1.1
      ansi-styles: 3.2.1
      react-is: 16.13.1
    dev: true

  /pretty-format@27.5.1:
    resolution: {integrity: sha512-Qb1gy5OrP5+zDf2Bvnzdl3jsTf1qXVMazbvCoKhtKqVs4/YK4ozX4gKQJJVyNe+cajNPn0KoC0MC3FUmaHWEmQ==}
    engines: {node: ^10.13.0 || ^12.13.0 || ^14.15.0 || >=15.0.0}
    dependencies:
      ansi-regex: 5.0.1
      ansi-styles: 5.2.0
      react-is: 17.0.2

  /pretty-format@28.1.3:
    resolution: {integrity: sha512-8gFb/To0OmxHR9+ZTb14Df2vNxdGCX8g1xWGUTqUw5TiZvcQf5sHKObd5UcPyLLyowNwDAMTF3XWOG1B6mxl1Q==}
    engines: {node: ^12.13.0 || ^14.15.0 || ^16.10.0 || >=17.0.0}
    dependencies:
      '@jest/schemas': 28.1.3
      ansi-regex: 5.0.1
      ansi-styles: 5.2.0
      react-is: 18.2.0

  /process-nextick-args@2.0.1:
    resolution: {integrity: sha512-3ouUOpQhtgrbOa17J7+uxOTpITYWaGP7/AhoR3+A+/1e9skrzelGi/dXzEYyvbxubEF6Wn2ypscTKiKJFFn1ag==}

  /promise@8.2.0:
    resolution: {integrity: sha512-+CMAlLHqwRYwBMXKCP+o8ns7DN+xHDUiI+0nArsiJ9y+kJVPLFxEaSw6Ha9s9H0tftxg2Yzl25wqj9G7m5wLZg==}
    dependencies:
      asap: 2.0.6

  /prompts@2.4.2:
    resolution: {integrity: sha512-NxNv/kLguCA7p3jE8oL2aEBsrJWgAakBpgmgK6lpPWV+WuOmY6r2/zbAVnP+T8bQlA0nzHXSJSJW0Hq7ylaD2Q==}
    engines: {node: '>= 6'}
    dependencies:
      kleur: 3.0.3
      sisteransi: 1.0.5

  /prop-types-extra@1.1.1(react@18.2.0):
    resolution: {integrity: sha512-59+AHNnHYCdiC+vMwY52WmvP5dM3QLeoumYuEyceQDi9aEhtwN9zIQ2ZNo25sMyXnbh32h+P1ezDsUpUH3JAew==}
    peerDependencies:
      react: '>=0.14.0'
    dependencies:
      react: 18.2.0
      react-is: 16.13.1
      warning: 4.0.3
    dev: false

  /prop-types@15.8.1:
    resolution: {integrity: sha512-oj87CgZICdulUohogVAR7AjlC0327U4el4L6eAvOqCeudMDVU0NThNaV+b9Df4dXgSP1gXMTnPdhfe/2qDH5cg==}
    dependencies:
      loose-envify: 1.4.0
      object-assign: 4.1.1
      react-is: 16.13.1

  /proxy-addr@2.0.7:
    resolution: {integrity: sha512-llQsMLSUDUPT44jdrU/O37qlnifitDP+ZwrmmZcoSKyLKvtZxpyV0n2/bD/N4tBAAZ/gJEdZU7KMraoK1+XYAg==}
    engines: {node: '>= 0.10'}
    dependencies:
      forwarded: 0.2.0
      ipaddr.js: 1.9.1

  /proxy-from-env@1.1.0:
    resolution: {integrity: sha512-D+zkORCbA9f1tdWRK0RaCR3GPv50cMxcrz4X8k5LTSUD1Dkw47mKJEZQNunItRTkWwgtaUSo1RVFRIG9ZXiFYg==}
    dev: false

  /psl@1.9.0:
    resolution: {integrity: sha512-E/ZsdU4HLs/68gYzgGTkMicWTLPdAftJLfJFlLUAAKZGkStNU72sZjT66SnMDVOfOWY/YAoiD7Jxa9iHvngcag==}

  /punycode@2.1.1:
    resolution: {integrity: sha512-XRsRjdf+j5ml+y/6GKHPZbrF/8p2Yga0JPtdqTIY2Xe5ohJPD9saDJJLPvp9+NSBprVvevdXZybnj2cv8OEd0A==}
    engines: {node: '>=6'}

  /purgecss-webpack-plugin@4.1.3(webpack@5.91.0):
    resolution: {integrity: sha512-1OHS0WE935w66FjaFSlV06ycmn3/A8a6Q+iVUmmCYAujQ1HPdX+psMXUhASEW0uF1PYEpOlhMc5ApigVqYK08g==}
    peerDependencies:
      webpack: '*'
    dependencies:
      purgecss: 4.1.3
      webpack: 5.91.0
      webpack-sources: 3.2.3
    dev: true

  /purgecss@4.1.3:
    resolution: {integrity: sha512-99cKy4s+VZoXnPxaoM23e5ABcP851nC2y2GROkkjS8eJaJtlciGavd7iYAw2V84WeBqggZ12l8ef44G99HmTaw==}
    hasBin: true
    dependencies:
      commander: 8.3.0
      glob: 7.2.3
      postcss: 8.4.16
      postcss-selector-parser: 6.0.10
    dev: true

  /q@1.5.1:
    resolution: {integrity: sha512-kV/CThkXo6xyFEZUugw/+pIOywXcDbFYgSct5cT3gqlbkBE1SJdwy6UQoZvodiWF/ckQLZyDE/Bu1M6gVu5lVw==}
    engines: {node: '>=0.6.0', teleport: '>=0.2.0'}

  /qrcode@1.5.1:
    resolution: {integrity: sha512-nS8NJ1Z3md8uTjKtP+SGGhfqmTCs5flU/xR623oI0JX+Wepz9R8UrRVCTBTJm3qGw3rH6jJ6MUHjkDx15cxSSg==}
    engines: {node: '>=10.13.0'}
    hasBin: true
    dependencies:
      dijkstrajs: 1.0.2
      encode-utf8: 1.0.3
      pngjs: 5.0.0
      yargs: 15.4.1
    dev: false

  /qs@6.10.3:
    resolution: {integrity: sha512-wr7M2E0OFRfIfJZjKGieI8lBKb7fRCH4Fv5KNPEs7gJ8jadvotdsS08PzOKR7opXhZ/Xkjtt3WF9g38drmyRqQ==}
    engines: {node: '>=0.6'}
    dependencies:
      side-channel: 1.0.4

  /qs@6.11.0:
    resolution: {integrity: sha512-MvjoMCJwEarSbUYk5O+nmoSzSutSsTwF85zcHPQ9OrlFoZOYIjaqBAJIqIXjptyD5vThxGq52Xu/MaJzRkIk4Q==}
    engines: {node: '>=0.6'}
    dependencies:
      side-channel: 1.0.4
    dev: false

  /querystringify@2.2.0:
    resolution: {integrity: sha512-FIqgj2EUvTa7R50u0rGsyTftzjYmv/a3hO345bZNrqabNqjtgiDMgmo4mkUjd+nzU5oF3dClKqFIPUKybUyqoQ==}

  /queue-microtask@1.2.3:
    resolution: {integrity: sha512-NuaNSa6flKT5JaSYQzJok04JzTL1CA6aGhv5rfLW3PgqA+M2ChpZQnAC8h8i4ZFkBS8X5RqkDBHA7r4hej3K9A==}

  /quick-lru@4.0.1:
    resolution: {integrity: sha512-ARhCpm70fzdcvNQfPoy49IaanKkTlRWF2JMzqhcJbhSFRZv7nPTvZJdcY7301IPmvW+/p0RgIWnQDLJxifsQ7g==}
    engines: {node: '>=8'}
    dev: true

  /quick-lru@5.1.1:
    resolution: {integrity: sha512-WuyALRjWPDGtt/wzJiadO5AXY+8hZ80hVpe6MyivgraREW751X3SbhRvG3eLKOYN+8VEvqLcf3wdnt44Z4S4SA==}
    engines: {node: '>=10'}

  /raf@3.4.1:
    resolution: {integrity: sha512-Sq4CW4QhwOHE8ucn6J34MqtZCeWFP2aQSmrlroYgqAV1PjStIhJXxYuTgUIfkEk7zTLjmIjLmU5q+fbD1NnOJA==}
    dependencies:
      performance-now: 2.1.0

  /randombytes@2.1.0:
    resolution: {integrity: sha512-vYl3iOX+4CKUWuxGi9Ukhie6fsqXqS9FE2Zaic4tNFD2N2QQaXOMFbuKK4QmDHC0JO6B1Zp41J0LpT0oR68amQ==}
    dependencies:
      safe-buffer: 5.2.1

  /range-parser@1.2.1:
    resolution: {integrity: sha512-Hrgsx+orqoygnmhFbKaHE6c296J+HTAQXoxEF6gNupROmmGJRoyzfG3ccAveqCBrwr/2yxQ5BVd/GTl5agOwSg==}
    engines: {node: '>= 0.6'}

  /raw-body@2.5.1:
    resolution: {integrity: sha512-qqJBtEyVgS0ZmPGdCFPWJ3FreoqvG4MVQln/kCgF7Olq95IbOp0/BWyMwbdtn4VTvkM8Y7khCQ2Xgk/tcrCXig==}
    engines: {node: '>= 0.8'}
    dependencies:
      bytes: 3.1.2
      http-errors: 2.0.0
      iconv-lite: 0.4.24
      unpipe: 1.0.0

  /react-app-polyfill@3.0.0:
    resolution: {integrity: sha512-sZ41cxiU5llIB003yxxQBYrARBqe0repqPTTYBTmMqTz9szeBbE37BehCE891NZsmdZqqP+xWKdT3eo3vOzN8w==}
    engines: {node: '>=14'}
    dependencies:
      core-js: 3.25.2
      object-assign: 4.1.1
      promise: 8.2.0
      raf: 3.4.1
      regenerator-runtime: 0.13.11
      whatwg-fetch: 3.6.2

  /react-app-rewired@2.2.1(react-scripts@5.0.1):
    resolution: {integrity: sha512-uFQWTErXeLDrMzOJHKp0h8P1z0LV9HzPGsJ6adOtGlA/B9WfT6Shh4j2tLTTGlXOfiVx6w6iWpp7SOC5pvk+gA==}
    hasBin: true
    peerDependencies:
      react-scripts: '>=2.1.3'
    dependencies:
      react-scripts: 5.0.1(@babel/plugin-syntax-flow@7.24.1)(@babel/plugin-transform-react-jsx@7.23.4)(eslint@8.53.0)(react@18.2.0)(sass@1.54.9)(ts-node@10.9.1)(typescript@4.9.5)
      semver: 5.7.1
    dev: true

  /react-async-script@1.2.0(react@18.2.0):
    resolution: {integrity: sha512-bCpkbm9JiAuMGhkqoAiC0lLkb40DJ0HOEJIku+9JDjxX3Rcs+ztEOG13wbrOskt3n2DTrjshhaQ/iay+SnGg5Q==}
    peerDependencies:
      react: '>=16.4.1'
    dependencies:
      hoist-non-react-statics: 3.3.2
      prop-types: 15.8.1
      react: 18.2.0
    dev: false

  /react-bootstrap@2.10.0(@types/react@18.0.20)(react-dom@18.2.0)(react@18.2.0):
    resolution: {integrity: sha512-87gRP69VAfeU2yKgp8RI3HvzhPNrnYIV2QNranYXataz3ef+k7OhvKGGdxQLQfUsQ2RTmlY66tn4pdFrZ94hNg==}
    peerDependencies:
      '@types/react': '>=16.14.8'
      react: '>=16.14.0'
      react-dom: '>=16.14.0'
    peerDependenciesMeta:
      '@types/react':
        optional: true
    dependencies:
      '@babel/runtime': 7.23.8
      '@restart/hooks': 0.4.15(react@18.2.0)
      '@restart/ui': 1.6.6(react-dom@18.2.0)(react@18.2.0)
      '@types/react': 18.0.20
      '@types/react-transition-group': 4.4.10
      classnames: 2.3.2
      dom-helpers: 5.2.1
      invariant: 2.2.4
      prop-types: 15.8.1
      prop-types-extra: 1.1.1(react@18.2.0)
      react: 18.2.0
      react-dom: 18.2.0(react@18.2.0)
      react-transition-group: 4.4.5(react-dom@18.2.0)(react@18.2.0)
      uncontrollable: 7.2.1(react@18.2.0)
      warning: 4.0.3
    dev: false

  /react-dev-utils@12.0.1(eslint@8.53.0)(typescript@4.9.5)(webpack@5.74.0):
    resolution: {integrity: sha512-84Ivxmr17KjUupyqzFode6xKhjwuEJDROWKJy/BthkL7Wn6NJ8h4WE6k/exAv6ImS+0oZLRRW5j/aINMHyeGeQ==}
    engines: {node: '>=14'}
    peerDependencies:
      typescript: '>=2.7'
      webpack: '>=4'
    peerDependenciesMeta:
      typescript:
        optional: true
    dependencies:
      '@babel/code-frame': 7.18.6
      address: 1.2.1
      browserslist: 4.21.4
      chalk: 4.1.2
      cross-spawn: 7.0.3
      detect-port-alt: 1.1.6
      escape-string-regexp: 4.0.0
      filesize: 8.0.7
      find-up: 5.0.0
      fork-ts-checker-webpack-plugin: 6.5.2(eslint@8.53.0)(typescript@4.9.5)(webpack@5.74.0)
      global-modules: 2.0.0
      globby: 11.1.0
      gzip-size: 6.0.0
      immer: 9.0.15
      is-root: 2.1.0
      loader-utils: 3.2.0
      open: 8.4.0
      pkg-up: 3.1.0
      prompts: 2.4.2
      react-error-overlay: 6.0.11
      recursive-readdir: 2.2.2
      shell-quote: 1.7.3
      strip-ansi: 6.0.1
      text-table: 0.2.0
      typescript: 4.9.5
      webpack: 5.74.0
    transitivePeerDependencies:
      - eslint
      - supports-color
      - vue-template-compiler

  /react-dom@18.2.0(react@18.2.0):
    resolution: {integrity: sha512-6IMTriUmvsjHUjNtEDudZfuDQUoWXVxKHhlEGSk81n4YFS+r/Kl99wXiwlVXtPBtJenozv2P+hxDsw9eA7Xo6g==}
    peerDependencies:
      react: ^18.2.0
    dependencies:
      loose-envify: 1.4.0
      react: 18.2.0
      scheduler: 0.23.0

  /react-error-overlay@6.0.11:
    resolution: {integrity: sha512-/6UZ2qgEyH2aqzYZgQPxEnz33NJ2gNsnHA2o5+o4wW9bLM/JYQitNP9xPhsXwC08hMMovfGe/8retsdDsczPRg==}

  /react-fast-compare@3.2.0:
    resolution: {integrity: sha512-rtGImPZ0YyLrscKI9xTpV8psd6I8VAtjKCzQDlzyDvqJA8XOW78TXYQwNRNd8g8JZnDu8q9Fu/1v4HPAVwVdHA==}
    dev: false

  /react-google-recaptcha@3.1.0(react@18.2.0):
    resolution: {integrity: sha512-cYW2/DWas8nEKZGD7SCu9BSuVz8iOcOLHChHyi7upUuVhkpkhYG/6N3KDiTQ3XAiZ2UAZkfvYKMfAHOzBOcGEg==}
    peerDependencies:
      react: '>=16.4.1'
    dependencies:
      prop-types: 15.8.1
      react: 18.2.0
      react-async-script: 1.2.0(react@18.2.0)
    dev: false

  /react-helmet-async@1.3.0(react-dom@18.2.0)(react@18.2.0):
    resolution: {integrity: sha512-9jZ57/dAn9t3q6hneQS0wukqC2ENOBgMNVEhb/ZG9ZSxUetzVIw4iAmEU38IaVg3QGYauQPhSeUTuIUtFglWpg==}
    peerDependencies:
      react: ^16.6.0 || ^17.0.0 || ^18.0.0
      react-dom: ^16.6.0 || ^17.0.0 || ^18.0.0
    dependencies:
      '@babel/runtime': 7.19.0
      invariant: 2.2.4
      prop-types: 15.8.1
      react: 18.2.0
      react-dom: 18.2.0(react@18.2.0)
      react-fast-compare: 3.2.0
      shallowequal: 1.1.0
    dev: false

  /react-i18next@11.18.6(i18next@21.9.2)(react-dom@18.2.0)(react@18.2.0):
    resolution: {integrity: sha512-yHb2F9BiT0lqoQDt8loZ5gWP331GwctHz9tYQ8A2EIEUu+CcEdjBLQWli1USG3RdWQt3W+jqQLg/d4rrQR96LA==}
    peerDependencies:
      i18next: '>= 19.0.0'
      react: '>= 16.8.0'
      react-dom: '*'
      react-native: '*'
    peerDependenciesMeta:
      react-dom:
        optional: true
      react-native:
        optional: true
    dependencies:
      '@babel/runtime': 7.19.0
      html-parse-stringify: 3.0.1
      i18next: 21.9.2
      react: 18.2.0
      react-dom: 18.2.0(react@18.2.0)
    dev: false

  /react-is@16.13.1:
    resolution: {integrity: sha512-24e6ynE2H+OKt4kqsOvNd8kBpV65zoxbA4BVsEOB3ARVWQki/DHzaUoC5KuON/BiccDaCCTZBuOcfZs70kR8bQ==}

  /react-is@17.0.2:
    resolution: {integrity: sha512-w2GsyukL62IJnlaff/nRegPQR94C/XXamvMWmSHRJ4y7Ts/4ocGRmTHvOs8PSE6pB3dWOrD/nueuU5sduBsQ4w==}

  /react-is@18.2.0:
    resolution: {integrity: sha512-xWGDIW6x921xtzPkhiULtthJHoJvBbF3q26fzloPCK0hsvxtPVelvftw3zjbHWSkR2km9Z+4uxbDDK/6Zw9B8w==}

  /react-lifecycles-compat@3.0.4:
    resolution: {integrity: sha512-fBASbA6LnOU9dOU2eW7aQ8xmYBSXUIWr+UmF9b1efZBazGNO+rcXT/icdKnYm2pTwcRylVUYwW7H1PHfLekVzA==}
    dev: false

  /react-refresh@0.11.0:
    resolution: {integrity: sha512-F27qZr8uUqwhWZboondsPx8tnC3Ct3SxZA3V5WyEvujRyyNv0VYPhoBg1gZ8/MV5tubQp76Trw8lTv9hzRBa+A==}
    engines: {node: '>=0.10.0'}

  /react-router-dom@6.22.3(react-dom@18.2.0)(react@18.2.0):
    resolution: {integrity: sha512-7ZILI7HjcE+p31oQvwbokjk6OA/bnFxrhJ19n82Ex9Ph8fNAq+Hm/7KchpMGlTgWhUxRHMMCut+vEtNpWpowKw==}
    engines: {node: '>=14.0.0'}
    peerDependencies:
      react: '>=16.8'
      react-dom: '>=16.8'
    dependencies:
      '@remix-run/router': 1.15.3
      react: 18.2.0
      react-dom: 18.2.0(react@18.2.0)
      react-router: 6.22.3(react@18.2.0)
    dev: false

  /react-router@6.22.3(react@18.2.0):
    resolution: {integrity: sha512-dr2eb3Mj5zK2YISHK++foM9w4eBnO23eKnZEDs7c880P6oKbrjz/Svg9+nxqtHQK+oMW4OtjZca0RqPglXxguQ==}
    engines: {node: '>=14.0.0'}
    peerDependencies:
      react: '>=16.8'
    dependencies:
      '@remix-run/router': 1.15.3
      react: 18.2.0
    dev: false

  /react-scripts@5.0.1(@babel/plugin-syntax-flow@7.24.1)(@babel/plugin-transform-react-jsx@7.23.4)(eslint@8.53.0)(react@18.2.0)(sass@1.54.9)(ts-node@10.9.1)(typescript@4.9.5):
    resolution: {integrity: sha512-8VAmEm/ZAwQzJ+GOMLbBsTdDKOpuZh7RPs0UymvBR2vRk4iZWCskjbFnxqjrzoIvlNNRZ3QJFx6/qDSi6zSnaQ==}
    engines: {node: '>=14.0.0'}
    hasBin: true
    peerDependencies:
      eslint: '*'
      react: '>= 16'
      typescript: ^3.2.1 || ^4
    peerDependenciesMeta:
      typescript:
        optional: true
    dependencies:
      '@babel/core': 7.19.1
      '@pmmmwh/react-refresh-webpack-plugin': 0.5.7(react-refresh@0.11.0)(webpack-dev-server@4.11.1)(webpack@5.74.0)
      '@svgr/webpack': 5.5.0
      babel-jest: 27.5.1(@babel/core@7.19.1)
      babel-loader: 8.2.5(@babel/core@7.19.1)(webpack@5.74.0)
      babel-plugin-named-asset-import: 0.3.8(@babel/core@7.19.1)
      babel-preset-react-app: 10.0.1
      bfj: 7.0.2
      browserslist: 4.21.4
      camelcase: 6.3.0
      case-sensitive-paths-webpack-plugin: 2.4.0
      css-loader: 6.7.1(webpack@5.74.0)
      css-minimizer-webpack-plugin: 3.4.1(webpack@5.74.0)
      dotenv: 10.0.0
      dotenv-expand: 5.1.0
      eslint: 8.53.0
      eslint-config-react-app: 7.0.1(@babel/plugin-syntax-flow@7.24.1)(@babel/plugin-transform-react-jsx@7.23.4)(eslint@8.53.0)(jest@27.5.1)(typescript@4.9.5)
      eslint-webpack-plugin: 3.2.0(eslint@8.53.0)(webpack@5.74.0)
      file-loader: 6.2.0(webpack@5.74.0)
      fs-extra: 10.1.0
      html-webpack-plugin: 5.5.0(webpack@5.74.0)
      identity-obj-proxy: 3.0.0
      jest: 27.5.1(ts-node@10.9.1)
      jest-resolve: 27.5.1
      jest-watch-typeahead: 1.1.0(jest@27.5.1)
      mini-css-extract-plugin: 2.6.1(webpack@5.74.0)
      postcss: 8.4.16
      postcss-flexbugs-fixes: 5.0.2(postcss@8.4.16)
      postcss-loader: 6.2.1(postcss@8.4.16)(webpack@5.74.0)
      postcss-normalize: 10.0.1(browserslist@4.21.4)(postcss@8.4.16)
      postcss-preset-env: 7.8.2(postcss@8.4.16)
      prompts: 2.4.2
      react: 18.2.0
      react-app-polyfill: 3.0.0
      react-dev-utils: 12.0.1(eslint@8.53.0)(typescript@4.9.5)(webpack@5.74.0)
      react-refresh: 0.11.0
      resolve: 1.22.1
      resolve-url-loader: 4.0.0
      sass-loader: 12.6.0(sass@1.54.9)(webpack@5.74.0)
      semver: 7.3.8
      source-map-loader: 3.0.1(webpack@5.74.0)
      style-loader: 3.3.1(webpack@5.74.0)
      tailwindcss: 3.1.8(postcss@8.4.16)(ts-node@10.9.1)
      terser-webpack-plugin: 5.3.6(webpack@5.74.0)
      typescript: 4.9.5
      webpack: 5.74.0
      webpack-dev-server: 4.11.1(webpack@5.74.0)
      webpack-manifest-plugin: 4.1.1(webpack@5.74.0)
      workbox-webpack-plugin: 6.5.4(webpack@5.74.0)
    optionalDependencies:
      fsevents: 2.3.3
    transitivePeerDependencies:
      - '@babel/plugin-syntax-flow'
      - '@babel/plugin-transform-react-jsx'
      - '@parcel/css'
      - '@swc/core'
      - '@types/babel__core'
      - '@types/webpack'
      - bufferutil
      - canvas
      - clean-css
      - csso
      - debug
      - esbuild
      - eslint-import-resolver-typescript
      - eslint-import-resolver-webpack
      - fibers
      - node-notifier
      - node-sass
      - rework
      - rework-visit
      - sass
      - sass-embedded
      - sockjs-client
      - supports-color
      - ts-node
      - type-fest
      - uglify-js
      - utf-8-validate
      - vue-template-compiler
      - webpack-cli
      - webpack-hot-middleware
      - webpack-plugin-serve

  /react-transition-group@4.4.5(react-dom@18.2.0)(react@18.2.0):
    resolution: {integrity: sha512-pZcd1MCJoiKiBR2NRxeCRg13uCXbydPnmB4EOeRrY7480qNWO8IIgQG6zlDkm6uRMsURXPuKq0GWtiM59a5Q6g==}
    peerDependencies:
      react: '>=16.6.0'
      react-dom: '>=16.6.0'
    dependencies:
      '@babel/runtime': 7.23.8
      dom-helpers: 5.2.1
      loose-envify: 1.4.0
      prop-types: 15.8.1
      react: 18.2.0
      react-dom: 18.2.0(react@18.2.0)
    dev: false

  /react@18.2.0:
    resolution: {integrity: sha512-/3IjMdb2L9QbBdWiW5e3P2/npwMBaU9mHCSCUzNln0ZCYbcfTsGbTJrU/kGemdH2IWmB2ioZ+zkxtmq6g09fGQ==}
    engines: {node: '>=0.10.0'}
    dependencies:
      loose-envify: 1.4.0

  /read-cache@1.0.0:
    resolution: {integrity: sha512-Owdv/Ft7IjOgm/i0xvNDZ1LrRANRfew4b2prF3OWMQLxLfu3bS8FVhCsrSCMK4lR56Y9ya+AThoTpDCTxCmpRA==}
    dependencies:
      pify: 2.3.0

  /read-pkg-up@7.0.1:
    resolution: {integrity: sha512-zK0TB7Xd6JpCLmlLmufqykGE+/TlOePD6qKClNW7hHDKFh/J7/7gCWGR7joEQEW1bKq3a3yUZSObOoWLFQ4ohg==}
    engines: {node: '>=8'}
    dependencies:
      find-up: 4.1.0
      read-pkg: 5.2.0
      type-fest: 0.8.1
    dev: true

  /read-pkg@5.2.0:
    resolution: {integrity: sha512-Ug69mNOpfvKDAc2Q8DRpMjjzdtrnv9HcSMX+4VsZxD1aZ6ZzrIE7rlzXBtWTyhULSMKg076AW6WR5iZpD0JiOg==}
    engines: {node: '>=8'}
    dependencies:
      '@types/normalize-package-data': 2.4.1
      normalize-package-data: 2.5.0
      parse-json: 5.2.0
      type-fest: 0.6.0
    dev: true

  /readable-stream@2.3.7:
    resolution: {integrity: sha512-Ebho8K4jIbHAxnuxi7o42OrZgF/ZTNcsZj6nRKyUmkhLFq8CHItp/fy6hQZuZmP/n3yZ9VBUbp4zz/mX8hmYPw==}
    dependencies:
      core-util-is: 1.0.3
      inherits: 2.0.4
      isarray: 1.0.0
      process-nextick-args: 2.0.1
      safe-buffer: 5.1.2
      string_decoder: 1.1.1
      util-deprecate: 1.0.2

  /readable-stream@3.6.0:
    resolution: {integrity: sha512-BViHy7LKeTz4oNnkcLJ+lVSL6vpiFeX6/d3oSH8zCW7UxP2onchk+vTGB143xuFjHS3deTgkKoXXymXqymiIdA==}
    engines: {node: '>= 6'}
    dependencies:
      inherits: 2.0.4
      string_decoder: 1.3.0
      util-deprecate: 1.0.2

  /readdirp@3.6.0:
    resolution: {integrity: sha512-hOS089on8RduqdbhvQ5Z37A0ESjsqz6qnRcffsMU3495FuTdqSm+7bhJ29JvIOsBDEEnan5DPu9t3To9VRlMzA==}
    engines: {node: '>=8.10.0'}
    dependencies:
      picomatch: 2.3.1

  /recursive-readdir@2.2.2:
    resolution: {integrity: sha512-nRCcW9Sj7NuZwa2XvH9co8NPeXUBhZP7CRKJtU+cS6PW9FpCIFoI5ib0NT1ZrbNuPoRy0ylyCaUL8Gih4LSyFg==}
    engines: {node: '>=0.10.0'}
    dependencies:
      minimatch: 3.0.4

  /redent@3.0.0:
    resolution: {integrity: sha512-6tDA8g98We0zd0GvVeMT9arEOnTw9qM03L9cJXaCjrip1OO764RDBLBfrB4cwzNGDj5OA5ioymC9GkizgWJDUg==}
    engines: {node: '>=8'}
    dependencies:
      indent-string: 4.0.0
      strip-indent: 3.0.0
    dev: true

  /reflect.getprototypeof@1.0.4:
    resolution: {integrity: sha512-ECkTw8TmJwW60lOTR+ZkODISW6RQ8+2CL3COqtiJKLd6MmB45hN51HprHFziKLGkAuTGQhBb91V8cy+KHlaCjw==}
    engines: {node: '>= 0.4'}
    dependencies:
      call-bind: 1.0.2
      define-properties: 1.2.1
      es-abstract: 1.22.3
      get-intrinsic: 1.2.2
      globalthis: 1.0.3
      which-builtin-type: 1.1.3

  /regenerate-unicode-properties@10.1.0:
    resolution: {integrity: sha512-d1VudCLoIGitcU/hEg2QqvyGZQmdC0Lf8BqdOMXGFSvJP4bNV1+XqbPQeHHLD51Jh4QJJ225dlIFvY4Ly6MXmQ==}
    engines: {node: '>=4'}
    dependencies:
      regenerate: 1.4.2

  /regenerate@1.4.2:
    resolution: {integrity: sha512-zrceR/XhGYU/d/opr2EKO7aRHUeiBI8qjtfHqADTwZd6Szfy16la6kqD0MIUs5z5hx6AaKa+PixpPrR289+I0A==}

  /regenerator-runtime@0.13.11:
    resolution: {integrity: sha512-kY1AZVr2Ra+t+piVaJ4gxaFaReZVH40AKNo7UCX6W+dEwBo/2oZJzqfuN1qLq1oL45o56cPaTXELwrTh8Fpggg==}

  /regenerator-runtime@0.13.9:
    resolution: {integrity: sha512-p3VT+cOEgxFsRRA9X4lkI1E+k2/CtnKtU4gcxyaCUreilL/vqI6CdZ3wxVUx3UOUg+gnUOQQcRI7BmSI656MYA==}

  /regenerator-runtime@0.14.1:
    resolution: {integrity: sha512-dYnhHh0nJoMfnkZs6GmmhFknAGRrLznOu5nc9ML+EJxGvrx6H7teuevqVqCuPcPK//3eDrrjQhehXVx9cnkGdw==}

  /regenerator-transform@0.15.0:
    resolution: {integrity: sha512-LsrGtPmbYg19bcPHwdtmXwbW+TqNvtY4riE3P83foeHRroMbH6/2ddFBfab3t7kbzc7v7p4wbkIecHImqt0QNg==}
    dependencies:
      '@babel/runtime': 7.23.8

  /regex-parser@2.2.11:
    resolution: {integrity: sha512-jbD/FT0+9MBU2XAZluI7w2OBs1RBi6p9M83nkoZayQXXU9e8Robt69FcZc7wU4eJD/YFTjn1JdCk3rbMJajz8Q==}

  /regexp.prototype.flags@1.4.3:
    resolution: {integrity: sha512-fjggEOO3slI6Wvgjwflkc4NFRCTZAu5CnNfBd5qOMYhWdn67nJBBu34/TkD++eeFmd8C9r9jfXJ27+nSiRkSUA==}
    engines: {node: '>= 0.4'}
    dependencies:
      call-bind: 1.0.2
      define-properties: 1.1.4
      functions-have-names: 1.2.3

  /regexp.prototype.flags@1.5.1:
    resolution: {integrity: sha512-sy6TXMN+hnP/wMy+ISxg3krXx7BAtWVO4UouuCN/ziM9UEne0euamVNafDfvC83bRNr95y0V5iijeDQFUNpvrg==}
    engines: {node: '>= 0.4'}
    dependencies:
      call-bind: 1.0.2
      define-properties: 1.2.1
      set-function-name: 2.0.1

  /regexpp@3.2.0:
    resolution: {integrity: sha512-pq2bWo9mVD43nbts2wGv17XLiNLya+GklZ8kaDLV2Z08gDCsGpnKn9BFMepvWuHCbyVvY7J5o5+BVvoQbmlJLg==}
    engines: {node: '>=8'}
    dev: true

  /regexpu-core@5.2.1:
    resolution: {integrity: sha512-HrnlNtpvqP1Xkb28tMhBUO2EbyUHdQlsnlAhzWcwHy8WJR53UWr7/MAvqrsQKMbV4qdpv03oTMG8iIhfsPFktQ==}
    engines: {node: '>=4'}
    dependencies:
      regenerate: 1.4.2
      regenerate-unicode-properties: 10.1.0
      regjsgen: 0.7.1
      regjsparser: 0.9.1
      unicode-match-property-ecmascript: 2.0.0
      unicode-match-property-value-ecmascript: 2.0.0

  /regjsgen@0.7.1:
    resolution: {integrity: sha512-RAt+8H2ZEzHeYWxZ3H2z6tF18zyyOnlcdaafLrm21Bguj7uZy6ULibiAFdXEtKQY4Sy7wDTwDiOazasMLc4KPA==}

  /regjsparser@0.9.1:
    resolution: {integrity: sha512-dQUtn90WanSNl+7mQKcXAgZxvUe7Z0SqXlgzv0za4LwiUhyzBC58yQO3liFoUgu8GiJVInAhJjkj1N0EtQ5nkQ==}
    hasBin: true
    dependencies:
      jsesc: 0.5.0

  /relateurl@0.2.7:
    resolution: {integrity: sha512-G08Dxvm4iDN3MLM0EsP62EDV9IuhXPR6blNz6Utcp7zyV3tr4HVNINt6MpaRWbxoOHT3Q7YN2P+jaHX8vUbgog==}
    engines: {node: '>= 0.10'}

  /renderkid@3.0.0:
    resolution: {integrity: sha512-q/7VIQA8lmM1hF+jn+sFSPWGlMkSAeNYcPLmDQx2zzuiDfaLrOmumR8iaUKlenFgh0XRPIUeSPlH3A+AW3Z5pg==}
    dependencies:
      css-select: 4.3.0
      dom-converter: 0.2.0
      htmlparser2: 6.1.0
      lodash: 4.17.21
      strip-ansi: 6.0.1

  /require-directory@2.1.1:
    resolution: {integrity: sha512-fGxEI7+wsG9xrvdjsrlmL22OMTTiHRwAMroiEeMgq8gzoLC/PQr7RsRDSTLUg/bZAZtF+TVIkHc6/4RIKrui+Q==}
    engines: {node: '>=0.10.0'}

  /require-from-string@2.0.2:
    resolution: {integrity: sha512-Xf0nWe6RseziFMu+Ap9biiUbmplq6S9/p+7w7YXP/JBHhrUDDUhwa+vANyubuqfZWTveU//DYVGsDG7RKL/vEw==}
    engines: {node: '>=0.10.0'}

  /require-main-filename@2.0.0:
    resolution: {integrity: sha512-NKN5kMDylKuldxYLSUfrbo5Tuzh4hd+2E8NPPX02mZtn1VuREQToYe/ZdlJy+J3uCpfaiGF05e7B8W0iXbQHmg==}
    dev: false

  /requires-port@1.0.0:
    resolution: {integrity: sha512-KigOCHcocU3XODJxsu8i/j8T9tzT4adHiecwORRQ0ZZFcp7ahwXuRU1m+yuO90C5ZUyGeGfocHDI14M3L3yDAQ==}

  /resolve-cwd@3.0.0:
    resolution: {integrity: sha512-OrZaX2Mb+rJCpH/6CpSqt9xFVpN++x01XnN2ie9g6P5/3xelLAkXWVADpdz1IHD/KFfEXyE6V0U01OQ3UO2rEg==}
    engines: {node: '>=8'}
    dependencies:
      resolve-from: 5.0.0

  /resolve-from@4.0.0:
    resolution: {integrity: sha512-pb/MYmXstAkysRFx8piNI1tGFNQIFA3vkE3Gq4EuA1dF6gHp/+vgZqsCGJapvy8N3Q+4o7FwvquPJcnZ7RYy4g==}
    engines: {node: '>=4'}

  /resolve-from@5.0.0:
    resolution: {integrity: sha512-qYg9KP24dD5qka9J47d0aVky0N+b4fTU89LN9iDnjB5waksiC49rvMB0PrUJQGoTmH50XPiqOvAjDfaijGxYZw==}
    engines: {node: '>=8'}

  /resolve-global@1.0.0:
    resolution: {integrity: sha512-zFa12V4OLtT5XUX/Q4VLvTfBf+Ok0SPc1FNGM/z9ctUdiU618qwKpWnd0CHs3+RqROfyEg/DhuHbMWYqcgljEw==}
    engines: {node: '>=8'}
    dependencies:
      global-dirs: 0.1.1
    dev: true

  /resolve-url-loader@4.0.0:
    resolution: {integrity: sha512-05VEMczVREcbtT7Bz+C+96eUO5HDNvdthIiMB34t7FcF8ehcu4wC0sSgPUubs3XW2Q3CNLJk/BJrCU9wVRymiA==}
    engines: {node: '>=8.9'}
    peerDependencies:
      rework: 1.0.1
      rework-visit: 1.0.0
    peerDependenciesMeta:
      rework:
        optional: true
      rework-visit:
        optional: true
    dependencies:
      adjust-sourcemap-loader: 4.0.0
      convert-source-map: 1.8.0
      loader-utils: 2.0.2
      postcss: 7.0.39
      source-map: 0.6.1

  /resolve-url@0.2.1:
    resolution: {integrity: sha512-ZuF55hVUQaaczgOIwqWzkEcEidmlD/xl44x1UZnhOXcYuFN2S6+rcxpG+C1N3So0wvNI3DmJICUFfu2SxhBmvg==}
    deprecated: https://github.com/lydell/resolve-url#deprecated
    dev: true

  /resolve.exports@1.1.0:
    resolution: {integrity: sha512-J1l+Zxxp4XK3LUDZ9m60LRJF/mAe4z6a4xyabPHk7pvK5t35dACV32iIjJDFeWZFfZlO29w6SZ67knR0tHzJtQ==}
    engines: {node: '>=10'}

  /resolve@1.22.1:
    resolution: {integrity: sha512-nBpuuYuY5jFsli/JIs1oldw6fOQCBioohqWZg/2hiaOybXOft4lonv85uDOKXdf8rhyK159cxU5cDcK/NKk8zw==}
    hasBin: true
    dependencies:
      is-core-module: 2.10.0
      path-parse: 1.0.7
      supports-preserve-symlinks-flag: 1.0.0

  /resolve@2.0.0-next.4:
    resolution: {integrity: sha512-iMDbmAWtfU+MHpxt/I5iWI7cY6YVEZUQ3MBgPQ++XD1PELuJHIl82xBmObyP2KyQmkNB2dsqF7seoQQiAn5yDQ==}
    hasBin: true
    dependencies:
      is-core-module: 2.10.0
      path-parse: 1.0.7
      supports-preserve-symlinks-flag: 1.0.0

  /restore-cursor@4.0.0:
    resolution: {integrity: sha512-I9fPXU9geO9bHOt9pHHOhOkYerIMsmVaWB0rA2AI9ERh/+x/i7MV5HKBNrg+ljO5eoPVgCcnFuRjJ9uH6I/3eg==}
    engines: {node: ^12.20.0 || ^14.13.1 || >=16.0.0}
    dependencies:
      onetime: 5.1.2
      signal-exit: 3.0.7
    dev: true

  /retry@0.13.1:
    resolution: {integrity: sha512-XQBQ3I8W1Cge0Seh+6gjj03LbmRFWuoszgK9ooCpwYIrhhoO80pfq4cUkU5DkknwfOfFteRwlZ56PYOGYyFWdg==}
    engines: {node: '>= 4'}

  /reusify@1.0.4:
    resolution: {integrity: sha512-U9nH88a3fc/ekCF1l0/UP1IosiuIjyTh7hBvXVMHYgVcfGvt897Xguj2UOLDeI5BG2m7/uwyaLVT6fbtCwTyzw==}
    engines: {iojs: '>=1.0.0', node: '>=0.10.0'}

  /rfdc@1.3.0:
    resolution: {integrity: sha512-V2hovdzFbOi77/WajaSMXk2OLm+xNIeQdMMuB7icj7bk6zi2F8GGAxigcnDFpJHbNyNcgyJDiP+8nOrY5cZGrA==}
    dev: true

  /rimraf@2.6.3:
    resolution: {integrity: sha512-mwqeW5XsA2qAejG46gYdENaxXjx9onRNCfn7L0duuP4hCuTIi/QO7PDK07KJfp1d+izWPrzEJDcSqBa0OZQriA==}
    hasBin: true
    dependencies:
      glob: 7.2.3
    dev: true

  /rimraf@3.0.2:
    resolution: {integrity: sha512-JZkJMZkAGFFPP2YqXZXPbMlMBgsxzE8ILs4lMIX/2o0L9UBw9O/Y3o6wFw/i9YLapcUJWwqbi3kdxIPdC62TIA==}
    hasBin: true
    dependencies:
      glob: 7.2.3

  /rollup-plugin-terser@7.0.2(rollup@2.79.0):
    resolution: {integrity: sha512-w3iIaU4OxcF52UUXiZNsNeuXIMDvFrr+ZXK6bFZ0Q60qyVfq4uLptoS4bbq3paG3x216eQllFZX7zt6TIImguQ==}
    peerDependencies:
      rollup: ^2.0.0
    dependencies:
      '@babel/code-frame': 7.18.6
      jest-worker: 26.6.2
      rollup: 2.79.0
      serialize-javascript: 4.0.0
      terser: 5.15.0

  /rollup@2.79.0:
    resolution: {integrity: sha512-x4KsrCgwQ7ZJPcFA/SUu6QVcYlO7uRLfLAy0DSA4NS2eG8japdbpM50ToH7z4iObodRYOJ0soneF0iaQRJ6zhA==}
    engines: {node: '>=10.0.0'}
    hasBin: true
    optionalDependencies:
      fsevents: 2.3.3

  /run-applescript@5.0.0:
    resolution: {integrity: sha512-XcT5rBksx1QdIhlFOCtgZkB99ZEouFZ1E2Kc2LHqNW13U3/74YGdkQRmThTwxy4QIyookibDKYZOPqX//6BlAg==}
    engines: {node: '>=12'}
    dependencies:
      execa: 5.1.1
    dev: true

  /run-parallel@1.2.0:
    resolution: {integrity: sha512-5l4VyZR86LZ/lDxZTR6jqL8AFE2S0IFLMP26AbjsLVADxHdhB/c0GUsH+y39UfCi3dzz8OlQuPmnaJOMoDHQBA==}
    dependencies:
      queue-microtask: 1.2.3

  /safe-array-concat@1.0.1:
    resolution: {integrity: sha512-6XbUAseYE2KtOuGueyeobCySj9L4+66Tn6KQMOPQJrAJEowYKW/YR/MGJZl7FdydUdaFu4LYyDZjxf4/Nmo23Q==}
    engines: {node: '>=0.4'}
    dependencies:
      call-bind: 1.0.2
      get-intrinsic: 1.2.2
      has-symbols: 1.0.3
      isarray: 2.0.5

  /safe-buffer@5.1.2:
    resolution: {integrity: sha512-Gd2UZBJDkXlY7GbJxfsE8/nvKkUEU1G38c1siN6QP6a9PT9MmHB8GnpscSmMJSoF8LOIrt8ud/wPtojys4G6+g==}

  /safe-buffer@5.2.1:
    resolution: {integrity: sha512-rp3So07KcdmmKbGvgaNxQSJr7bGVSVk5S9Eq1F+ppbRo70+YeaDxkw5Dd8NPN+GD6bjnYm2VuPuCXmpuYvmCXQ==}

  /safe-regex-test@1.0.0:
    resolution: {integrity: sha512-JBUUzyOgEwXQY1NuPtvcj/qcBDbDmEvWufhlnXZIm75DEHp+afM1r1ujJpJsV/gSM4t59tpDyPi1sd6ZaPFfsA==}
    dependencies:
      call-bind: 1.0.5
      get-intrinsic: 1.2.2
      is-regex: 1.1.4

  /safer-buffer@2.1.2:
    resolution: {integrity: sha512-YZo3K82SD7Riyi0E1EQPojLz7kpepnSQI9IyPbHHg1XXXevb5dJI7tpyN2ADxGcQbHG7vcyRHk0cbwqcQriUtg==}

  /sanitize.css@13.0.0:
    resolution: {integrity: sha512-ZRwKbh/eQ6w9vmTjkuG0Ioi3HBwPFce0O+v//ve+aOq1oeCy7jMV2qzzAlpsNuqpqCBjjriM1lbtZbF/Q8jVyA==}

  /sass-loader@12.6.0(sass@1.54.9)(webpack@5.74.0):
    resolution: {integrity: sha512-oLTaH0YCtX4cfnJZxKSLAyglED0naiYfNG1iXfU5w1LNZ+ukoA5DtyDIN5zmKVZwYNJP4KRc5Y3hkWga+7tYfA==}
    engines: {node: '>= 12.13.0'}
    peerDependencies:
      fibers: '>= 3.1.0'
      node-sass: ^4.0.0 || ^5.0.0 || ^6.0.0 || ^7.0.0
      sass: ^1.3.0
      sass-embedded: '*'
      webpack: ^5.0.0
    peerDependenciesMeta:
      fibers:
        optional: true
      node-sass:
        optional: true
      sass:
        optional: true
      sass-embedded:
        optional: true
    dependencies:
      klona: 2.0.5
      neo-async: 2.6.2
      sass: 1.54.9
      webpack: 5.74.0

  /sass@1.54.9:
    resolution: {integrity: sha512-xb1hjASzEH+0L0WI9oFjqhRi51t/gagWnxLiwUNMltA0Ab6jIDkAacgKiGYKM9Jhy109osM7woEEai6SXeJo5Q==}
    engines: {node: '>=12.0.0'}
    hasBin: true
    dependencies:
      chokidar: 3.5.3
      immutable: 4.1.0
      source-map-js: 1.0.2

  /sax@1.2.4:
    resolution: {integrity: sha512-NqVDv9TpANUjFm0N8uM5GxL36UgKi9/atZw+x7YFnQ8ckwFGKrl4xX4yWtrey3UJm5nP1kUbnYgLopqWNSRhWw==}

  /saxes@5.0.1:
    resolution: {integrity: sha512-5LBh1Tls8c9xgGjw3QrMwETmTMVk0oFgvrFSvWx62llR2hcEInrKNZ2GZCCuuy2lvWrdl5jhbpeqc5hRYKFOcw==}
    engines: {node: '>=10'}
    dependencies:
      xmlchars: 2.2.0

  /scheduler@0.23.0:
    resolution: {integrity: sha512-CtuThmgHNg7zIZWAXi3AsyIzA3n4xx7aNyjwC2VJldO2LMVDhFK+63xGqq6CsJH4rTAt6/M+N4GhZiDYPx9eUw==}
    dependencies:
      loose-envify: 1.4.0

  /schema-utils@2.7.0:
    resolution: {integrity: sha512-0ilKFI6QQF5nxDZLFn2dMjvc4hjg/Wkg7rHd3jK6/A4a1Hl9VFdQWvgB1UMGoU94pad1P/8N7fMcEnLnSiju8A==}
    engines: {node: '>= 8.9.0'}
    dependencies:
      '@types/json-schema': 7.0.15
      ajv: 6.12.6
      ajv-keywords: 3.5.2(ajv@6.12.6)

  /schema-utils@2.7.1:
    resolution: {integrity: sha512-SHiNtMOUGWBQJwzISiVYKu82GiV4QYGePp3odlY1tuKO7gPtphAT5R/py0fA6xtbgLL/RvtJZnU9b8s0F1q0Xg==}
    engines: {node: '>= 8.9.0'}
    dependencies:
      '@types/json-schema': 7.0.13
      ajv: 6.12.6
      ajv-keywords: 3.5.2(ajv@6.12.6)

  /schema-utils@3.1.1:
    resolution: {integrity: sha512-Y5PQxS4ITlC+EahLuXaY86TXfR7Dc5lw294alXOq86JAHCihAIZfqv8nNCWvaEJvaC51uN9hbLGeV0cFBdH+Fw==}
    engines: {node: '>= 10.13.0'}
    dependencies:
      '@types/json-schema': 7.0.15
      ajv: 6.12.6
      ajv-keywords: 3.5.2(ajv@6.12.6)

  /schema-utils@3.3.0:
    resolution: {integrity: sha512-pN/yOAvcC+5rQ5nERGuwrjLlYvLTbCibnZ1I7B1LaiAz9BRBlE9GMgE/eqV30P7aJQUf7Ddimy/RsbYO/GrVGg==}
    engines: {node: '>= 10.13.0'}
    dependencies:
      '@types/json-schema': 7.0.15
      ajv: 6.12.6
      ajv-keywords: 3.5.2(ajv@6.12.6)
    dev: true

  /schema-utils@4.0.0:
    resolution: {integrity: sha512-1edyXKgh6XnJsJSQ8mKWXnN/BVaIbFMLpouRUrXgVq7WYne5kw3MW7UPhO44uRXQSIpTSXoJbmrR2X0w9kUTyg==}
    engines: {node: '>= 12.13.0'}
    dependencies:
      '@types/json-schema': 7.0.13
      ajv: 8.12.0
      ajv-formats: 2.1.1(ajv@8.12.0)
      ajv-keywords: 5.1.0(ajv@8.12.0)

  /select-hose@2.0.0:
    resolution: {integrity: sha512-mEugaLK+YfkijB4fx0e6kImuJdCIt2LxCRcbEYPqRGCs4F2ogyfZU5IAZRdjCP8JPq2AtdNoC/Dux63d9Kiryg==}

  /selfsigned@2.1.1:
    resolution: {integrity: sha512-GSL3aowiF7wa/WtSFwnUrludWFoNhftq8bUkH9pkzjpN2XSPOAYEgg6e0sS9s0rZwgJzJiQRPU18A6clnoW5wQ==}
    engines: {node: '>=10'}
    dependencies:
      node-forge: 1.3.1

  /semver@5.7.1:
    resolution: {integrity: sha512-sauaDf/PZdVgrLTNYHRtpXa1iRiKcaebiKQ1BJdpQlWH2lCvexQdX55snPFyK7QzpudqbCI0qXFfOasHdyNDGQ==}
    hasBin: true
    dev: true

  /semver@5.7.2:
    resolution: {integrity: sha512-cBznnQ9KjJqU67B52RMC65CMarK2600WFnbkcaiwWq3xy/5haFJlshgnpjovMVJ+Hff49d8GEn0b87C5pDQ10g==}
    hasBin: true
    dev: true

  /semver@6.3.1:
    resolution: {integrity: sha512-BR7VvDCVHO+q2xBEWskxS6DJE1qRnb7DxzUrogb71CWoSficBxYsiAGd+Kl0mmq/MprG9yArRkyrQxTO6XjMzA==}
    hasBin: true

  /semver@7.3.7:
    resolution: {integrity: sha512-QlYTucUYOews+WeEujDoEGziz4K6c47V/Bd+LjSSYcA94p+DmINdf7ncaUinThfvZyu13lN9OY1XDxt8C0Tw0g==}
    engines: {node: '>=10'}
    hasBin: true
    dependencies:
      lru-cache: 6.0.0
    dev: true

  /semver@7.3.8:
    resolution: {integrity: sha512-NB1ctGL5rlHrPJtFDVIVzTyQylMLu9N9VICA6HSFJo8MCGVTMW6gfpicwKmmK/dAjTOrqu5l63JJOpDSrAis3A==}
    engines: {node: '>=10'}
    hasBin: true
    dependencies:
      lru-cache: 6.0.0

  /semver@7.5.4:
    resolution: {integrity: sha512-1bCSESV6Pv+i21Hvpxp3Dx+pSD8lIPt8uVjRrxAUt/nbswYc+tK6Y2btiULjd4+fnq15PX+nqQDC7Oft7WkwcA==}
    engines: {node: '>=10'}
    hasBin: true
    dependencies:
      lru-cache: 6.0.0
    dev: true

  /semver@7.6.0:
    resolution: {integrity: sha512-EnwXhrlwXMk9gKu5/flx5sv/an57AkRplG3hTK68W7FRDN+k+OWBj65M7719OkA82XLBxrcX0KSHj+X5COhOVg==}
    engines: {node: '>=10'}
    hasBin: true
    dependencies:
      lru-cache: 6.0.0
    dev: true

  /send@0.18.0:
    resolution: {integrity: sha512-qqWzuOjSFOuqPjFe4NOsMLafToQQwBSOEpS+FwEt3A2V3vKubTquT3vmLTQpFgMXp8AlFWFuP1qKaJZOtPpVXg==}
    engines: {node: '>= 0.8.0'}
    dependencies:
      debug: 2.6.9
      depd: 2.0.0
      destroy: 1.2.0
      encodeurl: 1.0.2
      escape-html: 1.0.3
      etag: 1.8.1
      fresh: 0.5.2
      http-errors: 2.0.0
      mime: 1.6.0
      ms: 2.1.3
      on-finished: 2.4.1
      range-parser: 1.2.1
      statuses: 2.0.1
    transitivePeerDependencies:
      - supports-color

  /serialize-javascript@4.0.0:
    resolution: {integrity: sha512-GaNA54380uFefWghODBWEGisLZFj00nS5ACs6yHa9nLqlLpVLO8ChDGeKRjZnV4Nh4n0Qi7nhYZD/9fCPzEqkw==}
    dependencies:
      randombytes: 2.1.0

  /serialize-javascript@6.0.0:
    resolution: {integrity: sha512-Qr3TosvguFt8ePWqsvRfrKyQXIiW+nGbYpy8XK24NQHE83caxWt+mIymTT19DGFbNWNLfEwsrkSmN64lVWB9ag==}
    dependencies:
      randombytes: 2.1.0

  /serialize-javascript@6.0.2:
    resolution: {integrity: sha512-Saa1xPByTTq2gdeFZYLLo+RFE35NHZkAbqZeWNd3BpzppeVisAqpDjcp8dyf6uIvEqJRd46jemmyA4iFIeVk8g==}
    dependencies:
      randombytes: 2.1.0
    dev: true

  /serve-index@1.9.1:
    resolution: {integrity: sha512-pXHfKNP4qujrtteMrSBb0rc8HJ9Ms/GrXwcUtUtD5s4ewDJI8bT3Cz2zTVRMKtri49pLx2e0Ya8ziP5Ya2pZZw==}
    engines: {node: '>= 0.8.0'}
    dependencies:
      accepts: 1.3.8
      batch: 0.6.1
      debug: 2.6.9
      escape-html: 1.0.3
      http-errors: 1.6.3
      mime-types: 2.1.35
      parseurl: 1.3.3
    transitivePeerDependencies:
      - supports-color

  /serve-static@1.15.0:
    resolution: {integrity: sha512-XGuRDNjXUijsUL0vl6nSD7cwURuzEgglbOaFuZM9g3kwDXOWVTck0jLzjPzGD+TazWbboZYu52/9/XPdUgne9g==}
    engines: {node: '>= 0.8.0'}
    dependencies:
      encodeurl: 1.0.2
      escape-html: 1.0.3
      parseurl: 1.3.3
      send: 0.18.0
    transitivePeerDependencies:
      - supports-color

  /set-blocking@2.0.0:
    resolution: {integrity: sha512-KiKBS8AnWGEyLzofFfmvKwpdPzqiy16LvQfK3yv/fVH7Bj13/wl3JSR1J+rfgRE9q7xUJK4qvgS8raSOeLUehw==}
    dev: false

  /set-function-length@1.1.1:
    resolution: {integrity: sha512-VoaqjbBJKiWtg4yRcKBQ7g7wnGnLV3M8oLvVWwOk2PdYY6PEFegR1vezXR0tw6fZGF9csVakIRjrJiy2veSBFQ==}
    engines: {node: '>= 0.4'}
    dependencies:
      define-data-property: 1.1.1
      get-intrinsic: 1.2.2
      gopd: 1.0.1
      has-property-descriptors: 1.0.0

  /set-function-name@2.0.1:
    resolution: {integrity: sha512-tMNCiqYVkXIZgc2Hnoy2IvC/f8ezc5koaRFkCjrpWzGpCd3qbZXPzVy9MAZzK1ch/X0jvSkojys3oqJN0qCmdA==}
    engines: {node: '>= 0.4'}
    dependencies:
      define-data-property: 1.1.1
      functions-have-names: 1.2.3
      has-property-descriptors: 1.0.0

  /setprototypeof@1.1.0:
    resolution: {integrity: sha512-BvE/TwpZX4FXExxOxZyRGQQv651MSwmWKZGqvmPcRIjDqWub67kTKuIMx43cZZrS/cBBzwBcNDWoFxt2XEFIpQ==}

  /setprototypeof@1.2.0:
    resolution: {integrity: sha512-E5LDX7Wrp85Kil5bhZv46j8jOeboKq5JMmYM3gVGdGH8xFpPWXUMsNrlODCrkoxMEeNi/XZIwuRvY4XNwYMJpw==}

  /shallowequal@1.1.0:
    resolution: {integrity: sha512-y0m1JoUZSlPAjXVtPPW70aZWfIL/dSP7AFkRnniLCrK/8MDKog3TySTBmckD+RObVxH0v4Tox67+F14PdED2oQ==}
    dev: false

  /shebang-command@2.0.0:
    resolution: {integrity: sha512-kHxr2zZpYtdmrN1qDjrrX/Z1rR1kG8Dx+gkpK1G4eXmvXswmcE1hTWBWYUzlraYw1/yZp6YuDY77YtvbN0dmDA==}
    engines: {node: '>=8'}
    dependencies:
      shebang-regex: 3.0.0

  /shebang-regex@3.0.0:
    resolution: {integrity: sha512-7++dFhtcx3353uBaq8DDR4NuxBetBzC7ZQOhmTQInHEd6bSrXdiEyzCvG07Z44UYdLShWUyXt5M/yhz8ekcb1A==}
    engines: {node: '>=8'}

  /shell-quote@1.7.3:
    resolution: {integrity: sha512-Vpfqwm4EnqGdlsBFNmHhxhElJYrdfcxPThu+ryKS5J8L/fhAwLazFZtq+S+TWZ9ANj2piSQLGj6NQg+lKPmxrw==}

  /side-channel@1.0.4:
    resolution: {integrity: sha512-q5XPytqFEIKHkGdiMIrY10mvLRvnQh42/+GoBlFW3b2LXLE2xxJpZFdm94we0BaoV3RwJyGqg5wS7epxTv0Zvw==}
    dependencies:
      call-bind: 1.0.2
      get-intrinsic: 1.1.3
      object-inspect: 1.12.2

  /signal-exit@3.0.7:
    resolution: {integrity: sha512-wnD2ZE+l+SPC/uoS0vXeE9L1+0wuaMqKlfz9AMUo38JsyLSBWSFcHR1Rri62LZc12vLr1gb3jl7iwQhgwpAbGQ==}

  /simple-swizzle@0.2.2:
    resolution: {integrity: sha512-JA//kQgZtbuY83m+xT+tXJkmJncGMTFT+C+g2h2R9uxkYIrE2yy9sgmcLhCnw57/WSD+Eh3J97FPEDFnbXnDUg==}
    dependencies:
      is-arrayish: 0.3.2
    dev: false

  /sisteransi@1.0.5:
    resolution: {integrity: sha512-bLGGlR1QxBcynn2d5YmDX4MGjlZvy2MRBDRNHLJ8VI6l6+9FUiyTFNJ0IveOSP0bcXgVDPRcfGqA0pjaqUpfVg==}

  /slash@3.0.0:
    resolution: {integrity: sha512-g9Q1haeby36OSStwb4ntCGGGaKsaVSjQ68fBxoQcutl5fS1vuY18H3wSt3jFyFtrkx+Kz0V1G85A4MyAdDMi2Q==}
    engines: {node: '>=8'}

  /slash@4.0.0:
    resolution: {integrity: sha512-3dOsAHXXUkQTpOYcoAxLIorMTp4gIQr5IW3iVb7A7lFIp0VHhnynm9izx6TssdrIcVIESAlVjtnO2K8bg+Coew==}
    engines: {node: '>=12'}

  /slice-ansi@5.0.0:
    resolution: {integrity: sha512-FC+lgizVPfie0kkhqUScwRu1O/lF6NOgJmlCgK+/LYxDCTk8sGelYaHDhFcDN+Sn3Cv+3VSa4Byeo+IMCzpMgQ==}
    engines: {node: '>=12'}
    dependencies:
      ansi-styles: 6.1.1
      is-fullwidth-code-point: 4.0.0
    dev: true

  /sockjs@0.3.24:
    resolution: {integrity: sha512-GJgLTZ7vYb/JtPSSZ10hsOYIvEYsjbNU+zPdIHcUaWVNUEPivzxku31865sSSud0Da0W4lEeOPlmw93zLQchuQ==}
    dependencies:
      faye-websocket: 0.11.4
      uuid: 8.3.2
      websocket-driver: 0.7.4

  /source-list-map@2.0.1:
    resolution: {integrity: sha512-qnQ7gVMxGNxsiL4lEuJwe/To8UnK7fAnmbGEEH8RpLouuKbeEm0lhbQVFIrNSuB+G7tVrAlVsZgETT5nljf+Iw==}

  /source-map-explorer@2.5.3:
    resolution: {integrity: sha512-qfUGs7UHsOBE5p/lGfQdaAj/5U/GWYBw2imEpD6UQNkqElYonkow8t+HBL1qqIl3CuGZx7n8/CQo4x1HwSHhsg==}
    engines: {node: '>=12'}
    hasBin: true
    dependencies:
      btoa: 1.2.1
      chalk: 4.1.2
      convert-source-map: 1.8.0
      ejs: 3.1.8
      escape-html: 1.0.3
      glob: 7.2.3
      gzip-size: 6.0.0
      lodash: 4.17.21
      open: 7.4.2
      source-map: 0.7.4
      temp: 0.9.4
      yargs: 16.2.0
    dev: true

  /source-map-js@1.0.2:
    resolution: {integrity: sha512-R0XvVJ9WusLiqTCEiGCmICCMplcCkIwwR11mOSD9CR5u+IXYdiseeEuXCVAjS54zqwkLcPNnmU4OeJ6tUrWhDw==}
    engines: {node: '>=0.10.0'}

  /source-map-js@1.2.0:
    resolution: {integrity: sha512-itJW8lvSA0TXEphiRoawsCksnlf8SyvmFzIhltqAHluXd88pkCd+cXJVHTDwdCr0IzwptSm035IHQktUu1QUMg==}
    engines: {node: '>=0.10.0'}
    dev: true

  /source-map-loader@3.0.1(webpack@5.74.0):
    resolution: {integrity: sha512-Vp1UsfyPvgujKQzi4pyDiTOnE3E4H+yHvkVRN3c/9PJmQS4CQJExvcDvaX/D+RV+xQben9HJ56jMJS3CgUeWyA==}
    engines: {node: '>= 12.13.0'}
    peerDependencies:
      webpack: ^5.0.0
    dependencies:
      abab: 2.0.6
      iconv-lite: 0.6.3
      source-map-js: 1.0.2
      webpack: 5.74.0

  /source-map-resolve@0.5.3:
    resolution: {integrity: sha512-Htz+RnsXWk5+P2slx5Jh3Q66vhQj1Cllm0zvnaY98+NFx+Dv2CF/f5O/t8x+KaNdrdIAsruNzoh/KpialbqAnw==}
    deprecated: See https://github.com/lydell/source-map-resolve#deprecated
    dependencies:
      atob: 2.1.2
      decode-uri-component: 0.2.0
      resolve-url: 0.2.1
      source-map-url: 0.4.1
      urix: 0.1.0
    dev: true

  /source-map-support@0.5.21:
    resolution: {integrity: sha512-uBHU3L3czsIyYXKX88fdrGovxdSCoTGDRZ6SYXtSRxLZUzHg5P/66Ht6uoUlHu9EZod+inXhKo3qQgwXUT/y1w==}
    dependencies:
      buffer-from: 1.1.2
      source-map: 0.6.1

  /source-map-url@0.4.1:
    resolution: {integrity: sha512-cPiFOTLUKvJFIg4SKVScy4ilPPW6rFgMgfuZJPNoDuMs3nC1HbMUycBoJw77xFIp6z1UJQJOfx6C9GMH80DiTw==}
    deprecated: See https://github.com/lydell/source-map-url#deprecated
    dev: true

  /source-map@0.6.1:
    resolution: {integrity: sha512-UjgapumWlbMhkBgzT7Ykc5YXUT46F0iKu8SGXq0bcwP5dz/h0Plj6enJqjz1Zbq2l5WaqYnrVbwWOWMyF3F47g==}
    engines: {node: '>=0.10.0'}

  /source-map@0.7.4:
    resolution: {integrity: sha512-l3BikUxvPOcn5E74dZiq5BGsTb5yEwhaTSzccU6t4sDOH8NWJCstKO5QT2CvtFoK6F0saL7p9xHAqHOlCPJygA==}
    engines: {node: '>= 8'}

  /source-map@0.8.0-beta.0:
    resolution: {integrity: sha512-2ymg6oRBpebeZi9UUNsgQ89bhx01TcTkmNTGnNO88imTmbSgy4nfujrgVEFKWpMTEGA11EDkTt7mqObTPdigIA==}
    engines: {node: '>= 8'}
    dependencies:
      whatwg-url: 7.1.0

  /sourcemap-codec@1.4.8:
    resolution: {integrity: sha512-9NykojV5Uih4lgo5So5dtw+f0JgJX30KCNI8gwhz2J9A15wD0Ml6tjHKwf6fTSa6fAdVBdZeNOs9eJ71qCk8vA==}

  /spdx-correct@3.1.1:
    resolution: {integrity: sha512-cOYcUWwhCuHCXi49RhFRCyJEK3iPj1Ziz9DpViV3tbZOwXD49QzIN3MpOLJNxh2qwq2lJJZaKMVw9qNi4jTC0w==}
    dependencies:
      spdx-expression-parse: 3.0.1
      spdx-license-ids: 3.0.12
    dev: true

  /spdx-exceptions@2.3.0:
    resolution: {integrity: sha512-/tTrYOC7PPI1nUAgx34hUpqXuyJG+DTHJTnIULG4rDygi4xu/tfgmq1e1cIRwRzwZgo4NLySi+ricLkZkw4i5A==}
    dev: true

  /spdx-expression-parse@3.0.1:
    resolution: {integrity: sha512-cbqHunsQWnJNE6KhVSMsMeH5H/L9EpymbzqTQ3uLwNCLZ1Q481oWaofqH7nO6V07xlXwY6PhQdQ2IedWx/ZK4Q==}
    dependencies:
      spdx-exceptions: 2.3.0
      spdx-license-ids: 3.0.12
    dev: true

  /spdx-license-ids@3.0.12:
    resolution: {integrity: sha512-rr+VVSXtRhO4OHbXUiAF7xW3Bo9DuuF6C5jH+q/x15j2jniycgKbxU09Hr0WqlSLUs4i4ltHGXqTe7VHclYWyA==}
    dev: true

  /spdy-transport@3.0.0:
    resolution: {integrity: sha512-hsLVFE5SjA6TCisWeJXFKniGGOpBgMLmerfO2aCyCU5s7nJ/rpAepqmFifv/GCbSbueEeAJJnmSQ2rKC/g8Fcw==}
    dependencies:
      debug: 4.3.4
      detect-node: 2.1.0
      hpack.js: 2.1.6
      obuf: 1.1.2
      readable-stream: 3.6.0
      wbuf: 1.7.3
    transitivePeerDependencies:
      - supports-color

  /spdy@4.0.2:
    resolution: {integrity: sha512-r46gZQZQV+Kl9oItvl1JZZqJKGr+oEkB08A6BzkiR7593/7IbtuncXHd2YoYeTsG4157ZssMu9KYvUHLcjcDoA==}
    engines: {node: '>=6.0.0'}
    dependencies:
      debug: 4.3.4
      handle-thing: 2.0.1
      http-deceiver: 1.2.7
      select-hose: 2.0.0
      spdy-transport: 3.0.0
    transitivePeerDependencies:
      - supports-color

  /split2@3.2.2:
    resolution: {integrity: sha512-9NThjpgZnifTkJpzTZ7Eue85S49QwpNhZTq6GRJwObb6jnLFNGB7Qm73V5HewTROPyxD0C29xqmaI68bQtV+hg==}
    dependencies:
      readable-stream: 3.6.0
    dev: true

  /sprintf-js@1.0.3:
    resolution: {integrity: sha512-D9cPgkvLlV3t3IzL0D0YLvGA9Ahk4PcvVwUbN0dSGr1aP0Nrt4AEnTUbuGvquEC0mA64Gqt1fzirlRs5ibXx8g==}

  /stable@0.1.8:
    resolution: {integrity: sha512-ji9qxRnOVfcuLDySj9qzhGSEFVobyt1kIOSkj1qZzYLzq7Tos/oUUWvotUPQLlrsidqsK6tBH89Bc9kL5zHA6w==}
    deprecated: 'Modern JS already guarantees Array#sort() is a stable sort, so this library is deprecated. See the compatibility table on MDN: https://developer.mozilla.org/en-US/docs/Web/JavaScript/Reference/Global_Objects/Array/sort#browser_compatibility'

  /stack-utils@2.0.5:
    resolution: {integrity: sha512-xrQcmYhOsn/1kX+Vraq+7j4oE2j/6BFscZ0etmYg81xuM8Gq0022Pxb8+IqgOFUIaxHs0KaSb7T1+OegiNrNFA==}
    engines: {node: '>=10'}
    dependencies:
      escape-string-regexp: 2.0.0

  /stackframe@1.3.4:
    resolution: {integrity: sha512-oeVtt7eWQS+Na6F//S4kJ2K2VbRlS9D43mAlMyVpVWovy9o+jfgH8O9agzANzaiLjclA0oYzUXEM4PurhSUChw==}

  /statuses@1.5.0:
    resolution: {integrity: sha512-OpZ3zP+jT1PI7I8nemJX4AKmAX070ZkYPVWV/AaKTJl+tXCTGyVdC1a4SL8RUQYEwk/f34ZX8UTykN68FwrqAA==}
    engines: {node: '>= 0.6'}

  /statuses@2.0.1:
    resolution: {integrity: sha512-RwNA9Z/7PrK06rYLIzFMlaF+l73iwpzsqRIFgbMLbTcLD6cOao82TaWefPXQvB2fOC4AjuYSEndS7N/mTCbkdQ==}
    engines: {node: '>= 0.8'}

  /string-argv@0.3.2:
    resolution: {integrity: sha512-aqD2Q0144Z+/RqG52NeHEkZauTAUWJO8c6yTftGJKO3Tja5tUgIfmIl6kExvhtxSDP7fXB6DvzkfMpCd/F3G+Q==}
    engines: {node: '>=0.6.19'}
    dev: true

  /string-length@4.0.2:
    resolution: {integrity: sha512-+l6rNN5fYHNhZZy41RXsYptCjA2Igmq4EG7kZAYFQI1E1VTXarr6ZPXBg6eq7Y6eK4FEhY6AJlyuFIb/v/S0VQ==}
    engines: {node: '>=10'}
    dependencies:
      char-regex: 1.0.2
      strip-ansi: 6.0.1

  /string-length@5.0.1:
    resolution: {integrity: sha512-9Ep08KAMUn0OadnVaBuRdE2l615CQ508kr0XMadjClfYpdCyvrbFp6Taebo8yyxokQ4viUd/xPPUA4FGgUa0ow==}
    engines: {node: '>=12.20'}
    dependencies:
      char-regex: 2.0.1
      strip-ansi: 7.0.1

  /string-natural-compare@3.0.1:
    resolution: {integrity: sha512-n3sPwynL1nwKi3WJ6AIsClwBMa0zTi54fn2oLU6ndfTSIO05xaznjSf15PcBZU6FNWbmN5Q6cxT4V5hGvB4taw==}

  /string-width@4.2.3:
    resolution: {integrity: sha512-wKyQRQpjJ0sIp62ErSZdGsjMJWsap5oRNihHhu6G7JVO/9jIB6UyevL+tXuOqrng8j/cxKTWyWUwvSTriiZz/g==}
    engines: {node: '>=8'}
    dependencies:
      emoji-regex: 8.0.0
      is-fullwidth-code-point: 3.0.0
      strip-ansi: 6.0.1

  /string-width@5.1.2:
    resolution: {integrity: sha512-HnLOCR3vjcY8beoNLtcjZ5/nxn2afmME6lhrDrebokqMap+XbeW8n9TXpPDOqdGK5qcI3oT0GKTW6wC7EMiVqA==}
    engines: {node: '>=12'}
    dependencies:
      eastasianwidth: 0.2.0
      emoji-regex: 9.2.2
      strip-ansi: 7.1.0
    dev: true

  /string.prototype.matchall@4.0.10:
    resolution: {integrity: sha512-rGXbGmOEosIQi6Qva94HUjgPs9vKW+dkG7Y8Q5O2OYkWL6wFaTRZO8zM4mhP94uX55wgyrXzfS2aGtGzUL7EJQ==}
    dependencies:
      call-bind: 1.0.2
      define-properties: 1.2.1
      es-abstract: 1.22.3
      get-intrinsic: 1.2.2
      has-symbols: 1.0.3
      internal-slot: 1.0.6
      regexp.prototype.flags: 1.5.1
      set-function-name: 2.0.1
      side-channel: 1.0.4

  /string.prototype.matchall@4.0.7:
    resolution: {integrity: sha512-f48okCX7JiwVi1NXCVWcFnZgADDC/n2vePlQ/KUCNqCikLLilQvwjMO8+BHVKvgzH0JB0J9LEPgxOGT02RoETg==}
    dependencies:
      call-bind: 1.0.2
      define-properties: 1.1.4
      es-abstract: 1.20.2
      get-intrinsic: 1.1.3
      has-symbols: 1.0.3
      internal-slot: 1.0.3
      regexp.prototype.flags: 1.4.3
      side-channel: 1.0.4

  /string.prototype.trim@1.2.8:
    resolution: {integrity: sha512-lfjY4HcixfQXOfaqCvcBuOIapyaroTXhbkfJN3gcB1OtyupngWK4sEET9Knd0cXd28kTUqu/kHoV4HKSJdnjiQ==}
    engines: {node: '>= 0.4'}
    dependencies:
      call-bind: 1.0.5
      define-properties: 1.2.1
      es-abstract: 1.22.3

  /string.prototype.trimend@1.0.5:
    resolution: {integrity: sha512-I7RGvmjV4pJ7O3kdf+LXFpVfdNOxtCW/2C8f6jNiW4+PQchwxkCDzlk1/7p+Wl4bqFIZeF47qAHXLuHHWKAxog==}
    dependencies:
      call-bind: 1.0.2
      define-properties: 1.1.4
      es-abstract: 1.20.2

  /string.prototype.trimend@1.0.7:
    resolution: {integrity: sha512-Ni79DqeB72ZFq1uH/L6zJ+DKZTkOtPIHovb3YZHQViE+HDouuU4mBrLOLDn5Dde3RF8qw5qVETEjhu9locMLvA==}
    dependencies:
      call-bind: 1.0.5
      define-properties: 1.2.1
      es-abstract: 1.22.3

  /string.prototype.trimstart@1.0.5:
    resolution: {integrity: sha512-THx16TJCGlsN0o6dl2o6ncWUsdgnLRSA23rRE5pyGBw/mLr3Ej/R2LaqCtgP8VNMGZsvMWnf9ooZPyY2bHvUFg==}
    dependencies:
      call-bind: 1.0.2
      define-properties: 1.1.4
      es-abstract: 1.20.2

  /string.prototype.trimstart@1.0.7:
    resolution: {integrity: sha512-NGhtDFu3jCEm7B4Fy0DpLewdJQOZcQ0rGbwQ/+stjnrp2i+rlKeCvos9hOIeCmqwratM47OBxY7uFZzjxHXmrg==}
    dependencies:
      call-bind: 1.0.5
      define-properties: 1.2.1
      es-abstract: 1.22.3

  /string_decoder@1.1.1:
    resolution: {integrity: sha512-n/ShnvDi6FHbbVfviro+WojiFzv+s8MPMHBczVePfUpDJLwoLT0ht1l4YwBCbi8pJAveEEdnkHyPyTP/mzRfwg==}
    dependencies:
      safe-buffer: 5.1.2

  /string_decoder@1.3.0:
    resolution: {integrity: sha512-hkRX8U1WjJFd8LsDJ2yQ/wWWxaopEsABU1XfkM8A+j0+85JAGppt16cr1Whg6KIbb4okU6Mql6BOj+uup/wKeA==}
    dependencies:
      safe-buffer: 5.2.1

  /stringify-object@3.3.0:
    resolution: {integrity: sha512-rHqiFh1elqCQ9WPLIC8I0Q/g/wj5J1eMkyoiD6eoQApWHP0FtlK7rqnhmabL5VUY9JQCcqwwvlOaSuutekgyrw==}
    engines: {node: '>=4'}
    dependencies:
      get-own-enumerable-property-symbols: 3.0.2
      is-obj: 1.0.1
      is-regexp: 1.0.0

  /strip-ansi@6.0.1:
    resolution: {integrity: sha512-Y38VPSHcqkFrCpFnQ9vuSXmquuv5oXOKpGeT6aGrr3o3Gc9AlVa6JBfUSOCnbxGGZF+/0ooI7KrPuUSztUdU5A==}
    engines: {node: '>=8'}
    dependencies:
      ansi-regex: 5.0.1

  /strip-ansi@7.0.1:
    resolution: {integrity: sha512-cXNxvT8dFNRVfhVME3JAe98mkXDYN2O1l7jmcwMnOslDeESg1rF/OZMtK0nRAhiari1unG5cD4jG3rapUAkLbw==}
    engines: {node: '>=12'}
    dependencies:
      ansi-regex: 6.0.1

  /strip-ansi@7.1.0:
    resolution: {integrity: sha512-iq6eVVI64nQQTRYq2KtEg2d2uU7LElhTJwsH4YzIHZshxlgZms/wIc4VoDQTlG/IvVIrBKG06CrZnp0qv7hkcQ==}
    engines: {node: '>=12'}
    dependencies:
      ansi-regex: 6.0.1
    dev: true

  /strip-bom@3.0.0:
    resolution: {integrity: sha512-vavAMRXOgBVNF6nyEEmL3DBK19iRpDcoIwW+swQ+CbGiu7lju6t+JklA1MHweoWtadgt4ISVUsXLyDq34ddcwA==}
    engines: {node: '>=4'}

  /strip-bom@4.0.0:
    resolution: {integrity: sha512-3xurFv5tEgii33Zi8Jtp55wEIILR9eh34FAW00PZf+JnSsTmV/ioewSgQl97JHvgjoRGwPShsWm+IdrxB35d0w==}
    engines: {node: '>=8'}

  /strip-comments@2.0.1:
    resolution: {integrity: sha512-ZprKx+bBLXv067WTCALv8SSz5l2+XhpYCsVtSqlMnkAXMWDq+/ekVbl1ghqP9rUHTzv6sm/DwCOiYutU/yp1fw==}
    engines: {node: '>=10'}

  /strip-final-newline@2.0.0:
    resolution: {integrity: sha512-BrpvfNAE3dcvq7ll3xVumzjKjZQ5tI1sEUIKr3Uoks0XUl45St3FlatVqef9prk4jRDzhW6WZg+3bk93y6pLjA==}
    engines: {node: '>=6'}

  /strip-final-newline@3.0.0:
    resolution: {integrity: sha512-dOESqjYr96iWYylGObzd39EuNTa5VJxyvVAEm5Jnh7KGo75V43Hk1odPQkNDyXNmUR6k+gEiDVXnjB8HJ3crXw==}
    engines: {node: '>=12'}
    dev: true

  /strip-indent@3.0.0:
    resolution: {integrity: sha512-laJTa3Jb+VQpaC6DseHhF7dXVqHTfJPCRDaEbid/drOhgitgYku/letMUqOXFoWV0zIIUbjpdH2t+tYj4bQMRQ==}
    engines: {node: '>=8'}
    dependencies:
      min-indent: 1.0.1
    dev: true

  /strip-json-comments@3.1.1:
    resolution: {integrity: sha512-6fPc+R4ihwqP6N/aIv2f1gMH8lOVtWQHoqC4yK6oSDVVocumAsfCqjkXnqiYMhmMwS/mEHLp7Vehlt3ql6lEig==}
    engines: {node: '>=8'}

  /style-loader@3.3.1(webpack@5.74.0):
    resolution: {integrity: sha512-GPcQ+LDJbrcxHORTRes6Jy2sfvK2kS6hpSfI/fXhPt+spVzxF6LJ1dHLN9zIGmVaaP044YKaIatFaufENRiDoQ==}
    engines: {node: '>= 12.13.0'}
    peerDependencies:
      webpack: ^5.0.0
    dependencies:
      webpack: 5.74.0

  /style-mod@4.1.2:
    resolution: {integrity: sha512-wnD1HyVqpJUI2+eKZ+eo1UwghftP6yuFheBqqe+bWCotBjC2K1YnteJILRMs3SM4V/0dLEW1SC27MWP5y+mwmw==}
    dev: false

  /stylehacks@5.1.0(postcss@8.4.16):
    resolution: {integrity: sha512-SzLmvHQTrIWfSgljkQCw2++C9+Ne91d/6Sp92I8c5uHTcy/PgeHamwITIbBW9wnFTY/3ZfSXR9HIL6Ikqmcu6Q==}
    engines: {node: ^10 || ^12 || >=14.0}
    peerDependencies:
      postcss: ^8.2.15
    dependencies:
      browserslist: 4.21.4
      postcss: 8.4.16
      postcss-selector-parser: 6.0.10

  /supports-color@5.5.0:
    resolution: {integrity: sha512-QjVjwdXIt408MIiAqCX4oUKsgU2EqAGzs2Ppkm4aQYbjm+ZEWEcW4SfFNTr4uMNZma0ey4f5lgLrkB0aX0QMow==}
    engines: {node: '>=4'}
    dependencies:
      has-flag: 3.0.0

  /supports-color@7.2.0:
    resolution: {integrity: sha512-qpCAvRl9stuOHveKsn7HncJRvv501qIacKzQlO/+Lwxc9+0q2wLyv4Dfvt80/DPn2pqOBsJdDiogXGR9+OvwRw==}
    engines: {node: '>=8'}
    dependencies:
      has-flag: 4.0.0

  /supports-color@8.1.1:
    resolution: {integrity: sha512-MpUEN2OodtUzxvKQl72cUF7RQ5EiHsGvSsVG0ia9c5RbWGL2CI4C7EpPS8UTBIplnlzZiNuV56w+FuNxy3ty2Q==}
    engines: {node: '>=10'}
    dependencies:
      has-flag: 4.0.0

  /supports-hyperlinks@2.3.0:
    resolution: {integrity: sha512-RpsAZlpWcDwOPQA22aCH4J0t7L8JmAvsCxfOSEwm7cQs3LshN36QaTkwd70DnBOXDWGssw2eUoc8CaRWT0XunA==}
    engines: {node: '>=8'}
    dependencies:
      has-flag: 4.0.0
      supports-color: 7.2.0

  /supports-preserve-symlinks-flag@1.0.0:
    resolution: {integrity: sha512-ot0WnXS9fgdkgIcePe6RHNk1WA8+muPa6cSjeR3V8K27q9BB1rTE3R1p7Hv0z1ZyAc8s6Vvv8DIyWf681MAt0w==}
    engines: {node: '>= 0.4'}

  /svg-parser@2.0.4:
    resolution: {integrity: sha512-e4hG1hRwoOdRb37cIMSgzNsxyzKfayW6VOflrwvR+/bzrkyxY/31WkbgnQpgtrNp1SdpJvpUAGTa/ZoiPNDuRQ==}

  /svgo@1.3.2:
    resolution: {integrity: sha512-yhy/sQYxR5BkC98CY7o31VGsg014AKLEPxdfhora76l36hD9Rdy5NZA/Ocn6yayNPgSamYdtX2rFJdcv07AYVw==}
    engines: {node: '>=4.0.0'}
    deprecated: This SVGO version is no longer supported. Upgrade to v2.x.x.
    hasBin: true
    dependencies:
      chalk: 2.4.2
      coa: 2.0.2
      css-select: 2.1.0
      css-select-base-adapter: 0.1.1
      css-tree: 1.0.0-alpha.37
      csso: 4.2.0
      js-yaml: 3.14.1
      mkdirp: 0.5.6
      object.values: 1.1.5
      sax: 1.2.4
      stable: 0.1.8
      unquote: 1.1.1
      util.promisify: 1.0.1

  /svgo@2.8.0:
    resolution: {integrity: sha512-+N/Q9kV1+F+UeWYoSiULYo4xYSDQlTgb+ayMobAXPwMnLvop7oxKMo9OzIrX5x3eS4L4f2UHhc9axXwY8DpChg==}
    engines: {node: '>=10.13.0'}
    hasBin: true
    dependencies:
      '@trysound/sax': 0.2.0
      commander: 7.2.0
      css-select: 4.3.0
      css-tree: 1.1.3
      csso: 4.2.0
      picocolors: 1.0.0
      stable: 0.1.8

  /swr@1.3.0(react@18.2.0):
    resolution: {integrity: sha512-dkghQrOl2ORX9HYrMDtPa7LTVHJjCTeZoB1dqTbnnEDlSvN8JEKpYIYurDfvbQFUUS8Cg8PceFVZNkW0KNNYPw==}
    peerDependencies:
      react: ^16.11.0 || ^17.0.0 || ^18.0.0
    dependencies:
      react: 18.2.0
    dev: false

  /symbol-tree@3.2.4:
    resolution: {integrity: sha512-9QNk5KwDF+Bvz+PyObkmSYjI5ksVUYtjW7AU22r2NKcfLJcXp96hkDWU3+XndOsUb+AQ9QhfzfCT2O+CNWT5Tw==}

  /synckit@0.8.5:
    resolution: {integrity: sha512-L1dapNV6vu2s/4Sputv8xGsCdAVlb5nRDMFU/E27D44l5U6cw1g0dGd45uLc+OXjNMmF4ntiMdCimzcjFKQI8Q==}
    engines: {node: ^14.18.0 || >=16.0.0}
    dependencies:
      '@pkgr/utils': 2.4.2
      tslib: 2.6.2
    dev: true

  /tailwindcss@3.1.8(postcss@8.4.16)(ts-node@10.9.1):
    resolution: {integrity: sha512-YSneUCZSFDYMwk+TGq8qYFdCA3yfBRdBlS7txSq0LUmzyeqRe3a8fBQzbz9M3WS/iFT4BNf/nmw9mEzrnSaC0g==}
    engines: {node: '>=12.13.0'}
    hasBin: true
    peerDependencies:
      postcss: ^8.0.9
    dependencies:
      arg: 5.0.2
      chokidar: 3.5.3
      color-name: 1.1.4
      detective: 5.2.1
      didyoumean: 1.2.2
      dlv: 1.1.3
      fast-glob: 3.2.12
      glob-parent: 6.0.2
      is-glob: 4.0.3
      lilconfig: 2.0.6
      normalize-path: 3.0.0
      object-hash: 3.0.0
      picocolors: 1.0.0
      postcss: 8.4.16
      postcss-import: 14.1.0(postcss@8.4.16)
      postcss-js: 4.0.0(postcss@8.4.16)
      postcss-load-config: 3.1.4(postcss@8.4.16)(ts-node@10.9.1)
      postcss-nested: 5.0.6(postcss@8.4.16)
      postcss-selector-parser: 6.0.10
      postcss-value-parser: 4.2.0
      quick-lru: 5.1.1
      resolve: 1.22.1
    transitivePeerDependencies:
      - ts-node

  /tapable@1.1.3:
    resolution: {integrity: sha512-4WK/bYZmj8xLr+HUCODHGF1ZFzsYffasLUgEiMBY4fgtltdO6B4WJtlSbPaDTLpYTcGVwM2qLnFTICEcNxs3kA==}
    engines: {node: '>=6'}

  /tapable@2.2.1:
    resolution: {integrity: sha512-GNzQvQTOIP6RyTfE2Qxb8ZVlNmw0n88vp1szwWRimP02mnTsx3Wtn5qRdqY9w2XduFNUgvOwhNnQsjwCp+kqaQ==}
    engines: {node: '>=6'}

  /temp-dir@2.0.0:
    resolution: {integrity: sha512-aoBAniQmmwtcKp/7BzsH8Cxzv8OL736p7v1ihGb5e9DJ9kTwGWHrQrVB5+lfVDzfGrdRzXch+ig7LHaY1JTOrg==}
    engines: {node: '>=8'}

  /temp@0.9.4:
    resolution: {integrity: sha512-yYrrsWnrXMcdsnu/7YMYAofM1ktpL5By7vZhf15CrXijWWrEYZks5AXBudalfSWJLlnen/QUJUB5aoB0kqZUGA==}
    engines: {node: '>=6.0.0'}
    dependencies:
      mkdirp: 0.5.6
      rimraf: 2.6.3
    dev: true

  /tempy@0.6.0:
    resolution: {integrity: sha512-G13vtMYPT/J8A4X2SjdtBTphZlrp1gKv6hZiOjw14RCWg6GbHuQBGtjlx75xLbYV/wEc0D7G5K4rxKP/cXk8Bw==}
    engines: {node: '>=10'}
    dependencies:
      is-stream: 2.0.1
      temp-dir: 2.0.0
      type-fest: 0.16.0
      unique-string: 2.0.0

  /terminal-link@2.1.1:
    resolution: {integrity: sha512-un0FmiRUQNr5PJqy9kP7c40F5BOfpGlYTrxonDChEZB7pzZxRNp/bt+ymiy9/npwXya9KH99nJ/GXFIiUkYGFQ==}
    engines: {node: '>=8'}
    dependencies:
      ansi-escapes: 4.3.2
      supports-hyperlinks: 2.3.0

  /terser-webpack-plugin@5.3.10(webpack@5.91.0):
    resolution: {integrity: sha512-BKFPWlPDndPs+NGGCr1U59t0XScL5317Y0UReNrHaw9/FwhPENlq6bfgs+4yPfyP51vqC1bQ4rp1EfXW5ZSH9w==}
    engines: {node: '>= 10.13.0'}
    peerDependencies:
      '@swc/core': '*'
      esbuild: '*'
      uglify-js: '*'
      webpack: ^5.1.0
    peerDependenciesMeta:
      '@swc/core':
        optional: true
      esbuild:
        optional: true
      uglify-js:
        optional: true
    dependencies:
      '@jridgewell/trace-mapping': 0.3.25
      jest-worker: 27.5.1
      schema-utils: 3.3.0
      serialize-javascript: 6.0.2
      terser: 5.30.3
      webpack: 5.91.0
    dev: true

  /terser-webpack-plugin@5.3.6(webpack@5.74.0):
    resolution: {integrity: sha512-kfLFk+PoLUQIbLmB1+PZDMRSZS99Mp+/MHqDNmMA6tOItzRt+Npe3E+fsMs5mfcM0wCtrrdU387UnV+vnSffXQ==}
    engines: {node: '>= 10.13.0'}
    peerDependencies:
      '@swc/core': '*'
      esbuild: '*'
      uglify-js: '*'
      webpack: ^5.1.0
    peerDependenciesMeta:
      '@swc/core':
        optional: true
      esbuild:
        optional: true
      uglify-js:
        optional: true
    dependencies:
      '@jridgewell/trace-mapping': 0.3.15
      jest-worker: 27.5.1
      schema-utils: 3.1.1
      serialize-javascript: 6.0.0
      terser: 5.15.0
      webpack: 5.74.0

  /terser@5.15.0:
    resolution: {integrity: sha512-L1BJiXVmheAQQy+as0oF3Pwtlo4s3Wi1X2zNZ2NxOB4wx9bdS9Vk67XQENLFdLYGCK/Z2di53mTj/hBafR+dTA==}
    engines: {node: '>=10'}
    hasBin: true
    dependencies:
      '@jridgewell/source-map': 0.3.2
      acorn: 8.10.0
      commander: 2.20.3
      source-map-support: 0.5.21

  /terser@5.30.3:
    resolution: {integrity: sha512-STdUgOUx8rLbMGO9IOwHLpCqolkDITFFQSMYYwKE1N2lY6MVSaeoi10z/EhWxRc6ybqoVmKSkhKYH/XUpl7vSA==}
    engines: {node: '>=10'}
    hasBin: true
    dependencies:
      '@jridgewell/source-map': 0.3.6
      acorn: 8.11.3
      commander: 2.20.3
      source-map-support: 0.5.21
    dev: true

  /test-exclude@6.0.0:
    resolution: {integrity: sha512-cAGWPIyOHU6zlmg88jwm7VRyXnMN7iV68OGAbYDk/Mh/xC/pzVPlQtY6ngoIH/5/tciuhGfvESU8GrHrcxD56w==}
    engines: {node: '>=8'}
    dependencies:
      '@istanbuljs/schema': 0.1.3
      glob: 7.2.3
      minimatch: 3.1.2

  /text-extensions@1.9.0:
    resolution: {integrity: sha512-wiBrwC1EhBelW12Zy26JeOUkQ5mRu+5o8rpsJk5+2t+Y5vE7e842qtZDQ2g1NpX/29HdyFeJ4nSIhI47ENSxlQ==}
    engines: {node: '>=0.10'}
    dev: true

  /text-table@0.2.0:
    resolution: {integrity: sha512-N+8UisAXDGk8PFXP4HAzVR9nbfmVJ3zYLAWiTIoqC5v5isinhr+r5uaO8+7r3BMfuNIufIsA7RdpVgacC2cSpw==}

  /throat@6.0.1:
    resolution: {integrity: sha512-8hmiGIJMDlwjg7dlJ4yKGLK8EsYqKgPWbG3b4wjJddKNwc7N7Dpn08Df4szr/sZdMVeOstrdYSsqzX6BYbcB+w==}

  /through2@4.0.2:
    resolution: {integrity: sha512-iOqSav00cVxEEICeD7TjLB1sueEL+81Wpzp2bY17uZjZN0pWZPuo4suZ/61VujxmqSGFfgOcNuTZ85QJwNZQpw==}
    dependencies:
      readable-stream: 3.6.0
    dev: true

  /through@2.3.8:
    resolution: {integrity: sha512-w89qg7PI8wAdvX60bMDP+bFoD5Dvhm9oLheFp5O4a2QF0cSBGsBX4qZmadPMvVqlLJBBci+WqGGOAPvcDeNSVg==}
    dev: true

  /thunky@1.1.0:
    resolution: {integrity: sha512-eHY7nBftgThBqOyHGVN+l8gF0BucP09fMo0oO/Lb0w1OF80dJv+lDVpXG60WMQvkcxAkNybKsrEIE3ZtKGmPrA==}

  /titleize@3.0.0:
    resolution: {integrity: sha512-KxVu8EYHDPBdUYdKZdKtU2aj2XfEx9AfjXxE/Aj0vT06w2icA09Vus1rh6eSu1y01akYg6BjIK/hxyLJINoMLQ==}
    engines: {node: '>=12'}
    dev: true

  /tmpl@1.0.5:
    resolution: {integrity: sha512-3f0uOEAQwIqGuWW2MVzYg8fV/QNnc/IpuJNG837rLuczAaLVHslWHZQj4IGiEl5Hs3kkbhwL9Ab7Hrsmuj+Smw==}

  /to-fast-properties@2.0.0:
    resolution: {integrity: sha512-/OaKK0xYrs3DmxRYqL/yDc+FxFUVYhDlXMhRmv3z915w2HF1tnN1omB354j8VUGO/hbRzyD6Y3sA7v7GS/ceog==}
    engines: {node: '>=4'}

  /to-regex-range@5.0.1:
    resolution: {integrity: sha512-65P7iz6X5yEr1cwcgvQxbbIw7Uk3gOy5dIdtZ4rDveLqhrdJP+Li/Hx6tyK0NEb+2GCyneCMJiGqrADCSNk8sQ==}
    engines: {node: '>=8.0'}
    dependencies:
      is-number: 7.0.0

  /toggle-selection@1.0.6:
    resolution: {integrity: sha512-BiZS+C1OS8g/q2RRbJmy59xpyghNBqrr6k5L/uKBGRsTfxmu3ffiRnd8mlGPUVayg8pvfi5urfnu8TU7DVOkLQ==}
    dev: false

  /toidentifier@1.0.1:
    resolution: {integrity: sha512-o5sSPKEkg/DIQNmH43V0/uerLrpzVedkUh8tGNvaeXpfpuwjKenlSox/2O/BTlZUtEe+JG7s5YhEz608PlAHRA==}
    engines: {node: '>=0.6'}

  /tough-cookie@4.1.2:
    resolution: {integrity: sha512-G9fqXWoYFZgTc2z8Q5zaHy/vJMjm+WV0AkAeHxVCQiEB1b+dGvWzFW6QV07cY5jQ5gRkeid2qIkzkxUnmoQZUQ==}
    engines: {node: '>=6'}
    dependencies:
      psl: 1.9.0
      punycode: 2.1.1
      universalify: 0.2.0
      url-parse: 1.5.10

  /tr46@1.0.1:
    resolution: {integrity: sha512-dTpowEjclQ7Kgx5SdBkqRzVhERQXov8/l9Ft9dVM9fmg0W0KQSVaXX9T4i6twCPNtYiZM53lpSSUAwJbFPOHxA==}
    dependencies:
      punycode: 2.1.1

  /tr46@2.1.0:
    resolution: {integrity: sha512-15Ih7phfcdP5YxqiB+iDtLoaTz4Nd35+IiAv0kQ5FNKHzXgdWqPoTIqEDDJmXceQt4JZk6lVPT8lnDlPpGDppw==}
    engines: {node: '>=8'}
    dependencies:
      punycode: 2.1.1

  /trim-newlines@3.0.1:
    resolution: {integrity: sha512-c1PTsA3tYrIsLGkJkzHF+w9F2EyxfXGo4UyJc4pFL++FMjnq0HJS69T3M7d//gKrFKwy429bouPescbjecU+Zw==}
    engines: {node: '>=8'}
    dev: true

  /tryer@1.0.1:
    resolution: {integrity: sha512-c3zayb8/kWWpycWYg87P71E1S1ZL6b6IJxfb5fvsUgsf0S2MVGaDhDXXjDMpdCpfWXqptc+4mXwmiy1ypXqRAA==}

  /ts-api-utils@1.0.3(typescript@4.9.5):
    resolution: {integrity: sha512-wNMeqtMz5NtwpT/UZGY5alT+VoKdSsOOP/kqHFcUW1P/VRhH2wJ48+DN2WwUliNbQ976ETwDL0Ifd2VVvgonvg==}
    engines: {node: '>=16.13.0'}
    peerDependencies:
      typescript: '>=4.2.0'
    dependencies:
      typescript: 4.9.5
    dev: true

<<<<<<< HEAD
=======
  /ts-api-utils@1.3.0(typescript@4.9.5):
    resolution: {integrity: sha512-UQMIo7pb8WRomKR1/+MFVLTroIvDVtMX3K6OUir8ynLyzB8Jeriont2bTAtmNPa1ekAgN7YPDyf6V+ygrdU+eQ==}
    engines: {node: '>=16'}
    peerDependencies:
      typescript: '>=4.2.0'
    dependencies:
      typescript: 4.9.5
    dev: true

  /ts-api-utils@1.3.0(typescript@5.4.5):
    resolution: {integrity: sha512-UQMIo7pb8WRomKR1/+MFVLTroIvDVtMX3K6OUir8ynLyzB8Jeriont2bTAtmNPa1ekAgN7YPDyf6V+ygrdU+eQ==}
    engines: {node: '>=16'}
    peerDependencies:
      typescript: '>=4.2.0'
    dependencies:
      typescript: 5.4.5
    dev: true

>>>>>>> 3e5622f0
  /ts-node@10.9.1(@types/node@16.11.59)(typescript@4.9.5):
    resolution: {integrity: sha512-NtVysVPkxxrwFGUUxGYhfux8k78pQB3JqYBXlLRZgdGUqTO5wU/UyHop5p70iEbGhB7q5KmiZiU0Y3KlJrScEw==}
    hasBin: true
    peerDependencies:
      '@swc/core': '>=1.2.50'
      '@swc/wasm': '>=1.2.50'
      '@types/node': '*'
      typescript: '>=2.7'
    peerDependenciesMeta:
      '@swc/core':
        optional: true
      '@swc/wasm':
        optional: true
    dependencies:
      '@cspotcode/source-map-support': 0.8.1
      '@tsconfig/node10': 1.0.9
      '@tsconfig/node12': 1.0.11
      '@tsconfig/node14': 1.0.3
      '@tsconfig/node16': 1.0.3
      '@types/node': 16.11.59
      acorn: 8.8.0
      acorn-walk: 8.2.0
      arg: 4.1.3
      create-require: 1.1.1
      diff: 4.0.2
      make-error: 1.3.6
      typescript: 4.9.5
      v8-compile-cache-lib: 3.0.1
      yn: 3.1.1

  /tsconfig-paths@3.14.1:
    resolution: {integrity: sha512-fxDhWnFSLt3VuTwtvJt5fpwxBHg5AdKWMsgcPOOIilyjymcYVZoCQF8fvFRezCNfblEXmi+PcM1eYHeOAgXCOQ==}
    dependencies:
      '@types/json5': 0.0.29
      json5: 1.0.1
      minimist: 1.2.6
      strip-bom: 3.0.0

  /tslib@1.14.1:
    resolution: {integrity: sha512-Xni35NKzjgMrwevysHTCArtLDpPvye8zV/0E4EyYn43P7/7qvQwPh9BGkHewbMulVntbigmcT7rdX3BNo9wRJg==}

  /tslib@2.6.2:
    resolution: {integrity: sha512-AEYxH93jGFPn/a2iVAwW87VuUIkR1FVUKB77NwMF7nBTDkDrrT/Hpt/IrCJ0QXhW27jTBDcf5ZY7w6RiqTMw2Q==}

  /tsutils@3.21.0(typescript@4.9.5):
    resolution: {integrity: sha512-mHKK3iUXL+3UF6xL5k0PEhKRUBKPBCv/+RkEOpjRWxxx27KKRBmmA60A9pgOUvMi8GKhRMPEmjBRPzs2W7O1OA==}
    engines: {node: '>= 6'}
    peerDependencies:
      typescript: '>=2.8.0 || >= 3.2.0-dev || >= 3.3.0-dev || >= 3.4.0-dev || >= 3.5.0-dev || >= 3.6.0-dev || >= 3.6.0-beta || >= 3.7.0-dev || >= 3.7.0-beta'
    dependencies:
      tslib: 1.14.1
      typescript: 4.9.5

  /type-check@0.3.2:
    resolution: {integrity: sha512-ZCmOJdvOWDBYJlzAoFkC+Q0+bUyEOS1ltgp1MGU03fqHG+dbi9tBFU2Rd9QKiDZFAYrhPh2JUf7rZRIuHRKtOg==}
    engines: {node: '>= 0.8.0'}
    dependencies:
      prelude-ls: 1.1.2

  /type-check@0.4.0:
    resolution: {integrity: sha512-XleUoc9uwGXqjWwXaUTZAmzMcFZ5858QA2vvx1Ur5xIcixXIP+8LnFDgRplU30us6teqdlskFfu+ae4K79Ooew==}
    engines: {node: '>= 0.8.0'}
    dependencies:
      prelude-ls: 1.2.1

  /type-detect@4.0.8:
    resolution: {integrity: sha512-0fr/mIH1dlO+x7TlcMy+bIDqKPsw/70tVyeHW787goQjhmqaZe10uwLujubK9q9Lg6Fiho1KUKDYz0Z7k7g5/g==}
    engines: {node: '>=4'}

  /type-fest@0.16.0:
    resolution: {integrity: sha512-eaBzG6MxNzEn9kiwvtre90cXaNLkmadMWa1zQMs3XORCXNbsH/OewwbxC5ia9dCxIxnTAsSxXJaa/p5y8DlvJg==}
    engines: {node: '>=10'}

  /type-fest@0.18.1:
    resolution: {integrity: sha512-OIAYXk8+ISY+qTOwkHtKqzAuxchoMiD9Udx+FSGQDuiRR+PJKJHc2NJAXlbhkGwTt/4/nKZxELY1w3ReWOL8mw==}
    engines: {node: '>=10'}
    dev: true

  /type-fest@0.20.2:
    resolution: {integrity: sha512-Ne+eE4r0/iWnpAxD852z3A+N0Bt5RN//NjJwRd2VFHEmrywxf5vsZlh4R6lixl6B+wz/8d+maTSAkN1FIkI3LQ==}
    engines: {node: '>=10'}

  /type-fest@0.21.3:
    resolution: {integrity: sha512-t0rzBq87m3fVcduHDUFhKmyyX+9eo6WQjZvf51Ea/M0Q7+T374Jp1aUiyUl0GKxp8M/OETVHSDvmkyPgvX+X2w==}
    engines: {node: '>=10'}

  /type-fest@0.6.0:
    resolution: {integrity: sha512-q+MB8nYR1KDLrgr4G5yemftpMC7/QLqVndBmEEdqzmNj5dcFOO4Oo8qlwZE3ULT3+Zim1F8Kq4cBnikNhlCMlg==}
    engines: {node: '>=8'}
    dev: true

  /type-fest@0.8.1:
    resolution: {integrity: sha512-4dbzIzqvjtgiM5rw1k5rEHtBANKmdudhGyBEajN01fEyhaAIhsoKNy6y7+IN93IfpFtwY9iqi7kD+xwKhQsNJA==}
    engines: {node: '>=8'}
    dev: true

  /type-fest@1.4.0:
    resolution: {integrity: sha512-yGSza74xk0UG8k+pLh5oeoYirvIiWo5t0/o3zHHAO2tRDiZcxWP7fywNlXhqb6/r6sWvwi+RsyQMWhVLe4BVuA==}
    engines: {node: '>=10'}
    dev: true

  /type-is@1.6.18:
    resolution: {integrity: sha512-TkRKr9sUTxEH8MdfuCSP7VizJyzRNMjj2J2do2Jr3Kym598JVdEksuzPQCnlFPW4ky9Q+iA+ma9BGm06XQBy8g==}
    engines: {node: '>= 0.6'}
    dependencies:
      media-typer: 0.3.0
      mime-types: 2.1.35

  /typed-array-buffer@1.0.0:
    resolution: {integrity: sha512-Y8KTSIglk9OZEr8zywiIHG/kmQ7KWyjseXs1CbSo8vC42w7hg2HgYTxSWwP0+is7bWDc1H+Fo026CpHFwm8tkw==}
    engines: {node: '>= 0.4'}
    dependencies:
      call-bind: 1.0.5
      get-intrinsic: 1.2.2
      is-typed-array: 1.1.12

  /typed-array-byte-length@1.0.0:
    resolution: {integrity: sha512-Or/+kvLxNpeQ9DtSydonMxCx+9ZXOswtwJn17SNLvhptaXYDJvkFFP5zbfU/uLmvnBJlI4yrnXRxpdWH/M5tNA==}
    engines: {node: '>= 0.4'}
    dependencies:
      call-bind: 1.0.5
      for-each: 0.3.3
      has-proto: 1.0.1
      is-typed-array: 1.1.12

  /typed-array-byte-offset@1.0.0:
    resolution: {integrity: sha512-RD97prjEt9EL8YgAgpOkf3O4IF9lhJFr9g0htQkm0rchFp/Vx7LW5Q8fSXXub7BXAODyUQohRMyOc3faCPd0hg==}
    engines: {node: '>= 0.4'}
    dependencies:
      available-typed-arrays: 1.0.5
      call-bind: 1.0.5
      for-each: 0.3.3
      has-proto: 1.0.1
      is-typed-array: 1.1.12

  /typed-array-length@1.0.4:
    resolution: {integrity: sha512-KjZypGq+I/H7HI5HlOoGHkWUUGq+Q0TPhQurLbyrVrvnKTBgzLhIJ7j6J/XTQOi0d1RjyZ0wdas8bKs2p0x3Ng==}
    dependencies:
      call-bind: 1.0.5
      for-each: 0.3.3
      is-typed-array: 1.1.12

  /typedarray-to-buffer@3.1.5:
    resolution: {integrity: sha512-zdu8XMNEDepKKR+XYOXAVPtWui0ly0NtohUscw+UmaHiAWT8hrV1rr//H6V+0DvJ3OQ19S979M0laLfX8rm82Q==}
    dependencies:
      is-typedarray: 1.0.0

  /typescript@4.9.5:
    resolution: {integrity: sha512-1FXk9E2Hm+QzZQ7z+McJiHL4NW1F2EzMu9Nq9i3zAaGqibafqYwCVU6WyWAuyQRRzOlxou8xZSyXLEN8oKj24g==}
    engines: {node: '>=4.2.0'}
    hasBin: true

<<<<<<< HEAD
=======
  /typescript@5.4.5:
    resolution: {integrity: sha512-vcI4UpRgg81oIRUFwR0WSIHKt11nJ7SAVlYNIu+QpqeyXP+gpQJy/Z4+F0aGxSE4MqwjyXvW/TzgkLAx2AGHwQ==}
    engines: {node: '>=14.17'}
    hasBin: true
    dev: true

>>>>>>> 3e5622f0
  /unbox-primitive@1.0.2:
    resolution: {integrity: sha512-61pPlCD9h51VoreyJ0BReideM3MDKMKnh6+V9L08331ipq6Q8OFXZYiqP6n/tbHx4s5I9uRhcye6BrbkizkBDw==}
    dependencies:
      call-bind: 1.0.5
      has-bigints: 1.0.2
      has-symbols: 1.0.3
      which-boxed-primitive: 1.0.2

  /uncontrollable@7.2.1(react@18.2.0):
    resolution: {integrity: sha512-svtcfoTADIB0nT9nltgjujTi7BzVmwjZClOmskKu/E8FW9BXzg9os8OLr4f8Dlnk0rYWJIWr4wv9eKUXiQvQwQ==}
    peerDependencies:
      react: '>=15.0.0'
    dependencies:
      '@babel/runtime': 7.23.8
      '@types/react': 18.0.20
      invariant: 2.2.4
      react: 18.2.0
      react-lifecycles-compat: 3.0.4
    dev: false

  /uncontrollable@8.0.4(react@18.2.0):
    resolution: {integrity: sha512-ulRWYWHvscPFc0QQXvyJjY6LIXU56f0h8pQFvhxiKk5V1fcI8gp9Ht9leVAhrVjzqMw0BgjspBINx9r6oyJUvQ==}
    peerDependencies:
      react: '>=16.14.0'
    dependencies:
      react: 18.2.0
    dev: false

  /unicode-canonical-property-names-ecmascript@2.0.0:
    resolution: {integrity: sha512-yY5PpDlfVIU5+y/BSCxAJRBIS1Zc2dDG3Ujq+sR0U+JjUevW2JhocOF+soROYDSaAezOzOKuyyixhD6mBknSmQ==}
    engines: {node: '>=4'}

  /unicode-match-property-ecmascript@2.0.0:
    resolution: {integrity: sha512-5kaZCrbp5mmbz5ulBkDkbY0SsPOjKqVS35VpL9ulMPfSl0J0Xsm+9Evphv9CoIZFwre7aJoa94AY6seMKGVN5Q==}
    engines: {node: '>=4'}
    dependencies:
      unicode-canonical-property-names-ecmascript: 2.0.0
      unicode-property-aliases-ecmascript: 2.1.0

  /unicode-match-property-value-ecmascript@2.0.0:
    resolution: {integrity: sha512-7Yhkc0Ye+t4PNYzOGKedDhXbYIBe1XEQYQxOPyhcXNMJ0WCABqqj6ckydd6pWRZTHV4GuCPKdBAUiMc60tsKVw==}
    engines: {node: '>=4'}

  /unicode-property-aliases-ecmascript@2.1.0:
    resolution: {integrity: sha512-6t3foTQI9qne+OZoVQB/8x8rk2k1eVy1gRXhV3oFQ5T6R1dqQ1xtin3XqSlx3+ATBkliTaR/hHyJBm+LVPNM8w==}
    engines: {node: '>=4'}

  /unique-string@2.0.0:
    resolution: {integrity: sha512-uNaeirEPvpZWSgzwsPGtU2zVSTrn/8L5q/IexZmH0eH6SA73CmAA5U4GwORTxQAZs95TAXLNqeLoPPNO5gZfWg==}
    engines: {node: '>=8'}
    dependencies:
      crypto-random-string: 2.0.0

  /universalify@0.2.0:
    resolution: {integrity: sha512-CJ1QgKmNg3CwvAv/kOFmtnEN05f0D/cn9QntgNOQlQF9dgvVTHj3t+8JPdjqawCHk7V/KA+fbUqzZ9XWhcqPUg==}
    engines: {node: '>= 4.0.0'}

  /universalify@2.0.0:
    resolution: {integrity: sha512-hAZsKq7Yy11Zu1DE0OzWjw7nnLZmJZYTDZZyEFHZdUhV8FkH5MCfoU1XMaxXovpyW5nq5scPqq0ZDP9Zyl04oQ==}
    engines: {node: '>= 10.0.0'}

  /unpipe@1.0.0:
    resolution: {integrity: sha512-pjy2bYhSsufwWlKwPc+l3cN7+wuJlK6uz0YdJEOlQDbl6jo/YlPi4mb8agUkVC8BF7V8NuzeyPNqRksA3hztKQ==}
    engines: {node: '>= 0.8'}

  /unquote@1.1.1:
    resolution: {integrity: sha512-vRCqFv6UhXpWxZPyGDh/F3ZpNv8/qo7w6iufLpQg9aKnQ71qM4B5KiI7Mia9COcjEhrO9LueHpMYjYzsWH3OIg==}

  /untildify@4.0.0:
    resolution: {integrity: sha512-KK8xQ1mkzZeg9inewmFVDNkg3l5LUhoq9kN6iWYB/CC9YMG8HA+c1Q8HwDe6dEX7kErrEVNVBO3fWsVq5iDgtw==}
    engines: {node: '>=8'}
    dev: true

  /upath@1.2.0:
    resolution: {integrity: sha512-aZwGpamFO61g3OlfT7OQCHqhGnW43ieH9WZeP7QxN/G/jS4jfqUkZxoryvJgVPEcrl5NL/ggHsSmLMHuH64Lhg==}
    engines: {node: '>=4'}

  /update-browserslist-db@1.0.13(browserslist@4.23.0):
    resolution: {integrity: sha512-xebP81SNcPuNpPP3uzeW1NYXxI3rxyJzF3pD6sH4jE7o/IX+WtSpwnVU+qIsDPyk0d3hmFQ7mjqc6AtV604hbg==}
    hasBin: true
    peerDependencies:
      browserslist: '>= 4.21.0'
    dependencies:
      browserslist: 4.23.0
      escalade: 3.1.2
      picocolors: 1.0.0

  /update-browserslist-db@1.0.9(browserslist@4.21.4):
    resolution: {integrity: sha512-/xsqn21EGVdXI3EXSum1Yckj3ZVZugqyOZQ/CxYPBD/R+ko9NSUScf8tFF4dOKY+2pvSSJA/S+5B8s4Zr4kyvg==}
    hasBin: true
    peerDependencies:
      browserslist: '>= 4.21.0'
    dependencies:
      browserslist: 4.21.4
      escalade: 3.1.1
      picocolors: 1.0.0

  /uri-js@4.4.1:
    resolution: {integrity: sha512-7rKUyy33Q1yc98pQ1DAmLtwX109F7TIfWlW1Ydo8Wl1ii1SeHieeh0HHfPeL2fMXK6z0s8ecKs9frCuLJvndBg==}
    dependencies:
      punycode: 2.1.1

  /urix@0.1.0:
    resolution: {integrity: sha512-Am1ousAhSLBeB9cG/7k7r2R0zj50uDRlZHPGbazid5s9rlF1F/QKYObEKSIunSjIOkJZqwRRLpvewjEkM7pSqg==}
    deprecated: Please see https://github.com/lydell/urix#deprecated
    dev: true

  /url-parse@1.5.10:
    resolution: {integrity: sha512-WypcfiRhfeUP9vvF0j6rw0J3hrWrw6iZv3+22h6iRMJ/8z1Tj6XfLP4DsUix5MhMPnXpiHDoKyoZ/bdCkwBCiQ==}
    dependencies:
      querystringify: 2.2.0
      requires-port: 1.0.0

  /use-sync-external-store@1.2.0(react@18.2.0):
    resolution: {integrity: sha512-eEgnFxGQ1Ife9bzYs6VLi8/4X6CObHMw9Qr9tPY43iKwsPw8xE8+EFsf/2cFZ5S3esXgpWgtSCtLNS41F+sKPA==}
    peerDependencies:
      react: ^16.8.0 || ^17.0.0 || ^18.0.0
    dependencies:
      react: 18.2.0
    dev: false

  /util-deprecate@1.0.2:
    resolution: {integrity: sha512-EPD5q1uXyFxJpCrLnCc1nHnq3gOa6DZBocAIiI2TaSCA7VCJ1UJDMagCzIkXNsUYfD1daK//LTEQ8xiIbrHtcw==}

  /util.promisify@1.0.1:
    resolution: {integrity: sha512-g9JpC/3He3bm38zsLupWryXHoEcS22YHthuPQSJdMy6KNrzIRzWqcsHzD/WUnqe45whVou4VIsPew37DoXWNrA==}
    dependencies:
      define-properties: 1.1.4
      es-abstract: 1.20.2
      has-symbols: 1.0.3
      object.getownpropertydescriptors: 2.1.4

  /utila@0.4.0:
    resolution: {integrity: sha512-Z0DbgELS9/L/75wZbro8xAnT50pBVFQZ+hUEueGDU5FN51YSCYM+jdxsfCiHjwNP/4LCDD0i/graKpeBnOXKRA==}

  /utils-merge@1.0.1:
    resolution: {integrity: sha512-pMZTvIkT1d+TFGvDOqodOclx0QWkkgi6Tdoa8gC8ffGAAqz9pzPTZWAybbsHHoED/ztMtkv/VoYTYyShUn81hA==}
    engines: {node: '>= 0.4.0'}

  /uuid@8.3.2:
    resolution: {integrity: sha512-+NYs2QeMWy+GWFOEm9xnn6HCDp0l7QBD7ml8zLUmJ+93Q5NF0NocErnwkTkXVFNiX3/fpC6afS8Dhb/gz7R7eg==}
    hasBin: true

  /v8-compile-cache-lib@3.0.1:
    resolution: {integrity: sha512-wa7YjyUGfNZngI/vtK0UHAN+lgDCxBPCylVXGp0zu59Fz5aiGtNXaq3DhIov063MorB+VfufLh3JlF2KdTK3xg==}

  /v8-to-istanbul@8.1.1:
    resolution: {integrity: sha512-FGtKtv3xIpR6BYhvgH8MI/y78oT7d8Au3ww4QIxymrCtZEh5b8gCw2siywE+puhEmuWKDtmfrvF5UlB298ut3w==}
    engines: {node: '>=10.12.0'}
    dependencies:
      '@types/istanbul-lib-coverage': 2.0.4
      convert-source-map: 1.8.0
      source-map: 0.7.4

  /validate-npm-package-license@3.0.4:
    resolution: {integrity: sha512-DpKm2Ui/xN7/HQKCtpZxoRWBhZ9Z0kqtygG8XCgNQ8ZlDnxuQmWhj566j8fN4Cu3/JmbhsDo7fcAJq4s9h27Ew==}
    dependencies:
      spdx-correct: 3.1.1
      spdx-expression-parse: 3.0.1
    dev: true

  /vary@1.1.2:
    resolution: {integrity: sha512-BNGbWLfd0eUPabhkXUVm0j8uuvREyTh5ovRa/dyow/BqAbZJyC+5fU+IzQOzmAKzYqYRAISoRhdQr3eIZ/PXqg==}
    engines: {node: '>= 0.8'}

<<<<<<< HEAD
=======
  /vite@4.5.3(@types/node@16.11.59)(sass@1.54.9):
    resolution: {integrity: sha512-kQL23kMeX92v3ph7IauVkXkikdDRsYMGTVl5KY2E9OY4ONLvkHf04MDTbnfo6NKxZiDLWzVpP5oTa8hQD8U3dg==}
    engines: {node: ^14.18.0 || >=16.0.0}
    hasBin: true
    peerDependencies:
      '@types/node': '>= 14'
      less: '*'
      lightningcss: ^1.21.0
      sass: '*'
      stylus: '*'
      sugarss: '*'
      terser: ^5.4.0
    peerDependenciesMeta:
      '@types/node':
        optional: true
      less:
        optional: true
      lightningcss:
        optional: true
      sass:
        optional: true
      stylus:
        optional: true
      sugarss:
        optional: true
      terser:
        optional: true
    dependencies:
      '@types/node': 16.11.59
      esbuild: 0.18.20
      postcss: 8.4.38
      rollup: 3.29.4
      sass: 1.54.9
    optionalDependencies:
      fsevents: 2.3.3
    dev: true

>>>>>>> 3e5622f0
  /void-elements@3.1.0:
    resolution: {integrity: sha512-Dhxzh5HZuiHQhbvTW9AMetFfBHDMYpo23Uo9btPXgdYP+3T5S+p+jgNy7spra+veYhBP2dCSgxR/i2Y02h5/6w==}
    engines: {node: '>=0.10.0'}
    dev: false

  /w3c-hr-time@1.0.2:
    resolution: {integrity: sha512-z8P5DvDNjKDoFIHK7q8r8lackT6l+jo/Ye3HOle7l9nICP9lf1Ci25fy9vHd0JOWewkIFzXIEig3TdKT7JQ5fQ==}
    dependencies:
      browser-process-hrtime: 1.0.0

  /w3c-keyname@2.2.8:
    resolution: {integrity: sha512-dpojBhNsCNN7T82Tm7k26A6G9ML3NkhDsnw9n/eoxSRlVBB4CEtIQ/KTCLI2Fwf3ataSXRhYFkQi3SlnFwPvPQ==}
    dev: false

  /w3c-xmlserializer@2.0.0:
    resolution: {integrity: sha512-4tzD0mF8iSiMiNs30BiLO3EpfGLZUT2MSX/G+o7ZywDzliWQ3OPtTZ0PTC3B3ca1UAf4cJMHB+2Bf56EriJuRA==}
    engines: {node: '>=10'}
    dependencies:
      xml-name-validator: 3.0.0

  /walker@1.0.8:
    resolution: {integrity: sha512-ts/8E8l5b7kY0vlWLewOkDXMmPdLcVV4GmOQLyxuSswIJsweeFZtAsMF7k1Nszz+TYBQrlYRmzOnr398y1JemQ==}
    dependencies:
      makeerror: 1.0.12

  /warning@4.0.3:
    resolution: {integrity: sha512-rpJyN222KWIvHJ/F53XSZv0Zl/accqHR8et1kpaMTD/fLCRxtV8iX8czMzY7sVZupTI3zcUTg8eycS2kNF9l6w==}
    dependencies:
      loose-envify: 1.4.0
    dev: false

  /watchpack@2.4.0:
    resolution: {integrity: sha512-Lcvm7MGST/4fup+ifyKi2hjyIAwcdI4HRgtvTpIUxBRhB+RFtUh8XtDOxUfctVCnhVi+QQj49i91OyvzkJl6cg==}
    engines: {node: '>=10.13.0'}
    dependencies:
      glob-to-regexp: 0.4.1
      graceful-fs: 4.2.10

  /watchpack@2.4.1:
    resolution: {integrity: sha512-8wrBCMtVhqcXP2Sup1ctSkga6uc2Bx0IIvKyT7yTFier5AXHooSI+QyQQAtTb7+E0IUCCKyTFmXqdqgum2XWGg==}
    engines: {node: '>=10.13.0'}
    dependencies:
      glob-to-regexp: 0.4.1
      graceful-fs: 4.2.11
    dev: true

  /watchpack@2.4.1:
    resolution: {integrity: sha512-8wrBCMtVhqcXP2Sup1ctSkga6uc2Bx0IIvKyT7yTFier5AXHooSI+QyQQAtTb7+E0IUCCKyTFmXqdqgum2XWGg==}
    engines: {node: '>=10.13.0'}
    dependencies:
      glob-to-regexp: 0.4.1
      graceful-fs: 4.2.11
    dev: true

  /wbuf@1.7.3:
    resolution: {integrity: sha512-O84QOnr0icsbFGLS0O3bI5FswxzRr8/gHwWkDlQFskhSPryQXvrTMxjxGP4+iWYoauLoBvfDpkrOauZ+0iZpDA==}
    dependencies:
      minimalistic-assert: 1.0.1

  /webidl-conversions@4.0.2:
    resolution: {integrity: sha512-YQ+BmxuTgd6UXZW3+ICGfyqRyHXVlD5GtQr5+qjiNW7bF0cqrzX500HVXPBOvgXb5YnzDd+h0zqyv61KUD7+Sg==}

  /webidl-conversions@5.0.0:
    resolution: {integrity: sha512-VlZwKPCkYKxQgeSbH5EyngOmRp7Ww7I9rQLERETtf5ofd9pGeswWiOtogpEO850jziPRarreGxn5QIiTqpb2wA==}
    engines: {node: '>=8'}

  /webidl-conversions@6.1.0:
    resolution: {integrity: sha512-qBIvFLGiBpLjfwmYAaHPXsn+ho5xZnGvyGvsarywGNc8VyQJUMHJ8OBKGGrPER0okBeMDaan4mNBlgBROxuI8w==}
    engines: {node: '>=10.4'}

  /webpack-dev-middleware@5.3.3(webpack@5.74.0):
    resolution: {integrity: sha512-hj5CYrY0bZLB+eTO+x/j67Pkrquiy7kWepMHmUMoPsmcUaeEnQJqFzHJOyxgWlq746/wUuA64p9ta34Kyb01pA==}
    engines: {node: '>= 12.13.0'}
    peerDependencies:
      webpack: ^4.0.0 || ^5.0.0
    dependencies:
      colorette: 2.0.19
      memfs: 3.4.7
      mime-types: 2.1.35
      range-parser: 1.2.1
      schema-utils: 4.0.0
      webpack: 5.74.0

  /webpack-dev-server@4.11.1(webpack@5.74.0):
    resolution: {integrity: sha512-lILVz9tAUy1zGFwieuaQtYiadImb5M3d+H+L1zDYalYoDl0cksAB1UNyuE5MMWJrG6zR1tXkCP2fitl7yoUJiw==}
    engines: {node: '>= 12.13.0'}
    hasBin: true
    peerDependencies:
      webpack: ^4.37.0 || ^5.0.0
      webpack-cli: '*'
    peerDependenciesMeta:
      webpack-cli:
        optional: true
    dependencies:
      '@types/bonjour': 3.5.10
      '@types/connect-history-api-fallback': 1.3.5
      '@types/express': 4.17.14
      '@types/serve-index': 1.9.1
      '@types/serve-static': 1.15.0
      '@types/sockjs': 0.3.33
      '@types/ws': 8.5.3
      ansi-html-community: 0.0.8
      bonjour-service: 1.0.14
      chokidar: 3.5.3
      colorette: 2.0.19
      compression: 1.7.4
      connect-history-api-fallback: 2.0.0
      default-gateway: 6.0.3
      express: 4.18.1
      graceful-fs: 4.2.10
      html-entities: 2.3.3
      http-proxy-middleware: 2.0.6(@types/express@4.17.14)
      ipaddr.js: 2.0.1
      open: 8.4.0
      p-retry: 4.6.2
      rimraf: 3.0.2
      schema-utils: 4.0.0
      selfsigned: 2.1.1
      serve-index: 1.9.1
      sockjs: 0.3.24
      spdy: 4.0.2
      webpack: 5.74.0
      webpack-dev-middleware: 5.3.3(webpack@5.74.0)
      ws: 8.8.1
    transitivePeerDependencies:
      - bufferutil
      - debug
      - supports-color
      - utf-8-validate

  /webpack-manifest-plugin@4.1.1(webpack@5.74.0):
    resolution: {integrity: sha512-YXUAwxtfKIJIKkhg03MKuiFAD72PlrqCiwdwO4VEXdRO5V0ORCNwaOwAZawPZalCbmH9kBDmXnNeQOw+BIEiow==}
    engines: {node: '>=12.22.0'}
    peerDependencies:
      webpack: ^4.44.2 || ^5.47.0
    dependencies:
      tapable: 2.2.1
      webpack: 5.74.0
      webpack-sources: 2.3.1

  /webpack-sources@1.4.3:
    resolution: {integrity: sha512-lgTS3Xhv1lCOKo7SA5TjKXMjpSM4sBjNV5+q2bqesbSPs5FjGmU6jjtBSkX9b4qW87vDIsCIlUPOEhbZrMdjeQ==}
    dependencies:
      source-list-map: 2.0.1
      source-map: 0.6.1

  /webpack-sources@2.3.1:
    resolution: {integrity: sha512-y9EI9AO42JjEcrTJFOYmVywVZdKVUfOvDUPsJea5GIr1JOEGFVqwlY2K098fFoIjOkDzHn2AjRvM8dsBZu+gCA==}
    engines: {node: '>=10.13.0'}
    dependencies:
      source-list-map: 2.0.1
      source-map: 0.6.1

  /webpack-sources@3.2.3:
    resolution: {integrity: sha512-/DyMEOrDgLKKIG0fmvtz+4dUX/3Ghozwgm6iPp8KRhvn+eQf9+Q7GWxVNMk3+uCPWfdXYC4ExGBckIXdFEfH1w==}
    engines: {node: '>=10.13.0'}

  /webpack@5.74.0:
    resolution: {integrity: sha512-A2InDwnhhGN4LYctJj6M1JEaGL7Luj6LOmyBHjcI8529cm5p6VXiTIW2sn6ffvEAKmveLzvu4jrihwXtPojlAA==}
    engines: {node: '>=10.13.0'}
    hasBin: true
    peerDependencies:
      webpack-cli: '*'
    peerDependenciesMeta:
      webpack-cli:
        optional: true
    dependencies:
      '@types/eslint-scope': 3.7.4
      '@types/estree': 0.0.51
      '@webassemblyjs/ast': 1.11.1
      '@webassemblyjs/wasm-edit': 1.11.1
      '@webassemblyjs/wasm-parser': 1.11.1
      acorn: 8.8.0
      acorn-import-assertions: 1.8.0(acorn@8.8.0)
      browserslist: 4.21.4
      chrome-trace-event: 1.0.3
      enhanced-resolve: 5.10.0
      es-module-lexer: 0.9.3
      eslint-scope: 5.1.1
      events: 3.3.0
      glob-to-regexp: 0.4.1
      graceful-fs: 4.2.10
      json-parse-even-better-errors: 2.3.1
      loader-runner: 4.3.0
      mime-types: 2.1.35
      neo-async: 2.6.2
      schema-utils: 3.1.1
      tapable: 2.2.1
      terser-webpack-plugin: 5.3.6(webpack@5.74.0)
      watchpack: 2.4.0
      webpack-sources: 3.2.3
    transitivePeerDependencies:
      - '@swc/core'
      - esbuild
      - uglify-js

  /webpack@5.91.0:
    resolution: {integrity: sha512-rzVwlLeBWHJbmgTC/8TvAcu5vpJNII+MelQpylD4jNERPwpBJOE2lEcko1zJX3QJeLjTTAnQxn/OJ8bjDzVQaw==}
    engines: {node: '>=10.13.0'}
    hasBin: true
    peerDependencies:
      webpack-cli: '*'
    peerDependenciesMeta:
      webpack-cli:
        optional: true
    dependencies:
      '@types/eslint-scope': 3.7.7
      '@types/estree': 1.0.5
      '@webassemblyjs/ast': 1.12.1
      '@webassemblyjs/wasm-edit': 1.12.1
      '@webassemblyjs/wasm-parser': 1.12.1
      acorn: 8.11.3
      acorn-import-assertions: 1.9.0(acorn@8.11.3)
      browserslist: 4.23.0
      chrome-trace-event: 1.0.3
      enhanced-resolve: 5.16.0
      es-module-lexer: 1.5.0
      eslint-scope: 5.1.1
      events: 3.3.0
      glob-to-regexp: 0.4.1
      graceful-fs: 4.2.11
      json-parse-even-better-errors: 2.3.1
      loader-runner: 4.3.0
      mime-types: 2.1.35
      neo-async: 2.6.2
      schema-utils: 3.3.0
      tapable: 2.2.1
      terser-webpack-plugin: 5.3.10(webpack@5.91.0)
      watchpack: 2.4.1
      webpack-sources: 3.2.3
    transitivePeerDependencies:
      - '@swc/core'
      - esbuild
      - uglify-js
    dev: true

  /websocket-driver@0.7.4:
    resolution: {integrity: sha512-b17KeDIQVjvb0ssuSDF2cYXSg2iztliJ4B9WdsuB6J952qCPKmnVq4DyW5motImXHDC1cBT/1UezrJVsKw5zjg==}
    engines: {node: '>=0.8.0'}
    dependencies:
      http-parser-js: 0.5.8
      safe-buffer: 5.2.1
      websocket-extensions: 0.1.4

  /websocket-extensions@0.1.4:
    resolution: {integrity: sha512-OqedPIGOfsDlo31UNwYbCFMSaO9m9G/0faIHj5/dZFDMFqPTcx6UwqyOy3COEaEOg/9VsGIpdqn62W5KhoKSpg==}
    engines: {node: '>=0.8.0'}

  /whatwg-encoding@1.0.5:
    resolution: {integrity: sha512-b5lim54JOPN9HtzvK9HFXvBma/rnfFeqsic0hSpjtDbVxR3dJKLc+KB4V6GgiGOvl7CY/KNh8rxSo9DKQrnUEw==}
    dependencies:
      iconv-lite: 0.4.24

  /whatwg-fetch@3.6.2:
    resolution: {integrity: sha512-bJlen0FcuU/0EMLrdbJ7zOnW6ITZLrZMIarMUVmdKtsGvZna8vxKYaexICWPfZ8qwf9fzNq+UEIZrnSaApt6RA==}

  /whatwg-mimetype@2.3.0:
    resolution: {integrity: sha512-M4yMwr6mAnQz76TbJm914+gPpB/nCwvZbJU28cUD6dR004SAxDLOOSUaB1JDRqLtaOV/vi0IC5lEAGFgrjGv/g==}

  /whatwg-url@7.1.0:
    resolution: {integrity: sha512-WUu7Rg1DroM7oQvGWfOiAK21n74Gg+T4elXEQYkOhtyLeWiJFoOGLXPKI/9gzIie9CtwVLm8wtw6YJdKyxSjeg==}
    dependencies:
      lodash.sortby: 4.7.0
      tr46: 1.0.1
      webidl-conversions: 4.0.2

  /whatwg-url@8.7.0:
    resolution: {integrity: sha512-gAojqb/m9Q8a5IV96E3fHJM70AzCkgt4uXYX2O7EmuyOnLrViCQlsEBmF9UQIu3/aeAIp2U17rtbpZWNntQqdg==}
    engines: {node: '>=10'}
    dependencies:
      lodash: 4.17.21
      tr46: 2.1.0
      webidl-conversions: 6.1.0

  /which-boxed-primitive@1.0.2:
    resolution: {integrity: sha512-bwZdv0AKLpplFY2KZRX6TvyuN7ojjr7lwkg6ml0roIy9YeuSr7JS372qlNW18UQYzgYK9ziGcerWqZOmEn9VNg==}
    dependencies:
      is-bigint: 1.0.4
      is-boolean-object: 1.1.2
      is-number-object: 1.0.7
      is-string: 1.0.7
      is-symbol: 1.0.4

  /which-builtin-type@1.1.3:
    resolution: {integrity: sha512-YmjsSMDBYsM1CaFiayOVT06+KJeXf0o5M/CAd4o1lTadFAtacTUM49zoYxr/oroopFDfhvN6iEcBxUyc3gvKmw==}
    engines: {node: '>= 0.4'}
    dependencies:
      function.prototype.name: 1.1.5
      has-tostringtag: 1.0.0
      is-async-function: 2.0.0
      is-date-object: 1.0.5
      is-finalizationregistry: 1.0.2
      is-generator-function: 1.0.10
      is-regex: 1.1.4
      is-weakref: 1.0.2
      isarray: 2.0.5
      which-boxed-primitive: 1.0.2
      which-collection: 1.0.1
      which-typed-array: 1.1.13

  /which-collection@1.0.1:
    resolution: {integrity: sha512-W8xeTUwaln8i3K/cY1nGXzdnVZlidBcagyNFtBdD5kxnb4TvGKR7FfSIS3mYpwWS1QUCutfKz8IY8RjftB0+1A==}
    dependencies:
      is-map: 2.0.2
      is-set: 2.0.2
      is-weakmap: 2.0.1
      is-weakset: 2.0.2

  /which-module@2.0.0:
    resolution: {integrity: sha512-B+enWhmw6cjfVC7kS8Pj9pCrKSc5txArRyaYGe088shv/FGWH+0Rjx/xPgtsWfsUtS27FkP697E4DDhgrgoc0Q==}
    dev: false

  /which-typed-array@1.1.13:
    resolution: {integrity: sha512-P5Nra0qjSncduVPEAr7xhoF5guty49ArDTwzJ/yNuPIbZppyRxFQsRCWrocxIY+CnMVG+qfbU2FmDKyvSGClow==}
    engines: {node: '>= 0.4'}
    dependencies:
      available-typed-arrays: 1.0.5
      call-bind: 1.0.5
      for-each: 0.3.3
      gopd: 1.0.1
      has-tostringtag: 1.0.0

  /which@1.3.1:
    resolution: {integrity: sha512-HxJdYWq1MTIQbJ3nw0cqssHoTNU267KlrDuGZ1WYlxDStUtKUhOaJmh112/TZmHxxUfuJqPXSOm7tDyas0OSIQ==}
    hasBin: true
    dependencies:
      isexe: 2.0.0

  /which@2.0.2:
    resolution: {integrity: sha512-BLI3Tl1TW3Pvl70l3yq3Y64i+awpwXqsGBYWkkqMtnbXgrMD+yj7rhW0kuEDxzJaYXGjEW5ogapKNMEKNMjibA==}
    engines: {node: '>= 8'}
    hasBin: true
    dependencies:
      isexe: 2.0.0

  /word-wrap@1.2.3:
    resolution: {integrity: sha512-Hz/mrNwitNRh/HUAtM/VT/5VH+ygD6DV7mYKZAtHOrbs8U7lvPS6xf7EJKMF0uW1KJCl0H701g3ZGus+muE5vQ==}
    engines: {node: '>=0.10.0'}

  /workbox-background-sync@6.5.4:
    resolution: {integrity: sha512-0r4INQZMyPky/lj4Ou98qxcThrETucOde+7mRGJl13MPJugQNKeZQOdIJe/1AchOP23cTqHcN/YVpD6r8E6I8g==}
    dependencies:
      idb: 7.0.2
      workbox-core: 6.5.4

  /workbox-broadcast-update@6.5.4:
    resolution: {integrity: sha512-I/lBERoH1u3zyBosnpPEtcAVe5lwykx9Yg1k6f8/BGEPGaMMgZrwVrqL1uA9QZ1NGGFoyE6t9i7lBjOlDhFEEw==}
    dependencies:
      workbox-core: 6.5.4

  /workbox-build@6.5.4:
    resolution: {integrity: sha512-kgRevLXEYvUW9WS4XoziYqZ8Q9j/2ziJYEtTrjdz5/L/cTUa2XfyMP2i7c3p34lgqJ03+mTiz13SdFef2POwbA==}
    engines: {node: '>=10.0.0'}
    dependencies:
      '@apideck/better-ajv-errors': 0.3.6(ajv@8.12.0)
      '@babel/core': 7.19.1
      '@babel/preset-env': 7.19.1(@babel/core@7.19.1)
      '@babel/runtime': 7.23.8
      '@rollup/plugin-babel': 5.3.1(@babel/core@7.19.1)(rollup@2.79.0)
      '@rollup/plugin-node-resolve': 11.2.1(rollup@2.79.0)
      '@rollup/plugin-replace': 2.4.2(rollup@2.79.0)
      '@surma/rollup-plugin-off-main-thread': 2.2.3
      ajv: 8.12.0
      common-tags: 1.8.2
      fast-json-stable-stringify: 2.1.0
      fs-extra: 9.1.0
      glob: 7.2.3
      lodash: 4.17.21
      pretty-bytes: 5.6.0
      rollup: 2.79.0
      rollup-plugin-terser: 7.0.2(rollup@2.79.0)
      source-map: 0.8.0-beta.0
      stringify-object: 3.3.0
      strip-comments: 2.0.1
      tempy: 0.6.0
      upath: 1.2.0
      workbox-background-sync: 6.5.4
      workbox-broadcast-update: 6.5.4
      workbox-cacheable-response: 6.5.4
      workbox-core: 6.5.4
      workbox-expiration: 6.5.4
      workbox-google-analytics: 6.5.4
      workbox-navigation-preload: 6.5.4
      workbox-precaching: 6.5.4
      workbox-range-requests: 6.5.4
      workbox-recipes: 6.5.4
      workbox-routing: 6.5.4
      workbox-strategies: 6.5.4
      workbox-streams: 6.5.4
      workbox-sw: 6.5.4
      workbox-window: 6.5.4
    transitivePeerDependencies:
      - '@types/babel__core'
      - supports-color

  /workbox-cacheable-response@6.5.4:
    resolution: {integrity: sha512-DCR9uD0Fqj8oB2TSWQEm1hbFs/85hXXoayVwFKLVuIuxwJaihBsLsp4y7J9bvZbqtPJ1KlCkmYVGQKrBU4KAug==}
    dependencies:
      workbox-core: 6.5.4

  /workbox-core@6.5.4:
    resolution: {integrity: sha512-OXYb+m9wZm8GrORlV2vBbE5EC1FKu71GGp0H4rjmxmF4/HLbMCoTFws87M3dFwgpmg0v00K++PImpNQ6J5NQ6Q==}

  /workbox-expiration@6.5.4:
    resolution: {integrity: sha512-jUP5qPOpH1nXtjGGh1fRBa1wJL2QlIb5mGpct3NzepjGG2uFFBn4iiEBiI9GUmfAFR2ApuRhDydjcRmYXddiEQ==}
    dependencies:
      idb: 7.0.2
      workbox-core: 6.5.4

  /workbox-google-analytics@6.5.4:
    resolution: {integrity: sha512-8AU1WuaXsD49249Wq0B2zn4a/vvFfHkpcFfqAFHNHwln3jK9QUYmzdkKXGIZl9wyKNP+RRX30vcgcyWMcZ9VAg==}
    dependencies:
      workbox-background-sync: 6.5.4
      workbox-core: 6.5.4
      workbox-routing: 6.5.4
      workbox-strategies: 6.5.4

  /workbox-navigation-preload@6.5.4:
    resolution: {integrity: sha512-IIwf80eO3cr8h6XSQJF+Hxj26rg2RPFVUmJLUlM0+A2GzB4HFbQyKkrgD5y2d84g2IbJzP4B4j5dPBRzamHrng==}
    dependencies:
      workbox-core: 6.5.4

  /workbox-precaching@6.5.4:
    resolution: {integrity: sha512-hSMezMsW6btKnxHB4bFy2Qfwey/8SYdGWvVIKFaUm8vJ4E53JAY+U2JwLTRD8wbLWoP6OVUdFlXsTdKu9yoLTg==}
    dependencies:
      workbox-core: 6.5.4
      workbox-routing: 6.5.4
      workbox-strategies: 6.5.4

  /workbox-range-requests@6.5.4:
    resolution: {integrity: sha512-Je2qR1NXCFC8xVJ/Lux6saH6IrQGhMpDrPXWZWWS8n/RD+WZfKa6dSZwU+/QksfEadJEr/NfY+aP/CXFFK5JFg==}
    dependencies:
      workbox-core: 6.5.4

  /workbox-recipes@6.5.4:
    resolution: {integrity: sha512-QZNO8Ez708NNwzLNEXTG4QYSKQ1ochzEtRLGaq+mr2PyoEIC1xFW7MrWxrONUxBFOByksds9Z4//lKAX8tHyUA==}
    dependencies:
      workbox-cacheable-response: 6.5.4
      workbox-core: 6.5.4
      workbox-expiration: 6.5.4
      workbox-precaching: 6.5.4
      workbox-routing: 6.5.4
      workbox-strategies: 6.5.4

  /workbox-routing@6.5.4:
    resolution: {integrity: sha512-apQswLsbrrOsBUWtr9Lf80F+P1sHnQdYodRo32SjiByYi36IDyL2r7BH1lJtFX8fwNHDa1QOVY74WKLLS6o5Pg==}
    dependencies:
      workbox-core: 6.5.4

  /workbox-strategies@6.5.4:
    resolution: {integrity: sha512-DEtsxhx0LIYWkJBTQolRxG4EI0setTJkqR4m7r4YpBdxtWJH1Mbg01Cj8ZjNOO8etqfA3IZaOPHUxCs8cBsKLw==}
    dependencies:
      workbox-core: 6.5.4

  /workbox-streams@6.5.4:
    resolution: {integrity: sha512-FXKVh87d2RFXkliAIheBojBELIPnWbQdyDvsH3t74Cwhg0fDheL1T8BqSM86hZvC0ZESLsznSYWw+Va+KVbUzg==}
    dependencies:
      workbox-core: 6.5.4
      workbox-routing: 6.5.4

  /workbox-sw@6.5.4:
    resolution: {integrity: sha512-vo2RQo7DILVRoH5LjGqw3nphavEjK4Qk+FenXeUsknKn14eCNedHOXWbmnvP4ipKhlE35pvJ4yl4YYf6YsJArA==}

  /workbox-webpack-plugin@6.5.4(webpack@5.74.0):
    resolution: {integrity: sha512-LmWm/zoaahe0EGmMTrSLUi+BjyR3cdGEfU3fS6PN1zKFYbqAKuQ+Oy/27e4VSXsyIwAw8+QDfk1XHNGtZu9nQg==}
    engines: {node: '>=10.0.0'}
    peerDependencies:
      webpack: ^4.4.0 || ^5.9.0
    dependencies:
      fast-json-stable-stringify: 2.1.0
      pretty-bytes: 5.6.0
      upath: 1.2.0
      webpack: 5.74.0
      webpack-sources: 1.4.3
      workbox-build: 6.5.4
    transitivePeerDependencies:
      - '@types/babel__core'
      - supports-color

  /workbox-window@6.5.4:
    resolution: {integrity: sha512-HnLZJDwYBE+hpG25AQBO8RUWBJRaCsI9ksQJEp3aCOFCaG5kqaToAYXFRAHxzRluM2cQbGzdQF5rjKPWPA1fug==}
    dependencies:
      '@types/trusted-types': 2.0.2
      workbox-core: 6.5.4

  /wrap-ansi@6.2.0:
    resolution: {integrity: sha512-r6lPcBGxZXlIcymEu7InxDMhdW0KDxpLgoFLcguasxCaJ/SOIZwINatK9KY/tf+ZrlywOKU0UDj3ATXUBfxJXA==}
    engines: {node: '>=8'}
    dependencies:
      ansi-styles: 4.3.0
      string-width: 4.2.3
      strip-ansi: 6.0.1
    dev: false

  /wrap-ansi@7.0.0:
    resolution: {integrity: sha512-YVGIj2kamLSTxw6NsZjoBxfSwsn0ycdesmc4p+Q21c5zPuZ1pl+NfxVdxPtdHvmNVOQ6XSYG4AUtyt/Fi7D16Q==}
    engines: {node: '>=10'}
    dependencies:
      ansi-styles: 4.3.0
      string-width: 4.2.3
      strip-ansi: 6.0.1

  /wrap-ansi@8.1.0:
    resolution: {integrity: sha512-si7QWI6zUMq56bESFvagtmzMdGOtoxfR+Sez11Mobfc7tm+VkUckk9bW2UeffTGVUbOksxmSw0AA2gs8g71NCQ==}
    engines: {node: '>=12'}
    dependencies:
      ansi-styles: 6.1.1
      string-width: 5.1.2
      strip-ansi: 7.0.1
    dev: true

  /wrappy@1.0.2:
    resolution: {integrity: sha512-l4Sp/DRseor9wL6EvV2+TuQn63dMkPjZ/sp9XkghTEbV9KlPS1xUsZ3u7/IQO4wxtcFB4bgpQPRcR3QCvezPcQ==}

  /write-file-atomic@3.0.3:
    resolution: {integrity: sha512-AvHcyZ5JnSfq3ioSyjrBkH9yW4m7Ayk8/9My/DD9onKeu/94fwrMocemO2QAJFAlnnDN+ZDS+ZjAR5ua1/PV/Q==}
    dependencies:
      imurmurhash: 0.1.4
      is-typedarray: 1.0.0
      signal-exit: 3.0.7
      typedarray-to-buffer: 3.1.5

  /ws@7.5.9:
    resolution: {integrity: sha512-F+P9Jil7UiSKSkppIiD94dN07AwvFixvLIj1Og1Rl9GGMuNipJnV9JzjD6XuqmAeiswGvUmNLjr5cFuXwNS77Q==}
    engines: {node: '>=8.3.0'}
    peerDependencies:
      bufferutil: ^4.0.1
      utf-8-validate: ^5.0.2
    peerDependenciesMeta:
      bufferutil:
        optional: true
      utf-8-validate:
        optional: true

  /ws@8.8.1:
    resolution: {integrity: sha512-bGy2JzvzkPowEJV++hF07hAD6niYSr0JzBNo/J29WsB57A2r7Wlc1UFcTR9IzrPvuNVO4B8LGqF8qcpsVOhJCA==}
    engines: {node: '>=10.0.0'}
    peerDependencies:
      bufferutil: ^4.0.1
      utf-8-validate: ^5.0.2
    peerDependenciesMeta:
      bufferutil:
        optional: true
      utf-8-validate:
        optional: true

  /xml-name-validator@3.0.0:
    resolution: {integrity: sha512-A5CUptxDsvxKJEU3yO6DuWBSJz/qizqzJKOMIfUJHETbBw/sFaDxgd6fxm1ewUaM0jZ444Fc5vC5ROYurg/4Pw==}

  /xmlchars@2.2.0:
    resolution: {integrity: sha512-JZnDKK8B0RCDw84FNdDAIpZK+JuJw+s7Lz8nksI7SIuU3UXJJslUthsi+uWBUYOwPFwW7W7PRLRfUKpxjtjFCw==}

  /xtend@4.0.2:
    resolution: {integrity: sha512-LKYU1iAXJXUgAXn9URjiu+MWhyUXHsvfp7mcuYm9dSUKK0/CjtrUwFAxD82/mCWbtLsGjFIad0wIsod4zrTAEQ==}
    engines: {node: '>=0.4'}

  /y18n@4.0.3:
    resolution: {integrity: sha512-JKhqTOwSrqNA1NY5lSztJ1GrBiUodLMmIZuLiDaMRJ+itFd+ABVE8XBjOvIWL+rSqNDC74LCSFmlb/U4UZ4hJQ==}
    dev: false

  /y18n@5.0.8:
    resolution: {integrity: sha512-0pfFzegeDWJHJIAmTLRP2DwHjdF5s7jo9tuztdQxAhINCdvS+3nGINqPd00AphqJR/0LhANUS6/+7SCb98YOfA==}
    engines: {node: '>=10'}

  /yallist@3.1.1:
    resolution: {integrity: sha512-a4UGQaWPH59mOXUYnAG2ewncQS4i4F43Tv3JoAM+s2VDAmS9NsK8GpDMLrCHPksFT7h3K6TOoUNn2pb7RoXx4g==}

  /yallist@4.0.0:
    resolution: {integrity: sha512-3wdGidZyq5PB084XLES5TpOSRA3wjXAlIWMhum2kRcv/41Sn2emQ0dycQW4uZXLejwKvg6EsvbdlVL+FYEct7A==}

  /yaml-loader@0.8.0:
    resolution: {integrity: sha512-LjeKnTzVBKWiQBeE2L9ssl6WprqaUIxCSNs5tle8PaDydgu3wVFXTbMfsvF2MSErpy9TDVa092n4q6adYwJaWg==}
    engines: {node: '>= 12.13'}
    dependencies:
      javascript-stringify: 2.1.0
      loader-utils: 2.0.2
      yaml: 2.1.1
    dev: true

  /yaml@1.10.2:
    resolution: {integrity: sha512-r3vXyErRCYJ7wg28yvBY5VSoAF8ZvlcW9/BwUzEtUsjvX/DKs24dIkuwjtuprwJJHsbyUbLApepYTR1BN4uHrg==}
    engines: {node: '>= 6'}

  /yaml@2.1.1:
    resolution: {integrity: sha512-o96x3OPo8GjWeSLF+wOAbrPfhFOGY0W00GNaxCDv+9hkcDJEnev1yh8S7pgHF0ik6zc8sQLuL8hjHjJULZp8bw==}
    engines: {node: '>= 14'}
    dev: true

  /yaml@2.3.1:
    resolution: {integrity: sha512-2eHWfjaoXgTBC2jNM1LRef62VQa0umtvRiDSk6HSzW7RvS5YtkabJrwYLLEKWBc8a5U2PTSCs+dJjUTJdlHsWQ==}
    engines: {node: '>= 14'}
    dev: true

  /yargs-parser@18.1.3:
    resolution: {integrity: sha512-o50j0JeToy/4K6OZcaQmW6lyXXKhq7csREXcDwk2omFPJEwUNOVtJKvmDr9EI1fAJZUyZcRF7kxGBWmRXudrCQ==}
    engines: {node: '>=6'}
    dependencies:
      camelcase: 5.3.1
      decamelize: 1.2.0
    dev: false

  /yargs-parser@20.2.9:
    resolution: {integrity: sha512-y11nGElTIV+CT3Zv9t7VKl+Q3hTQoT9a1Qzezhhl6Rp21gJ/IVTW7Z3y9EWXhuUBC2Shnf+DX0antecpAwSP8w==}
    engines: {node: '>=10'}

  /yargs-parser@21.1.1:
    resolution: {integrity: sha512-tVpsJW7DdjecAiFpbIB1e3qxIQsE6NoPc5/eTdrbbIC4h0LVsWhnoa3g+m2HclBIujHzsxZ4VJVA+GUuc2/LBw==}
    engines: {node: '>=12'}
    dev: true

  /yargs@15.4.1:
    resolution: {integrity: sha512-aePbxDmcYW++PaqBsJ+HYUFwCdv4LVvdnhBy78E57PIor8/OVvhMrADFFEDh8DHDFRv/O9i3lPhsENjO7QX0+A==}
    engines: {node: '>=8'}
    dependencies:
      cliui: 6.0.0
      decamelize: 1.2.0
      find-up: 4.1.0
      get-caller-file: 2.0.5
      require-directory: 2.1.1
      require-main-filename: 2.0.0
      set-blocking: 2.0.0
      string-width: 4.2.3
      which-module: 2.0.0
      y18n: 4.0.3
      yargs-parser: 18.1.3
    dev: false

  /yargs@16.2.0:
    resolution: {integrity: sha512-D1mvvtDG0L5ft/jGWkLpG1+m0eQxOfaBvTNELraWj22wSVUMWxZUvYgJYcKh6jGGIkJFhH4IZPQhR4TKpc8mBw==}
    engines: {node: '>=10'}
    dependencies:
      cliui: 7.0.4
      escalade: 3.1.1
      get-caller-file: 2.0.5
      require-directory: 2.1.1
      string-width: 4.2.3
      y18n: 5.0.8
      yargs-parser: 20.2.9

  /yargs@17.5.1:
    resolution: {integrity: sha512-t6YAJcxDkNX7NFYiVtKvWUz8l+PaKTLiL63mJYWR2GnHq2gjEWISzsLp9wg3aY36dY1j+gfIEL3pIF+XlJJfbA==}
    engines: {node: '>=12'}
    dependencies:
      cliui: 7.0.4
      escalade: 3.1.1
      get-caller-file: 2.0.5
      require-directory: 2.1.1
      string-width: 4.2.3
      y18n: 5.0.8
      yargs-parser: 21.1.1
    dev: true

  /yn@3.1.1:
    resolution: {integrity: sha512-Ux4ygGWsu2c7isFWe8Yu1YluJmqVhxqK2cLXNQA5AcC3QfbGNpM7fu0Y8b/z16pXLnFxZYvWhd3fhBY9DLmC6Q==}
    engines: {node: '>=6'}

  /yocto-queue@0.1.0:
    resolution: {integrity: sha512-rVksvsnNCdJ/ohGc6xgPwyN8eheCxsiLM8mxuE/t/mOVqJewPuO1miLpTHQiRgTKCLexL4MeAFVagts7HmNZ2Q==}
    engines: {node: '>=10'}

  /zustand@4.1.1(react@18.2.0):
    resolution: {integrity: sha512-h4F3WMqsZgvvaE0n3lThx4MM81Ls9xebjvrABNzf5+jb3/03YjNTSgZXeyrvXDArMeV9untvWXRw1tY+ntPYbA==}
    engines: {node: '>=12.7.0'}
    peerDependencies:
      immer: '>=9.0'
      react: '>=16.8'
    peerDependenciesMeta:
      immer:
        optional: true
      react:
        optional: true
    dependencies:
      react: 18.2.0
      use-sync-external-store: 1.2.0(react@18.2.0)
    dev: false

settings:
  autoInstallPeers: true
  excludeLinksFromLockfile: false<|MERGE_RESOLUTION|>--- conflicted
+++ resolved
@@ -222,8 +222,6 @@
         specifier: ^0.8.0
         version: 0.8.0
 
-<<<<<<< HEAD
-=======
   src/plugins/captcha-basic:
     devDependencies:
       '@typescript-eslint/eslint-plugin':
@@ -251,38 +249,6 @@
         specifier: ^4.4.5
         version: 4.5.3(@types/node@16.11.59)(sass@1.54.9)
 
-  src/plugins/captcha-google-v2:
-    dependencies:
-      react-google-recaptcha:
-        specifier: ^3.1.0
-        version: 3.1.0(react@18.2.0)
-    devDependencies:
-      '@typescript-eslint/eslint-plugin':
-        specifier: ^6.0.0
-        version: 6.21.0(@typescript-eslint/parser@6.21.0)(eslint@8.57.0)(typescript@5.4.5)
-      '@typescript-eslint/parser':
-        specifier: ^6.0.0
-        version: 6.21.0(eslint@8.57.0)(typescript@5.4.5)
-      '@vitejs/plugin-react-swc':
-        specifier: ^3.3.2
-        version: 3.6.0(vite@4.5.3)
-      eslint:
-        specifier: ^8.45.0
-        version: 8.57.0
-      eslint-plugin-react-hooks:
-        specifier: ^4.6.0
-        version: 4.6.0(eslint@8.57.0)
-      eslint-plugin-react-refresh:
-        specifier: ^0.4.3
-        version: 0.4.6(eslint@8.57.0)
-      typescript:
-        specifier: ^5.0.2
-        version: 5.4.5
-      vite:
-        specifier: ^4.4.5
-        version: 4.5.3(@types/node@16.11.59)(sass@1.54.9)
-
->>>>>>> 3e5622f0
 packages:
 
   /@aashutoshrathi/word-wrap@1.2.6:
@@ -296,7 +262,6 @@
       '@jridgewell/gen-mapping': 0.1.1
       '@jridgewell/trace-mapping': 0.3.15
 
-<<<<<<< HEAD
   /@ampproject/remapping@2.3.0:
     resolution: {integrity: sha512-30iZtAPgz+LTIYoeivqYo853f02jBYSd5uGnGpkFV0M3xOt9aN73erkgYAmZU43x4VfqcnLxW9Kpg3R5LC4YYw==}
     engines: {node: '>=6.0.0'}
@@ -305,9 +270,6 @@
       '@jridgewell/trace-mapping': 0.3.25
 
   /@apideck/better-ajv-errors@0.3.6(ajv@8.11.0):
-=======
-  /@apideck/better-ajv-errors@0.3.6(ajv@8.12.0):
->>>>>>> 3e5622f0
     resolution: {integrity: sha512-P+ZygBLZtkp0qqOAJJVX4oX/sFo5JR3eBWwwuqHHhK0GIgQOKWrAfiAaWX0aArHkRWHMuggFEgAZNxVPwPZYaA==}
     engines: {node: '>=10'}
     peerDependencies:
@@ -1009,21 +971,13 @@
       '@babel/core': 7.19.1
       '@babel/helper-plugin-utils': 7.19.0
 
-<<<<<<< HEAD
   /@babel/plugin-syntax-flow@7.24.1(@babel/core@7.24.4):
-=======
-  /@babel/plugin-syntax-flow@7.24.1(@babel/core@7.19.1):
->>>>>>> 3e5622f0
     resolution: {integrity: sha512-sxi2kLTI5DeW5vDtMUsk4mTPwvlUDbjOnoWayhynCwrw4QXRld4QEYwqzY8JmQXaJUtgUuCIurtSRH5sn4c7mA==}
     engines: {node: '>=6.9.0'}
     peerDependencies:
       '@babel/core': ^7.0.0-0
     dependencies:
-<<<<<<< HEAD
       '@babel/core': 7.24.4
-=======
-      '@babel/core': 7.19.1
->>>>>>> 3e5622f0
       '@babel/helper-plugin-utils': 7.24.0
 
   /@babel/plugin-syntax-import-assertions@7.18.6(@babel/core@7.19.1):
@@ -1060,21 +1014,13 @@
       '@babel/core': 7.19.1
       '@babel/helper-plugin-utils': 7.19.0
 
-<<<<<<< HEAD
   /@babel/plugin-syntax-jsx@7.24.1(@babel/core@7.24.4):
-=======
-  /@babel/plugin-syntax-jsx@7.24.1(@babel/core@7.19.1):
->>>>>>> 3e5622f0
     resolution: {integrity: sha512-2eCtxZXf+kbkMIsXS4poTvT4Yu5rXiRa+9xGVT56raghjmBTKMpFNc9R4IDiB4emao9eO22Ox7CxuJG7BgExqA==}
     engines: {node: '>=6.9.0'}
     peerDependencies:
       '@babel/core': ^7.0.0-0
     dependencies:
-<<<<<<< HEAD
       '@babel/core': 7.24.4
-=======
-      '@babel/core': 7.19.1
->>>>>>> 3e5622f0
       '@babel/helper-plugin-utils': 7.24.0
 
   /@babel/plugin-syntax-logical-assignment-operators@7.10.4(@babel/core@7.19.1):
@@ -1459,11 +1405,7 @@
       '@babel/helper-annotate-as-pure': 7.22.5
       '@babel/helper-module-imports': 7.24.3
       '@babel/helper-plugin-utils': 7.24.0
-<<<<<<< HEAD
       '@babel/plugin-syntax-jsx': 7.24.1(@babel/core@7.24.4)
-=======
-      '@babel/plugin-syntax-jsx': 7.24.1(@babel/core@7.19.1)
->>>>>>> 3e5622f0
       '@babel/types': 7.24.0
 
   /@babel/plugin-transform-react-pure-annotations@7.18.6(@babel/core@7.19.1):
@@ -1800,7 +1742,6 @@
   /@bcoe/v8-coverage@0.2.3:
     resolution: {integrity: sha512-0hYQ8SB4Db5zvZB4axdMHGwEaQjkZzFjQiN9LVYvIFB2nSUHW9tYpxWriPrWDASIxiaXax83REcLxuSdnGPZtw==}
 
-<<<<<<< HEAD
   /@codemirror/autocomplete@6.15.0(@codemirror/language@6.10.1)(@codemirror/state@6.4.1)(@codemirror/view@6.26.1)(@lezer/common@1.2.1):
     resolution: {integrity: sha512-G2Zm0mXznxz97JhaaOdoEG2cVupn4JjPaS4AcNvZzhOsnnG9YVN68VzfoUw6dYTsIxT6a/cmoFEN47KAWhXaOg==}
     peerDependencies:
@@ -2129,8 +2070,6 @@
       w3c-keyname: 2.2.8
     dev: false
 
-=======
->>>>>>> 3e5622f0
   /@commitlint/cli@17.1.2:
     resolution: {integrity: sha512-h/4Hlka3bvCLbnxf0Er2ri5A44VMlbMSkdTRp8Adv2tRiklSTRIoPGs7OEXDv3EoDs2AAzILiPookgM4Gi7LOw==}
     engines: {node: '>=v14'}
@@ -2810,10 +2749,6 @@
       '@jridgewell/set-array': 1.2.1
       '@jridgewell/sourcemap-codec': 1.4.15
       '@jridgewell/trace-mapping': 0.3.25
-<<<<<<< HEAD
-=======
-    dev: true
->>>>>>> 3e5622f0
 
   /@jridgewell/resolve-uri@3.1.0:
     resolution: {integrity: sha512-F2msla3tad+Mfht5cJq7LSXcdudKTWCVYUgw6pLFOOHSTtZlj6SWNYAp+AhuqLmWdBO2X5hPrLcu8cVP8fy28w==}
@@ -2830,10 +2765,6 @@
   /@jridgewell/set-array@1.2.1:
     resolution: {integrity: sha512-R8gLRTZeyp03ymzP/6Lil/28tGeGEzhx1q2k703KGWRAI1VdvPIXdG70VJc2pAMw3NA6JKL5hhFu1sJX0Mnn/A==}
     engines: {node: '>=6.0.0'}
-<<<<<<< HEAD
-=======
-    dev: true
->>>>>>> 3e5622f0
 
   /@jridgewell/source-map@0.3.2:
     resolution: {integrity: sha512-m7O9o2uR8k2ObDysZYzdfhb08VuEml5oWGiosa1VdaPZ/A6QyPkAJuwN0Q1lhULOf6B7MtQmHENS743hWtCrgw==}
@@ -3298,147 +3229,18 @@
     transitivePeerDependencies:
       - supports-color
 
-<<<<<<< HEAD
-=======
-  /@swc/core-darwin-arm64@1.4.14:
-    resolution: {integrity: sha512-8iPfLhYNspBl836YYsfv6ErXwDUqJ7IMieddV3Ey/t/97JAEAdNDUdtTKDtbyP0j/Ebyqyn+fKcqwSq7rAof0g==}
-    engines: {node: '>=10'}
-    cpu: [arm64]
-    os: [darwin]
-    requiresBuild: true
-    dev: true
-    optional: true
-
-  /@swc/core-darwin-x64@1.4.14:
-    resolution: {integrity: sha512-9CqSj8uRZ92cnlgAlVaWMaJJBdxtNvCzJxaGj5KuIseeG6Q0l1g+qk8JcU7h9dAsH9saHTNwNFBVGKQo0W0ujg==}
-    engines: {node: '>=10'}
-    cpu: [x64]
-    os: [darwin]
-    requiresBuild: true
-    dev: true
-    optional: true
-
-  /@swc/core-linux-arm-gnueabihf@1.4.14:
-    resolution: {integrity: sha512-mfd5JArPITTzMjcezH4DwMw+BdjBV1y25Khp8itEIpdih9ei+fvxOOrDYTN08b466NuE2dF2XuhKtRLA7fXArQ==}
-    engines: {node: '>=10'}
-    cpu: [arm]
-    os: [linux]
-    requiresBuild: true
-    dev: true
-    optional: true
-
-  /@swc/core-linux-arm64-gnu@1.4.14:
-    resolution: {integrity: sha512-3Lqlhlmy8MVRS9xTShMaPAp0oyUt0KFhDs4ixJsjdxKecE0NJSV/MInuDmrkij1C8/RQ2wySRlV9np5jK86oWw==}
-    engines: {node: '>=10'}
-    cpu: [arm64]
-    os: [linux]
-    libc: [glibc]
-    requiresBuild: true
-    dev: true
-    optional: true
-
-  /@swc/core-linux-arm64-musl@1.4.14:
-    resolution: {integrity: sha512-n0YoCa64TUcJrbcXIHIHDWQjdUPdaXeMHNEu7yyBtOpm01oMGTKP3frsUXIABLBmAVWtKvqit4/W1KVKn5gJzg==}
-    engines: {node: '>=10'}
-    cpu: [arm64]
-    os: [linux]
-    libc: [musl]
-    requiresBuild: true
-    dev: true
-    optional: true
-
-  /@swc/core-linux-x64-gnu@1.4.14:
-    resolution: {integrity: sha512-CGmlwLWbfG1dB4jZBJnp2IWlK5xBMNLjN7AR5kKA3sEpionoccEnChOEvfux1UdVJQjLRKuHNV9yGyqGBTpxfQ==}
-    engines: {node: '>=10'}
-    cpu: [x64]
-    os: [linux]
-    libc: [glibc]
-    requiresBuild: true
-    dev: true
-    optional: true
-
-  /@swc/core-linux-x64-musl@1.4.14:
-    resolution: {integrity: sha512-xq4npk8YKYmNwmr8fbvF2KP3kUVdZYfXZMQnW425gP3/sn+yFQO8Nd0bGH40vOVQn41kEesSe0Z5O/JDor2TgQ==}
-    engines: {node: '>=10'}
-    cpu: [x64]
-    os: [linux]
-    libc: [musl]
-    requiresBuild: true
-    dev: true
-    optional: true
-
-  /@swc/core-win32-arm64-msvc@1.4.14:
-    resolution: {integrity: sha512-imq0X+gU9uUe6FqzOQot5gpKoaC00aCUiN58NOzwp0QXEupn8CDuZpdBN93HiZswfLruu5jA1tsc15x6v9p0Yg==}
-    engines: {node: '>=10'}
-    cpu: [arm64]
-    os: [win32]
-    requiresBuild: true
-    dev: true
-    optional: true
-
-  /@swc/core-win32-ia32-msvc@1.4.14:
-    resolution: {integrity: sha512-cH6QpXMw5D3t+lpx6SkErHrxN0yFzmQ0lgNAJxoDRiaAdDbqA6Col8UqUJwUS++Ul6aCWgNhCdiEYehPaoyDPA==}
-    engines: {node: '>=10'}
-    cpu: [ia32]
-    os: [win32]
-    requiresBuild: true
-    dev: true
-    optional: true
-
-  /@swc/core-win32-x64-msvc@1.4.14:
-    resolution: {integrity: sha512-FmZ4Tby4wW65K/36BKzmuu7mlq7cW5XOxzvufaSNVvQ5PN4OodAlqPjToe029oma4Av+ykJiif64scMttyNAzg==}
-    engines: {node: '>=10'}
-    cpu: [x64]
-    os: [win32]
-    requiresBuild: true
-    dev: true
-    optional: true
-
-  /@swc/core@1.4.14:
-    resolution: {integrity: sha512-tHXg6OxboUsqa/L7DpsCcFnxhLkqN/ht5pCwav1HnvfthbiNIJypr86rNx4cUnQDJepETviSqBTIjxa7pSpGDQ==}
-    engines: {node: '>=10'}
-    requiresBuild: true
-    peerDependencies:
-      '@swc/helpers': ^0.5.0
-    peerDependenciesMeta:
-      '@swc/helpers':
-        optional: true
-    dependencies:
-      '@swc/counter': 0.1.3
-      '@swc/types': 0.1.6
-    optionalDependencies:
-      '@swc/core-darwin-arm64': 1.4.14
-      '@swc/core-darwin-x64': 1.4.14
-      '@swc/core-linux-arm-gnueabihf': 1.4.14
-      '@swc/core-linux-arm64-gnu': 1.4.14
-      '@swc/core-linux-arm64-musl': 1.4.14
-      '@swc/core-linux-x64-gnu': 1.4.14
-      '@swc/core-linux-x64-musl': 1.4.14
-      '@swc/core-win32-arm64-msvc': 1.4.14
-      '@swc/core-win32-ia32-msvc': 1.4.14
-      '@swc/core-win32-x64-msvc': 1.4.14
-    dev: true
-
-  /@swc/counter@0.1.3:
-    resolution: {integrity: sha512-e2BR4lsJkkRlKZ/qCHPw9ZaSxc0MVUd7gtbtaB7aMvHeJVYe8sOB8DBZkP2DtISHGSku9sCK6T6cnY0CtXrOCQ==}
-    dev: true
-
->>>>>>> 3e5622f0
   /@swc/helpers@0.5.3:
     resolution: {integrity: sha512-FaruWX6KdudYloq1AHD/4nU+UsMTdNE8CKyrseXWEcgjDAbvkwJg2QGPAnfIJLIWsjZOSPLOAykK6fuYp4vp4A==}
     dependencies:
       tslib: 2.6.2
     dev: false
 
-<<<<<<< HEAD
-=======
   /@swc/types@0.1.6:
     resolution: {integrity: sha512-/JLo/l2JsT/LRd80C3HfbmVpxOAJ11FO2RCEslFrgzLltoP9j8XIbsyDcfCt2WWyX+CM96rBoNM+IToAkFOugg==}
     dependencies:
       '@swc/counter': 0.1.3
     dev: true
 
->>>>>>> 3e5622f0
   /@testing-library/dom@8.18.1:
     resolution: {integrity: sha512-oEvsm2B/WtcHKE+IcEeeCqNU/ltFGaVyGbpcm4g/2ytuT49jrlH9x5qRKL/H3A6yfM4YAbSbC0ceT5+9CEXnLg==}
     engines: {node: '>=12'}
@@ -3875,38 +3677,6 @@
       - supports-color
     dev: true
 
-<<<<<<< HEAD
-=======
-  /@typescript-eslint/eslint-plugin@6.21.0(@typescript-eslint/parser@6.21.0)(eslint@8.57.0)(typescript@5.4.5):
-    resolution: {integrity: sha512-oy9+hTPCUFpngkEZUSzbf9MxI65wbKFoQYsgPdILTfbUldp5ovUuphZVe4i30emU9M/kP+T64Di0mxl7dSw3MA==}
-    engines: {node: ^16.0.0 || >=18.0.0}
-    peerDependencies:
-      '@typescript-eslint/parser': ^6.0.0 || ^6.0.0-alpha
-      eslint: ^7.0.0 || ^8.0.0
-      typescript: '*'
-    peerDependenciesMeta:
-      typescript:
-        optional: true
-    dependencies:
-      '@eslint-community/regexpp': 4.10.0
-      '@typescript-eslint/parser': 6.21.0(eslint@8.57.0)(typescript@5.4.5)
-      '@typescript-eslint/scope-manager': 6.21.0
-      '@typescript-eslint/type-utils': 6.21.0(eslint@8.57.0)(typescript@5.4.5)
-      '@typescript-eslint/utils': 6.21.0(eslint@8.57.0)(typescript@5.4.5)
-      '@typescript-eslint/visitor-keys': 6.21.0
-      debug: 4.3.4
-      eslint: 8.57.0
-      graphemer: 1.4.0
-      ignore: 5.3.1
-      natural-compare: 1.4.0
-      semver: 7.6.0
-      ts-api-utils: 1.3.0(typescript@5.4.5)
-      typescript: 5.4.5
-    transitivePeerDependencies:
-      - supports-color
-    dev: true
-
->>>>>>> 3e5622f0
   /@typescript-eslint/experimental-utils@5.38.0(eslint@8.53.0)(typescript@4.9.5):
     resolution: {integrity: sha512-kzXBRfvGlicgGk4CYuRUqKvwc2s3wHXNssUWWJU18bhMRxriFm3BZWyQ6vEHBRpEIMKB6b7MIQHO+9lYlts19w==}
     engines: {node: ^12.22.0 || ^14.17.0 || >=16.0.0}
@@ -3959,30 +3729,6 @@
       - supports-color
     dev: true
 
-<<<<<<< HEAD
-=======
-  /@typescript-eslint/parser@6.21.0(eslint@8.57.0)(typescript@5.4.5):
-    resolution: {integrity: sha512-tbsV1jPne5CkFQCgPBcDOt30ItF7aJoZL997JSF7MhGQqOeT3svWRYxiqlfA5RUdlHN6Fi+EI9bxqbdyAUZjYQ==}
-    engines: {node: ^16.0.0 || >=18.0.0}
-    peerDependencies:
-      eslint: ^7.0.0 || ^8.0.0
-      typescript: '*'
-    peerDependenciesMeta:
-      typescript:
-        optional: true
-    dependencies:
-      '@typescript-eslint/scope-manager': 6.21.0
-      '@typescript-eslint/types': 6.21.0
-      '@typescript-eslint/typescript-estree': 6.21.0(typescript@5.4.5)
-      '@typescript-eslint/visitor-keys': 6.21.0
-      debug: 4.3.4
-      eslint: 8.57.0
-      typescript: 5.4.5
-    transitivePeerDependencies:
-      - supports-color
-    dev: true
-
->>>>>>> 3e5622f0
   /@typescript-eslint/scope-manager@5.38.0:
     resolution: {integrity: sha512-ByhHIuNyKD9giwkkLqzezZ9y5bALW8VNY6xXcP+VxoH4JBDKjU5WNnsiD4HJdglHECdV+lyaxhvQjTUbRboiTA==}
     engines: {node: ^12.22.0 || ^14.17.0 || >=16.0.0}
@@ -4052,8 +3798,6 @@
       - supports-color
     dev: true
 
-<<<<<<< HEAD
-=======
   /@typescript-eslint/type-utils@6.21.0(eslint@8.57.0)(typescript@5.4.5):
     resolution: {integrity: sha512-rZQI7wHfao8qMX3Rd3xqeYSMCL3SoiSQLBATSiVKARdFGCYSRvmViieZjqc58jKgs8Y8i9YvVVhRbHSTA4VBag==}
     engines: {node: ^16.0.0 || >=18.0.0}
@@ -4074,7 +3818,6 @@
       - supports-color
     dev: true
 
->>>>>>> 3e5622f0
   /@typescript-eslint/types@5.38.0:
     resolution: {integrity: sha512-HHu4yMjJ7i3Cb+8NUuRCdOGu2VMkfmKyIJsOr9PfkBVYLYrtMCK/Ap50Rpov+iKpxDTfnqvDbuPLgBE5FwUNfA==}
     engines: {node: ^12.22.0 || ^14.17.0 || >=16.0.0}
@@ -4154,8 +3897,6 @@
       - supports-color
     dev: true
 
-<<<<<<< HEAD
-=======
   /@typescript-eslint/typescript-estree@6.21.0(typescript@5.4.5):
     resolution: {integrity: sha512-6npJTkZcO+y2/kr+z0hc4HwNfrrP4kNYh57ek7yCNlrBjWQ1Y0OS7jiZTkgumrvkX5HkEKXFZkkdFNkaW2wmUQ==}
     engines: {node: ^16.0.0 || >=18.0.0}
@@ -4178,7 +3919,6 @@
       - supports-color
     dev: true
 
->>>>>>> 3e5622f0
   /@typescript-eslint/utils@5.38.0(eslint@8.53.0)(typescript@4.9.5):
     resolution: {integrity: sha512-6sdeYaBgk9Fh7N2unEXGz+D+som2QCQGPAf1SxrkEr+Z32gMreQ0rparXTNGRRfYUWk/JzbGdcM8NSSd6oqnTA==}
     engines: {node: ^12.22.0 || ^14.17.0 || >=16.0.0}
@@ -4234,8 +3974,6 @@
       - typescript
     dev: true
 
-<<<<<<< HEAD
-=======
   /@typescript-eslint/utils@6.21.0(eslint@8.57.0)(typescript@5.4.5):
     resolution: {integrity: sha512-NfWVaC8HP9T8cbKQxHcsJBY5YE1O33+jpMwN45qzWWaPDZgLIbo12toGMWnmhvCpd3sIxkpDw3Wv1B3dYrbDQQ==}
     engines: {node: ^16.0.0 || >=18.0.0}
@@ -4255,7 +3993,6 @@
       - typescript
     dev: true
 
->>>>>>> 3e5622f0
   /@typescript-eslint/visitor-keys@5.38.0:
     resolution: {integrity: sha512-MxnrdIyArnTi+XyFLR+kt/uNAcdOnmT+879os7qDRI+EYySR4crXJq9BXPfRzzLGq0wgxkwidrCJ9WCAoacm1w==}
     engines: {node: ^12.22.0 || ^14.17.0 || >=16.0.0}
@@ -4289,8 +4026,6 @@
   /@ungap/structured-clone@1.2.0:
     resolution: {integrity: sha512-zuVdFrMJiuCDQUMCzQaD6KL28MjnqqN8XnAqiEq9PNm/hCPTSGfrXCOfwj1ow4LFb/tNymJPwsNbVePc1xFqrQ==}
 
-<<<<<<< HEAD
-=======
   /@vitejs/plugin-react-swc@3.6.0(vite@4.5.3):
     resolution: {integrity: sha512-XFRbsGgpGxGzEV5i5+vRiro1bwcIaZDIdBRP16qwm+jP68ue/S8FJTBEgOeojtVDYrbSua3XFp71kC8VJE6v+g==}
     peerDependencies:
@@ -4302,7 +4037,6 @@
       - '@swc/helpers'
     dev: true
 
->>>>>>> 3e5622f0
   /@webassemblyjs/ast@1.11.1:
     resolution: {integrity: sha512-ukBh14qFLjxTQNTXocdyksN5QdM28S1CxHt2rdskFyL+xFV7VremuBLVbmCePj+URalXBENx/9Lm7lnhihtCSw==}
     dependencies:
@@ -5184,16 +4918,9 @@
     hasBin: true
     dependencies:
       caniuse-lite: 1.0.30001610
-<<<<<<< HEAD
       electron-to-chromium: 1.4.736
       node-releases: 2.0.14
       update-browserslist-db: 1.0.13(browserslist@4.23.0)
-=======
-      electron-to-chromium: 1.4.738
-      node-releases: 2.0.14
-      update-browserslist-db: 1.0.13(browserslist@4.23.0)
-    dev: true
->>>>>>> 3e5622f0
 
   /bser@2.1.1:
     resolution: {integrity: sha512-gQxTNE/GAfIIrmHLUE3oJyp5FO6HRBfhjnw4/wMmA63ZGDJnWBmgY/lyQBpnDUkGmAhbSe39tx2d/iTOAfglwQ==}
@@ -5291,10 +5018,7 @@
 
   /caniuse-lite@1.0.30001610:
     resolution: {integrity: sha512-QFutAY4NgaelojVMjY63o6XlZyORPaLfyMnsl3HgnWdJUcX6K0oaJymHjH8PT5Gk7sTm8rvC/c5COUQKXqmOMA==}
-<<<<<<< HEAD
-=======
-    dev: true
->>>>>>> 3e5622f0
+    dev: true
 
   /case-sensitive-paths-webpack-plugin@2.4.0:
     resolution: {integrity: sha512-roIFONhcxog0JSSWbvVAh3OocukmSgpqOH6YpMkCvav/ySIV3JKg4Dc8vYtQjYi/UxpNE36r/9v+VqTQqgkYmw==}
@@ -6245,14 +5969,9 @@
   /electron-to-chromium@1.4.256:
     resolution: {integrity: sha512-x+JnqyluoJv8I0U9gVe+Sk2st8vF0CzMt78SXxuoWCooLLY2k5VerIBdpvG7ql6GKI4dzNnPjmqgDJ76EdaAKw==}
 
-<<<<<<< HEAD
-  /electron-to-chromium@1.4.736:
-    resolution: {integrity: sha512-Rer6wc3ynLelKNM4lOCg7/zPQj8tPOCB2hzD32PX9wd3hgRRi9MxEbmkFCokzcEhRVMiOVLjnL9ig9cefJ+6+Q==}
-=======
   /electron-to-chromium@1.4.738:
     resolution: {integrity: sha512-lwKft2CLFztD+vEIpesrOtCrko/TFnEJlHFdRhazU7Y/jx5qc4cqsocfVrBg4So4gGe9lvxnbLIoev47WMpg+A==}
     dev: true
->>>>>>> 3e5622f0
 
   /emittery@0.10.2:
     resolution: {integrity: sha512-aITqOwnLanpHLNXZJENbOgjUBeHocD+xsSJmNrjovKBW5HbSpW3d1pEls7GFQPUWXiwG9+0P4GtHfEqC/4M0Iw==}
@@ -6436,10 +6155,7 @@
   /escalade@3.1.2:
     resolution: {integrity: sha512-ErCHMCae19vR8vQGe50xIsVomy19rg6gFu3+r3jkEO46suLMWBksvVyoGgQV+jOfl84ZSOSlmv6Gxa89PmTGmA==}
     engines: {node: '>=6'}
-<<<<<<< HEAD
-=======
-    dev: true
->>>>>>> 3e5622f0
+    dev: true
 
   /escape-html@1.0.3:
     resolution: {integrity: sha512-NiSupZ4OeuGwr68lGIeym/ksIZMJodUGOSCZ/FSnTxcrekbvqrgdUxlJOMpijaKZVjAJrWrGs/6Jy8OMuyj9ow==}
@@ -6546,13 +6262,8 @@
       confusing-browser-globals: 1.0.11
       eslint: 8.53.0
       eslint-plugin-flowtype: 8.0.3(@babel/plugin-syntax-flow@7.24.1)(@babel/plugin-transform-react-jsx@7.23.4)(eslint@8.53.0)
-<<<<<<< HEAD
-      eslint-plugin-import: 2.26.0(@typescript-eslint/parser@5.38.0)(eslint@8.53.0)
-      eslint-plugin-jest: 25.7.0(@typescript-eslint/eslint-plugin@5.38.0)(eslint@8.53.0)(jest@27.5.1)(typescript@4.9.5)
-=======
       eslint-plugin-import: 2.26.0(@typescript-eslint/parser@5.62.0)(eslint@8.53.0)
       eslint-plugin-jest: 25.7.0(@typescript-eslint/eslint-plugin@5.62.0)(eslint@8.53.0)(jest@27.5.1)(typescript@4.9.5)
->>>>>>> 3e5622f0
       eslint-plugin-jsx-a11y: 6.8.0(eslint@8.53.0)
       eslint-plugin-react: 7.33.2(eslint@8.53.0)
       eslint-plugin-react-hooks: 4.6.0(eslint@8.53.0)
@@ -6687,13 +6398,8 @@
       '@babel/plugin-transform-react-jsx': ^7.14.9
       eslint: ^8.1.0
     dependencies:
-<<<<<<< HEAD
       '@babel/plugin-syntax-flow': 7.24.1(@babel/core@7.24.4)
       '@babel/plugin-transform-react-jsx': 7.23.4(@babel/core@7.24.4)
-=======
-      '@babel/plugin-syntax-flow': 7.24.1(@babel/core@7.19.1)
-      '@babel/plugin-transform-react-jsx': 7.23.4(@babel/core@7.19.1)
->>>>>>> 3e5622f0
       eslint: 8.53.0
       lodash: 4.17.21
       string-natural-compare: 3.0.1
@@ -6859,26 +6565,6 @@
     dependencies:
       eslint: 8.53.0
 
-<<<<<<< HEAD
-=======
-  /eslint-plugin-react-hooks@4.6.0(eslint@8.57.0):
-    resolution: {integrity: sha512-oFc7Itz9Qxh2x4gNHStv3BqJq54ExXmfC+a1NjAta66IAN87Wu0R/QArgIS9qKzX3dXKPI9H5crl9QchNMY9+g==}
-    engines: {node: '>=10'}
-    peerDependencies:
-      eslint: ^3.0.0 || ^4.0.0 || ^5.0.0 || ^6.0.0 || ^7.0.0 || ^8.0.0-0
-    dependencies:
-      eslint: 8.57.0
-    dev: true
-
-  /eslint-plugin-react-refresh@0.4.6(eslint@8.57.0):
-    resolution: {integrity: sha512-NjGXdm7zgcKRkKMua34qVO9doI7VOxZ6ancSvBELJSSoX97jyndXcSoa8XBh69JoB31dNz3EEzlMcizZl7LaMA==}
-    peerDependencies:
-      eslint: '>=7'
-    dependencies:
-      eslint: 8.57.0
-    dev: true
-
->>>>>>> 3e5622f0
   /eslint-plugin-react@7.33.2(eslint@8.53.0):
     resolution: {integrity: sha512-73QQMKALArI8/7xGLNI/3LylrEYrlKZSb5C9+q3OtOewTnMQi5cT+aE9E41sLCmli3I9PGGmD1yiZydyo4FEPw==}
     engines: {node: '>=4'}
@@ -7673,15 +7359,12 @@
     resolution: {integrity: sha512-F/1DnUGPopORZi0ni+CvrCgHQ5FyEAHRLSApuYWMmrbSwoN2Mn/7k+Gl38gJnR7yyDZk6WLXwiGod1JOWNDKGw==}
     hasBin: true
 
-<<<<<<< HEAD
-=======
   /hoist-non-react-statics@3.3.2:
     resolution: {integrity: sha512-/gGivxi8JPKWNm/W0jSmzcMPpfpPLc3dY/6GxhX2hQ9iGj3aDfklV4ET7NjKpSinLpJ5vafa9iiGIEZg10SfBw==}
     dependencies:
       react-is: 16.13.1
     dev: false
 
->>>>>>> 3e5622f0
   /hoopy@0.1.4:
     resolution: {integrity: sha512-HRcs+2mr52W0K+x8RzcLzuPPmVIKMSv97RGHy0Ea9y/mpcaK+xTrjICA04KAHi4GRzxliNqNJEFYWHghy3rSfQ==}
     engines: {node: '>= 6.0.0'}
@@ -9334,8 +9017,6 @@
     engines: {node: ^10 || ^12 || ^13.7 || ^14 || >=15.0.1}
     hasBin: true
 
-<<<<<<< HEAD
-=======
   /nanoid@3.3.7:
     resolution: {integrity: sha512-eSRppjcPIatRIMC1U6UngP8XFcz8MQWGQdt1MTBQ7NaAmvXDfvNxbvWV3x2y6CdEUciCSsDHDQZbhYaB8QEo2g==}
     engines: {node: ^10 || ^12 || ^13.7 || ^14 || >=15.0.1}
@@ -9345,7 +9026,6 @@
   /natural-compare-lite@1.4.0:
     resolution: {integrity: sha512-Tj+HTDSJJKaZnfiuw+iaF9skdPpTo2GtEly5JHnWV/hfv2Qj/9RKsGISQtLh2ox3l5EAGw487hnBee0sIJ6v2g==}
 
->>>>>>> 3e5622f0
   /natural-compare@1.4.0:
     resolution: {integrity: sha512-OWND8ei3VtNC9h7V60qff3SVobHr996CTwgxubgyQYEpg290h9J0buyECNNJexkFm5sOajh5G116RYA1c8ZMSw==}
 
@@ -10462,8 +10142,6 @@
       picocolors: 1.0.0
       source-map-js: 1.0.2
 
-<<<<<<< HEAD
-=======
   /postcss@8.4.38:
     resolution: {integrity: sha512-Wglpdk03BSfXkHoQa3b/oulrotAkwrlLDRSOb9D0bN86FdRyE9lppSp33aHNPgBa0JKCoB+drFLZkQoRRYae5A==}
     engines: {node: ^10 || ^12 || >=14}
@@ -10473,7 +10151,6 @@
       source-map-js: 1.2.0
     dev: true
 
->>>>>>> 3e5622f0
   /prelude-ls@1.1.2:
     resolution: {integrity: sha512-ESF23V4SKG6lVSGZgYNpbsiaAkdab6ZgOxe52p7+Kid3W3u3bxR4Vfd/o21dmN7jSt0IwgZ4v5MUd26FEtXE9w==}
     engines: {node: '>= 0.8.0'}
@@ -12261,27 +11938,6 @@
       typescript: 4.9.5
     dev: true
 
-<<<<<<< HEAD
-=======
-  /ts-api-utils@1.3.0(typescript@4.9.5):
-    resolution: {integrity: sha512-UQMIo7pb8WRomKR1/+MFVLTroIvDVtMX3K6OUir8ynLyzB8Jeriont2bTAtmNPa1ekAgN7YPDyf6V+ygrdU+eQ==}
-    engines: {node: '>=16'}
-    peerDependencies:
-      typescript: '>=4.2.0'
-    dependencies:
-      typescript: 4.9.5
-    dev: true
-
-  /ts-api-utils@1.3.0(typescript@5.4.5):
-    resolution: {integrity: sha512-UQMIo7pb8WRomKR1/+MFVLTroIvDVtMX3K6OUir8ynLyzB8Jeriont2bTAtmNPa1ekAgN7YPDyf6V+ygrdU+eQ==}
-    engines: {node: '>=16'}
-    peerDependencies:
-      typescript: '>=4.2.0'
-    dependencies:
-      typescript: 5.4.5
-    dev: true
-
->>>>>>> 3e5622f0
   /ts-node@10.9.1(@types/node@16.11.59)(typescript@4.9.5):
     resolution: {integrity: sha512-NtVysVPkxxrwFGUUxGYhfux8k78pQB3JqYBXlLRZgdGUqTO5wU/UyHop5p70iEbGhB7q5KmiZiU0Y3KlJrScEw==}
     hasBin: true
@@ -12434,15 +12090,6 @@
     engines: {node: '>=4.2.0'}
     hasBin: true
 
-<<<<<<< HEAD
-=======
-  /typescript@5.4.5:
-    resolution: {integrity: sha512-vcI4UpRgg81oIRUFwR0WSIHKt11nJ7SAVlYNIu+QpqeyXP+gpQJy/Z4+F0aGxSE4MqwjyXvW/TzgkLAx2AGHwQ==}
-    engines: {node: '>=14.17'}
-    hasBin: true
-    dev: true
-
->>>>>>> 3e5622f0
   /unbox-primitive@1.0.2:
     resolution: {integrity: sha512-61pPlCD9h51VoreyJ0BReideM3MDKMKnh6+V9L08331ipq6Q8OFXZYiqP6n/tbHx4s5I9uRhcye6BrbkizkBDw==}
     dependencies:
@@ -12608,46 +12255,6 @@
     resolution: {integrity: sha512-BNGbWLfd0eUPabhkXUVm0j8uuvREyTh5ovRa/dyow/BqAbZJyC+5fU+IzQOzmAKzYqYRAISoRhdQr3eIZ/PXqg==}
     engines: {node: '>= 0.8'}
 
-<<<<<<< HEAD
-=======
-  /vite@4.5.3(@types/node@16.11.59)(sass@1.54.9):
-    resolution: {integrity: sha512-kQL23kMeX92v3ph7IauVkXkikdDRsYMGTVl5KY2E9OY4ONLvkHf04MDTbnfo6NKxZiDLWzVpP5oTa8hQD8U3dg==}
-    engines: {node: ^14.18.0 || >=16.0.0}
-    hasBin: true
-    peerDependencies:
-      '@types/node': '>= 14'
-      less: '*'
-      lightningcss: ^1.21.0
-      sass: '*'
-      stylus: '*'
-      sugarss: '*'
-      terser: ^5.4.0
-    peerDependenciesMeta:
-      '@types/node':
-        optional: true
-      less:
-        optional: true
-      lightningcss:
-        optional: true
-      sass:
-        optional: true
-      stylus:
-        optional: true
-      sugarss:
-        optional: true
-      terser:
-        optional: true
-    dependencies:
-      '@types/node': 16.11.59
-      esbuild: 0.18.20
-      postcss: 8.4.38
-      rollup: 3.29.4
-      sass: 1.54.9
-    optionalDependencies:
-      fsevents: 2.3.3
-    dev: true
-
->>>>>>> 3e5622f0
   /void-elements@3.1.0:
     resolution: {integrity: sha512-Dhxzh5HZuiHQhbvTW9AMetFfBHDMYpo23Uo9btPXgdYP+3T5S+p+jgNy7spra+veYhBP2dCSgxR/i2Y02h5/6w==}
     engines: {node: '>=0.10.0'}
