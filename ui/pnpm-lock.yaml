--- conflicted
+++ resolved
@@ -226,8 +226,6 @@
         specifier: ^0.8.0
         version: 0.8.0
 
-<<<<<<< HEAD
-=======
   src/plugins/captcha-basic:
     devDependencies:
       '@typescript-eslint/eslint-plugin':
@@ -286,7 +284,6 @@
         specifier: ^4.4.5
         version: 4.5.0(@types/node@16.11.59)(sass@1.54.9)
 
->>>>>>> e8cca96e
 packages:
 
   /@aashutoshrathi/word-wrap@1.2.6:
@@ -2249,6 +2246,204 @@
       postcss: 8.4.16
       postcss-selector-parser: 6.0.10
 
+  /@esbuild/android-arm64@0.18.20:
+    resolution: {integrity: sha512-Nz4rJcchGDtENV0eMKUNa6L12zz2zBDXuhj/Vjh18zGqB44Bi7MBMSXjgunJgjRhCmKOjnPuZp4Mb6OKqtMHLQ==}
+    engines: {node: '>=12'}
+    cpu: [arm64]
+    os: [android]
+    requiresBuild: true
+    dev: true
+    optional: true
+
+  /@esbuild/android-arm@0.18.20:
+    resolution: {integrity: sha512-fyi7TDI/ijKKNZTUJAQqiG5T7YjJXgnzkURqmGj13C6dCqckZBLdl4h7bkhHt/t0WP+zO9/zwroDvANaOqO5Sw==}
+    engines: {node: '>=12'}
+    cpu: [arm]
+    os: [android]
+    requiresBuild: true
+    dev: true
+    optional: true
+
+  /@esbuild/android-x64@0.18.20:
+    resolution: {integrity: sha512-8GDdlePJA8D6zlZYJV/jnrRAi6rOiNaCC/JclcXpB+KIuvfBN4owLtgzY2bsxnx666XjJx2kDPUmnTtR8qKQUg==}
+    engines: {node: '>=12'}
+    cpu: [x64]
+    os: [android]
+    requiresBuild: true
+    dev: true
+    optional: true
+
+  /@esbuild/darwin-arm64@0.18.20:
+    resolution: {integrity: sha512-bxRHW5kHU38zS2lPTPOyuyTm+S+eobPUnTNkdJEfAddYgEcll4xkT8DB9d2008DtTbl7uJag2HuE5NZAZgnNEA==}
+    engines: {node: '>=12'}
+    cpu: [arm64]
+    os: [darwin]
+    requiresBuild: true
+    dev: true
+    optional: true
+
+  /@esbuild/darwin-x64@0.18.20:
+    resolution: {integrity: sha512-pc5gxlMDxzm513qPGbCbDukOdsGtKhfxD1zJKXjCCcU7ju50O7MeAZ8c4krSJcOIJGFR+qx21yMMVYwiQvyTyQ==}
+    engines: {node: '>=12'}
+    cpu: [x64]
+    os: [darwin]
+    requiresBuild: true
+    dev: true
+    optional: true
+
+  /@esbuild/freebsd-arm64@0.18.20:
+    resolution: {integrity: sha512-yqDQHy4QHevpMAaxhhIwYPMv1NECwOvIpGCZkECn8w2WFHXjEwrBn3CeNIYsibZ/iZEUemj++M26W3cNR5h+Tw==}
+    engines: {node: '>=12'}
+    cpu: [arm64]
+    os: [freebsd]
+    requiresBuild: true
+    dev: true
+    optional: true
+
+  /@esbuild/freebsd-x64@0.18.20:
+    resolution: {integrity: sha512-tgWRPPuQsd3RmBZwarGVHZQvtzfEBOreNuxEMKFcd5DaDn2PbBxfwLcj4+aenoh7ctXcbXmOQIn8HI6mCSw5MQ==}
+    engines: {node: '>=12'}
+    cpu: [x64]
+    os: [freebsd]
+    requiresBuild: true
+    dev: true
+    optional: true
+
+  /@esbuild/linux-arm64@0.18.20:
+    resolution: {integrity: sha512-2YbscF+UL7SQAVIpnWvYwM+3LskyDmPhe31pE7/aoTMFKKzIc9lLbyGUpmmb8a8AixOL61sQ/mFh3jEjHYFvdA==}
+    engines: {node: '>=12'}
+    cpu: [arm64]
+    os: [linux]
+    requiresBuild: true
+    dev: true
+    optional: true
+
+  /@esbuild/linux-arm@0.18.20:
+    resolution: {integrity: sha512-/5bHkMWnq1EgKr1V+Ybz3s1hWXok7mDFUMQ4cG10AfW3wL02PSZi5kFpYKrptDsgb2WAJIvRcDm+qIvXf/apvg==}
+    engines: {node: '>=12'}
+    cpu: [arm]
+    os: [linux]
+    requiresBuild: true
+    dev: true
+    optional: true
+
+  /@esbuild/linux-ia32@0.18.20:
+    resolution: {integrity: sha512-P4etWwq6IsReT0E1KHU40bOnzMHoH73aXp96Fs8TIT6z9Hu8G6+0SHSw9i2isWrD2nbx2qo5yUqACgdfVGx7TA==}
+    engines: {node: '>=12'}
+    cpu: [ia32]
+    os: [linux]
+    requiresBuild: true
+    dev: true
+    optional: true
+
+  /@esbuild/linux-loong64@0.18.20:
+    resolution: {integrity: sha512-nXW8nqBTrOpDLPgPY9uV+/1DjxoQ7DoB2N8eocyq8I9XuqJ7BiAMDMf9n1xZM9TgW0J8zrquIb/A7s3BJv7rjg==}
+    engines: {node: '>=12'}
+    cpu: [loong64]
+    os: [linux]
+    requiresBuild: true
+    dev: true
+    optional: true
+
+  /@esbuild/linux-mips64el@0.18.20:
+    resolution: {integrity: sha512-d5NeaXZcHp8PzYy5VnXV3VSd2D328Zb+9dEq5HE6bw6+N86JVPExrA6O68OPwobntbNJ0pzCpUFZTo3w0GyetQ==}
+    engines: {node: '>=12'}
+    cpu: [mips64el]
+    os: [linux]
+    requiresBuild: true
+    dev: true
+    optional: true
+
+  /@esbuild/linux-ppc64@0.18.20:
+    resolution: {integrity: sha512-WHPyeScRNcmANnLQkq6AfyXRFr5D6N2sKgkFo2FqguP44Nw2eyDlbTdZwd9GYk98DZG9QItIiTlFLHJHjxP3FA==}
+    engines: {node: '>=12'}
+    cpu: [ppc64]
+    os: [linux]
+    requiresBuild: true
+    dev: true
+    optional: true
+
+  /@esbuild/linux-riscv64@0.18.20:
+    resolution: {integrity: sha512-WSxo6h5ecI5XH34KC7w5veNnKkju3zBRLEQNY7mv5mtBmrP/MjNBCAlsM2u5hDBlS3NGcTQpoBvRzqBcRtpq1A==}
+    engines: {node: '>=12'}
+    cpu: [riscv64]
+    os: [linux]
+    requiresBuild: true
+    dev: true
+    optional: true
+
+  /@esbuild/linux-s390x@0.18.20:
+    resolution: {integrity: sha512-+8231GMs3mAEth6Ja1iK0a1sQ3ohfcpzpRLH8uuc5/KVDFneH6jtAJLFGafpzpMRO6DzJ6AvXKze9LfFMrIHVQ==}
+    engines: {node: '>=12'}
+    cpu: [s390x]
+    os: [linux]
+    requiresBuild: true
+    dev: true
+    optional: true
+
+  /@esbuild/linux-x64@0.18.20:
+    resolution: {integrity: sha512-UYqiqemphJcNsFEskc73jQ7B9jgwjWrSayxawS6UVFZGWrAAtkzjxSqnoclCXxWtfwLdzU+vTpcNYhpn43uP1w==}
+    engines: {node: '>=12'}
+    cpu: [x64]
+    os: [linux]
+    requiresBuild: true
+    dev: true
+    optional: true
+
+  /@esbuild/netbsd-x64@0.18.20:
+    resolution: {integrity: sha512-iO1c++VP6xUBUmltHZoMtCUdPlnPGdBom6IrO4gyKPFFVBKioIImVooR5I83nTew5UOYrk3gIJhbZh8X44y06A==}
+    engines: {node: '>=12'}
+    cpu: [x64]
+    os: [netbsd]
+    requiresBuild: true
+    dev: true
+    optional: true
+
+  /@esbuild/openbsd-x64@0.18.20:
+    resolution: {integrity: sha512-e5e4YSsuQfX4cxcygw/UCPIEP6wbIL+se3sxPdCiMbFLBWu0eiZOJ7WoD+ptCLrmjZBK1Wk7I6D/I3NglUGOxg==}
+    engines: {node: '>=12'}
+    cpu: [x64]
+    os: [openbsd]
+    requiresBuild: true
+    dev: true
+    optional: true
+
+  /@esbuild/sunos-x64@0.18.20:
+    resolution: {integrity: sha512-kDbFRFp0YpTQVVrqUd5FTYmWo45zGaXe0X8E1G/LKFC0v8x0vWrhOWSLITcCn63lmZIxfOMXtCfti/RxN/0wnQ==}
+    engines: {node: '>=12'}
+    cpu: [x64]
+    os: [sunos]
+    requiresBuild: true
+    dev: true
+    optional: true
+
+  /@esbuild/win32-arm64@0.18.20:
+    resolution: {integrity: sha512-ddYFR6ItYgoaq4v4JmQQaAI5s7npztfV4Ag6NrhiaW0RrnOXqBkgwZLofVTlq1daVTQNhtI5oieTvkRPfZrePg==}
+    engines: {node: '>=12'}
+    cpu: [arm64]
+    os: [win32]
+    requiresBuild: true
+    dev: true
+    optional: true
+
+  /@esbuild/win32-ia32@0.18.20:
+    resolution: {integrity: sha512-Wv7QBi3ID/rROT08SABTS7eV4hX26sVduqDOTe1MvGMjNd3EjOz4b7zeexIR62GTIEKrfJXKL9LFxTYgkyeu7g==}
+    engines: {node: '>=12'}
+    cpu: [ia32]
+    os: [win32]
+    requiresBuild: true
+    dev: true
+    optional: true
+
+  /@esbuild/win32-x64@0.18.20:
+    resolution: {integrity: sha512-kTdfRcSiDfQca/y9QIkng02avJ+NCaQvrMejlsB3RRv5sE9rRoeBPISaZpKxHELzRxZyLvNts1P27W3wV+8geQ==}
+    engines: {node: '>=12'}
+    cpu: [x64]
+    os: [win32]
+    requiresBuild: true
+    dev: true
+    optional: true
+
   /@eslint-community/eslint-utils@4.4.0(eslint@8.53.0):
     resolution: {integrity: sha512-1/sA4dwrzBAyeUoQ6oxahHKmrZvsnLCg4RfxW3ZFGGmQkSNQPFNLV9CUEFQP1x9EYXHTo5p6xdhZM1Ne9p/AfA==}
     engines: {node: ^12.22.0 || ^14.17.0 || >=16.0.0}
@@ -3050,11 +3245,128 @@
     transitivePeerDependencies:
       - supports-color
 
+  /@swc/core-darwin-arm64@1.3.100:
+    resolution: {integrity: sha512-XVWFsKe6ei+SsDbwmsuRkYck1SXRpO60Hioa4hoLwR8fxbA9eVp6enZtMxzVVMBi8ej5seZ4HZQeAWepbukiBw==}
+    engines: {node: '>=10'}
+    cpu: [arm64]
+    os: [darwin]
+    requiresBuild: true
+    dev: true
+    optional: true
+
+  /@swc/core-darwin-x64@1.3.100:
+    resolution: {integrity: sha512-KF/MXrnH1nakm1wbt4XV8FS7kvqD9TGmVxeJ0U4bbvxXMvzeYUurzg3AJUTXYmXDhH/VXOYJE5N5RkwZZPs5iA==}
+    engines: {node: '>=10'}
+    cpu: [x64]
+    os: [darwin]
+    requiresBuild: true
+    dev: true
+    optional: true
+
+  /@swc/core-linux-arm64-gnu@1.3.100:
+    resolution: {integrity: sha512-p8hikNnAEJrw5vHCtKiFT4hdlQxk1V7vqPmvUDgL/qe2menQDK/i12tbz7/3BEQ4UqUPnvwpmVn2d19RdEMNxw==}
+    engines: {node: '>=10'}
+    cpu: [arm64]
+    os: [linux]
+    libc: [glibc]
+    requiresBuild: true
+    dev: true
+    optional: true
+
+  /@swc/core-linux-arm64-musl@1.3.100:
+    resolution: {integrity: sha512-BWx/0EeY89WC4q3AaIaBSGfQxkYxIlS3mX19dwy2FWJs/O+fMvF9oLk/CyJPOZzbp+1DjGeeoGFuDYpiNO91JA==}
+    engines: {node: '>=10'}
+    cpu: [arm64]
+    os: [linux]
+    libc: [musl]
+    requiresBuild: true
+    dev: true
+    optional: true
+
+  /@swc/core-linux-x64-gnu@1.3.100:
+    resolution: {integrity: sha512-XUdGu3dxAkjsahLYnm8WijPfKebo+jHgHphDxaW0ovI6sTdmEGFDew7QzKZRlbYL2jRkUuuKuDGvD6lO5frmhA==}
+    engines: {node: '>=10'}
+    cpu: [x64]
+    os: [linux]
+    libc: [glibc]
+    requiresBuild: true
+    dev: true
+    optional: true
+
+  /@swc/core-linux-x64-musl@1.3.100:
+    resolution: {integrity: sha512-PhoXKf+f0OaNW/GCuXjJ0/KfK9EJX7z2gko+7nVnEA0p3aaPtbP6cq1Ubbl6CMoPL+Ci3gZ7nYumDqXNc3CtLQ==}
+    engines: {node: '>=10'}
+    cpu: [x64]
+    os: [linux]
+    libc: [musl]
+    requiresBuild: true
+    dev: true
+    optional: true
+
+  /@swc/core-win32-arm64-msvc@1.3.100:
+    resolution: {integrity: sha512-PwLADZN6F9cXn4Jw52FeP/MCLVHm8vwouZZSOoOScDtihjY495SSjdPnlosMaRSR4wJQssGwiD/4MbpgQPqbAw==}
+    engines: {node: '>=10'}
+    cpu: [arm64]
+    os: [win32]
+    requiresBuild: true
+    dev: true
+    optional: true
+
+  /@swc/core-win32-ia32-msvc@1.3.100:
+    resolution: {integrity: sha512-0f6nicKSLlDKlyPRl2JEmkpBV4aeDfRQg6n8mPqgL7bliZIcDahG0ej+HxgNjZfS3e0yjDxsNRa6sAqWU2Z60A==}
+    engines: {node: '>=10'}
+    cpu: [ia32]
+    os: [win32]
+    requiresBuild: true
+    dev: true
+    optional: true
+
+  /@swc/core-win32-x64-msvc@1.3.100:
+    resolution: {integrity: sha512-b7J0rPoMkRTa3XyUGt8PwCaIBuYWsL2DqbirrQKRESzgCvif5iNpqaM6kjIjI/5y5q1Ycv564CB51YDpiS8EtQ==}
+    engines: {node: '>=10'}
+    cpu: [x64]
+    os: [win32]
+    requiresBuild: true
+    dev: true
+    optional: true
+
+  /@swc/core@1.3.100:
+    resolution: {integrity: sha512-7dKgTyxJjlrMwFZYb1auj3Xq0D8ZBe+5oeIgfMlRU05doXZypYJe0LAk0yjj3WdbwYzpF+T1PLxwTWizI0pckw==}
+    engines: {node: '>=10'}
+    requiresBuild: true
+    peerDependencies:
+      '@swc/helpers': ^0.5.0
+    peerDependenciesMeta:
+      '@swc/helpers':
+        optional: true
+    dependencies:
+      '@swc/counter': 0.1.2
+      '@swc/types': 0.1.5
+    optionalDependencies:
+      '@swc/core-darwin-arm64': 1.3.100
+      '@swc/core-darwin-x64': 1.3.100
+      '@swc/core-linux-arm64-gnu': 1.3.100
+      '@swc/core-linux-arm64-musl': 1.3.100
+      '@swc/core-linux-x64-gnu': 1.3.100
+      '@swc/core-linux-x64-musl': 1.3.100
+      '@swc/core-win32-arm64-msvc': 1.3.100
+      '@swc/core-win32-ia32-msvc': 1.3.100
+      '@swc/core-win32-x64-msvc': 1.3.100
+    dev: true
+
+  /@swc/counter@0.1.2:
+    resolution: {integrity: sha512-9F4ys4C74eSTEUNndnER3VJ15oru2NumfQxS8geE+f3eB5xvfxpWyqE5XlVnxb/R14uoXi6SLbBwwiDSkv+XEw==}
+    dev: true
+
   /@swc/helpers@0.5.3:
     resolution: {integrity: sha512-FaruWX6KdudYloq1AHD/4nU+UsMTdNE8CKyrseXWEcgjDAbvkwJg2QGPAnfIJLIWsjZOSPLOAykK6fuYp4vp4A==}
     dependencies:
       tslib: 2.6.2
     dev: false
+
+  /@swc/types@0.1.5:
+    resolution: {integrity: sha512-myfUej5naTBWnqOCc/MdVOLVjXUXtIA+NpDrDBKJtLLg2shUjBu3cZmB/85RyitKc55+lUUyl7oRfLOvkr2hsw==}
+    dev: true
 
   /@testing-library/dom@8.18.1:
     resolution: {integrity: sha512-oEvsm2B/WtcHKE+IcEeeCqNU/ltFGaVyGbpcm4g/2ytuT49jrlH9x5qRKL/H3A6yfM4YAbSbC0ceT5+9CEXnLg==}
@@ -3484,6 +3796,35 @@
       - supports-color
     dev: true
 
+  /@typescript-eslint/eslint-plugin@6.11.0(@typescript-eslint/parser@6.11.0)(eslint@8.53.0)(typescript@5.3.2):
+    resolution: {integrity: sha512-uXnpZDc4VRjY4iuypDBKzW1rz9T5YBBK0snMn8MaTSNd2kMlj50LnLBABELjJiOL5YHk7ZD8hbSpI9ubzqYI0w==}
+    engines: {node: ^16.0.0 || >=18.0.0}
+    peerDependencies:
+      '@typescript-eslint/parser': ^6.0.0 || ^6.0.0-alpha
+      eslint: ^7.0.0 || ^8.0.0
+      typescript: '*'
+    peerDependenciesMeta:
+      typescript:
+        optional: true
+    dependencies:
+      '@eslint-community/regexpp': 4.10.0
+      '@typescript-eslint/parser': 6.11.0(eslint@8.53.0)(typescript@5.3.2)
+      '@typescript-eslint/scope-manager': 6.11.0
+      '@typescript-eslint/type-utils': 6.11.0(eslint@8.53.0)(typescript@5.3.2)
+      '@typescript-eslint/utils': 6.11.0(eslint@8.53.0)(typescript@5.3.2)
+      '@typescript-eslint/visitor-keys': 6.11.0
+      debug: 4.3.4
+      eslint: 8.53.0
+      graphemer: 1.4.0
+      ignore: 5.2.4
+      natural-compare: 1.4.0
+      semver: 7.5.4
+      ts-api-utils: 1.0.3(typescript@5.3.2)
+      typescript: 5.3.2
+    transitivePeerDependencies:
+      - supports-color
+    dev: true
+
   /@typescript-eslint/experimental-utils@5.38.0(eslint@8.53.0)(typescript@4.9.5):
     resolution: {integrity: sha512-kzXBRfvGlicgGk4CYuRUqKvwc2s3wHXNssUWWJU18bhMRxriFm3BZWyQ6vEHBRpEIMKB6b7MIQHO+9lYlts19w==}
     engines: {node: ^12.22.0 || ^14.17.0 || >=16.0.0}
@@ -3536,6 +3877,27 @@
       - supports-color
     dev: true
 
+  /@typescript-eslint/parser@6.11.0(eslint@8.53.0)(typescript@5.3.2):
+    resolution: {integrity: sha512-+whEdjk+d5do5nxfxx73oanLL9ghKO3EwM9kBCkUtWMRwWuPaFv9ScuqlYfQ6pAD6ZiJhky7TZ2ZYhrMsfMxVQ==}
+    engines: {node: ^16.0.0 || >=18.0.0}
+    peerDependencies:
+      eslint: ^7.0.0 || ^8.0.0
+      typescript: '*'
+    peerDependenciesMeta:
+      typescript:
+        optional: true
+    dependencies:
+      '@typescript-eslint/scope-manager': 6.11.0
+      '@typescript-eslint/types': 6.11.0
+      '@typescript-eslint/typescript-estree': 6.11.0(typescript@5.3.2)
+      '@typescript-eslint/visitor-keys': 6.11.0
+      debug: 4.3.4
+      eslint: 8.53.0
+      typescript: 5.3.2
+    transitivePeerDependencies:
+      - supports-color
+    dev: true
+
   /@typescript-eslint/scope-manager@5.38.0:
     resolution: {integrity: sha512-ByhHIuNyKD9giwkkLqzezZ9y5bALW8VNY6xXcP+VxoH4JBDKjU5WNnsiD4HJdglHECdV+lyaxhvQjTUbRboiTA==}
     engines: {node: ^12.22.0 || ^14.17.0 || >=16.0.0}
@@ -3586,6 +3948,26 @@
       eslint: 8.53.0
       ts-api-utils: 1.0.3(typescript@4.9.5)
       typescript: 4.9.5
+    transitivePeerDependencies:
+      - supports-color
+    dev: true
+
+  /@typescript-eslint/type-utils@6.11.0(eslint@8.53.0)(typescript@5.3.2):
+    resolution: {integrity: sha512-nA4IOXwZtqBjIoYrJcYxLRO+F9ri+leVGoJcMW1uqr4r1Hq7vW5cyWrA43lFbpRvQ9XgNrnfLpIkO3i1emDBIA==}
+    engines: {node: ^16.0.0 || >=18.0.0}
+    peerDependencies:
+      eslint: ^7.0.0 || ^8.0.0
+      typescript: '*'
+    peerDependenciesMeta:
+      typescript:
+        optional: true
+    dependencies:
+      '@typescript-eslint/typescript-estree': 6.11.0(typescript@5.3.2)
+      '@typescript-eslint/utils': 6.11.0(eslint@8.53.0)(typescript@5.3.2)
+      debug: 4.3.4
+      eslint: 8.53.0
+      ts-api-utils: 1.0.3(typescript@5.3.2)
+      typescript: 5.3.2
     transitivePeerDependencies:
       - supports-color
     dev: true
@@ -3636,6 +4018,27 @@
       semver: 7.5.4
       ts-api-utils: 1.0.3(typescript@4.9.5)
       typescript: 4.9.5
+    transitivePeerDependencies:
+      - supports-color
+    dev: true
+
+  /@typescript-eslint/typescript-estree@6.11.0(typescript@5.3.2):
+    resolution: {integrity: sha512-Aezzv1o2tWJwvZhedzvD5Yv7+Lpu1by/U1LZ5gLc4tCx8jUmuSCMioPFRjliN/6SJIvY6HpTtJIWubKuYYYesQ==}
+    engines: {node: ^16.0.0 || >=18.0.0}
+    peerDependencies:
+      typescript: '*'
+    peerDependenciesMeta:
+      typescript:
+        optional: true
+    dependencies:
+      '@typescript-eslint/types': 6.11.0
+      '@typescript-eslint/visitor-keys': 6.11.0
+      debug: 4.3.4
+      globby: 11.1.0
+      is-glob: 4.0.3
+      semver: 7.5.4
+      ts-api-utils: 1.0.3(typescript@5.3.2)
+      typescript: 5.3.2
     transitivePeerDependencies:
       - supports-color
     dev: true
@@ -3676,8 +4079,6 @@
       - typescript
     dev: true
 
-<<<<<<< HEAD
-=======
   /@typescript-eslint/utils@6.11.0(eslint@8.53.0)(typescript@5.3.2):
     resolution: {integrity: sha512-p23ibf68fxoZy605dc0dQAEoUsoiNoP3MD9WQGiHLDuTSOuqoTsa4oAy+h3KDkTcxbbfOtUjb9h3Ta0gT4ug2g==}
     engines: {node: ^16.0.0 || >=18.0.0}
@@ -3697,7 +4098,6 @@
       - typescript
     dev: true
 
->>>>>>> e8cca96e
   /@typescript-eslint/visitor-keys@5.38.0:
     resolution: {integrity: sha512-MxnrdIyArnTi+XyFLR+kt/uNAcdOnmT+879os7qDRI+EYySR4crXJq9BXPfRzzLGq0wgxkwidrCJ9WCAoacm1w==}
     engines: {node: ^12.22.0 || ^14.17.0 || >=16.0.0}
@@ -3715,6 +4115,17 @@
 
   /@ungap/structured-clone@1.2.0:
     resolution: {integrity: sha512-zuVdFrMJiuCDQUMCzQaD6KL28MjnqqN8XnAqiEq9PNm/hCPTSGfrXCOfwj1ow4LFb/tNymJPwsNbVePc1xFqrQ==}
+
+  /@vitejs/plugin-react-swc@3.5.0(vite@4.5.0):
+    resolution: {integrity: sha512-1PrOvAaDpqlCV+Up8RkAh9qaiUjoDUcjtttyhXDKw53XA6Ve16SOp6cCOpRs8Dj8DqUQs6eTW5YkLcLJjrXAig==}
+    peerDependencies:
+      vite: ^4 || ^5
+    dependencies:
+      '@swc/core': 1.3.100
+      vite: 4.5.0(@types/node@16.11.59)(sass@1.54.9)
+    transitivePeerDependencies:
+      - '@swc/helpers'
+    dev: true
 
   /@webassemblyjs/ast@1.11.1:
     resolution: {integrity: sha512-ukBh14qFLjxTQNTXocdyksN5QdM28S1CxHt2rdskFyL+xFV7VremuBLVbmCePj+URalXBENx/9Lm7lnhihtCSw==}
@@ -5815,6 +6226,36 @@
       is-date-object: 1.0.5
       is-symbol: 1.0.4
 
+  /esbuild@0.18.20:
+    resolution: {integrity: sha512-ceqxoedUrcayh7Y7ZX6NdbbDzGROiyVBgC4PriJThBKSVPWnnFHZAkfI1lJT8QFkOwH4qOS2SJkS4wvpGl8BpA==}
+    engines: {node: '>=12'}
+    hasBin: true
+    requiresBuild: true
+    optionalDependencies:
+      '@esbuild/android-arm': 0.18.20
+      '@esbuild/android-arm64': 0.18.20
+      '@esbuild/android-x64': 0.18.20
+      '@esbuild/darwin-arm64': 0.18.20
+      '@esbuild/darwin-x64': 0.18.20
+      '@esbuild/freebsd-arm64': 0.18.20
+      '@esbuild/freebsd-x64': 0.18.20
+      '@esbuild/linux-arm': 0.18.20
+      '@esbuild/linux-arm64': 0.18.20
+      '@esbuild/linux-ia32': 0.18.20
+      '@esbuild/linux-loong64': 0.18.20
+      '@esbuild/linux-mips64el': 0.18.20
+      '@esbuild/linux-ppc64': 0.18.20
+      '@esbuild/linux-riscv64': 0.18.20
+      '@esbuild/linux-s390x': 0.18.20
+      '@esbuild/linux-x64': 0.18.20
+      '@esbuild/netbsd-x64': 0.18.20
+      '@esbuild/openbsd-x64': 0.18.20
+      '@esbuild/sunos-x64': 0.18.20
+      '@esbuild/win32-arm64': 0.18.20
+      '@esbuild/win32-ia32': 0.18.20
+      '@esbuild/win32-x64': 0.18.20
+    dev: true
+
   /escalade@3.1.1:
     resolution: {integrity: sha512-k0er2gUkLf8O0zKJiAhmkTnJlTvINGv7ygDNPbeIsX/TJjGJZHuh9B2UxbsaEkmlEo9MfhrSzmhIlhRlI2GXnw==}
     engines: {node: '>=6'}
@@ -6226,6 +6667,14 @@
       eslint: ^3.0.0 || ^4.0.0 || ^5.0.0 || ^6.0.0 || ^7.0.0 || ^8.0.0-0
     dependencies:
       eslint: 8.53.0
+
+  /eslint-plugin-react-refresh@0.4.5(eslint@8.53.0):
+    resolution: {integrity: sha512-D53FYKJa+fDmZMtriODxvhwrO+IOqrxoEo21gMA0sjHdU6dPVH4OhyFip9ypl8HOF5RV5KdTo+rBQLvnY2cO8w==}
+    peerDependencies:
+      eslint: '>=7'
+    dependencies:
+      eslint: 8.53.0
+    dev: true
 
   /eslint-plugin-react@7.33.2(eslint@8.53.0):
     resolution: {integrity: sha512-73QQMKALArI8/7xGLNI/3LylrEYrlKZSb5C9+q3OtOewTnMQi5cT+aE9E41sLCmli3I9PGGmD1yiZydyo4FEPw==}
@@ -6967,15 +7416,12 @@
     resolution: {integrity: sha512-F/1DnUGPopORZi0ni+CvrCgHQ5FyEAHRLSApuYWMmrbSwoN2Mn/7k+Gl38gJnR7yyDZk6WLXwiGod1JOWNDKGw==}
     hasBin: true
 
-<<<<<<< HEAD
-=======
   /hoist-non-react-statics@3.3.2:
     resolution: {integrity: sha512-/gGivxi8JPKWNm/W0jSmzcMPpfpPLc3dY/6GxhX2hQ9iGj3aDfklV4ET7NjKpSinLpJ5vafa9iiGIEZg10SfBw==}
     dependencies:
       react-is: 16.13.1
     dev: false
 
->>>>>>> e8cca96e
   /hoopy@0.1.4:
     resolution: {integrity: sha512-HRcs+2mr52W0K+x8RzcLzuPPmVIKMSv97RGHy0Ea9y/mpcaK+xTrjICA04KAHi4GRzxliNqNJEFYWHghy3rSfQ==}
     engines: {node: '>= 6.0.0'}
@@ -8606,6 +9052,12 @@
     resolution: {integrity: sha512-MqBkQh/OHTS2egovRtLk45wEyNXwF+cokD+1YPf9u5VfJiRdAiRwB2froX5Co9Rh20xs4siNPm8naNotSD6RBw==}
     engines: {node: ^10 || ^12 || ^13.7 || ^14 || >=15.0.1}
     hasBin: true
+
+  /nanoid@3.3.7:
+    resolution: {integrity: sha512-eSRppjcPIatRIMC1U6UngP8XFcz8MQWGQdt1MTBQ7NaAmvXDfvNxbvWV3x2y6CdEUciCSsDHDQZbhYaB8QEo2g==}
+    engines: {node: ^10 || ^12 || ^13.7 || ^14 || >=15.0.1}
+    hasBin: true
+    dev: true
 
   /natural-compare@1.4.0:
     resolution: {integrity: sha512-OWND8ei3VtNC9h7V60qff3SVobHr996CTwgxubgyQYEpg290h9J0buyECNNJexkFm5sOajh5G116RYA1c8ZMSw==}
@@ -9723,6 +10175,15 @@
       nanoid: 3.3.4
       picocolors: 1.0.0
       source-map-js: 1.0.2
+
+  /postcss@8.4.32:
+    resolution: {integrity: sha512-D/kj5JNu6oo2EIy+XL/26JEDTlIbB8hw85G8StOE6L74RQAVVP5rej6wxCNqyMbR4RkPfqvezVbPw81Ngd6Kcw==}
+    engines: {node: ^10 || ^12 || >=14}
+    dependencies:
+      nanoid: 3.3.7
+      picocolors: 1.0.0
+      source-map-js: 1.0.2
+    dev: true
 
   /prelude-ls@1.1.2:
     resolution: {integrity: sha512-ESF23V4SKG6lVSGZgYNpbsiaAkdab6ZgOxe52p7+Kid3W3u3bxR4Vfd/o21dmN7jSt0IwgZ4v5MUd26FEtXE9w==}
@@ -10517,6 +10978,14 @@
     optionalDependencies:
       fsevents: 2.3.3
 
+  /rollup@3.29.4:
+    resolution: {integrity: sha512-oWzmBZwvYrU0iJHtDmhsm662rC15FRXmcjCk1xD771dFDx5jJ02ufAQQTn0etB2emNk4J9EZg/yWKpsn9BWGRw==}
+    engines: {node: '>=14.18.0', npm: '>=8.0.0'}
+    hasBin: true
+    optionalDependencies:
+      fsevents: 2.3.3
+    dev: true
+
   /run-applescript@5.0.0:
     resolution: {integrity: sha512-XcT5rBksx1QdIhlFOCtgZkB99ZEouFZ1E2Kc2LHqNW13U3/74YGdkQRmThTwxy4QIyookibDKYZOPqX//6BlAg==}
     engines: {node: '>=12'}
@@ -11484,8 +11953,6 @@
       typescript: 4.9.5
     dev: true
 
-<<<<<<< HEAD
-=======
   /ts-api-utils@1.0.3(typescript@5.3.2):
     resolution: {integrity: sha512-wNMeqtMz5NtwpT/UZGY5alT+VoKdSsOOP/kqHFcUW1P/VRhH2wJ48+DN2WwUliNbQ976ETwDL0Ifd2VVvgonvg==}
     engines: {node: '>=16.13.0'}
@@ -11495,7 +11962,6 @@
       typescript: 5.3.2
     dev: true
 
->>>>>>> e8cca96e
   /ts-node@10.9.1(@types/node@16.11.59)(typescript@4.9.5):
     resolution: {integrity: sha512-NtVysVPkxxrwFGUUxGYhfux8k78pQB3JqYBXlLRZgdGUqTO5wU/UyHop5p70iEbGhB7q5KmiZiU0Y3KlJrScEw==}
     hasBin: true
@@ -11648,6 +12114,12 @@
     engines: {node: '>=4.2.0'}
     hasBin: true
 
+  /typescript@5.3.2:
+    resolution: {integrity: sha512-6l+RyNy7oAHDfxC4FzSJcz9vnjTKxrLpDG5M2Vu4SHRVNg6xzqZp6LYSR9zjqQTu8DU/f5xwxUdADOkbrIX2gQ==}
+    engines: {node: '>=14.17'}
+    hasBin: true
+    dev: true
+
   /unbox-primitive@1.0.2:
     resolution: {integrity: sha512-61pPlCD9h51VoreyJ0BReideM3MDKMKnh6+V9L08331ipq6Q8OFXZYiqP6n/tbHx4s5I9uRhcye6BrbkizkBDw==}
     dependencies:
@@ -11813,6 +12285,43 @@
   /vary@1.1.2:
     resolution: {integrity: sha512-BNGbWLfd0eUPabhkXUVm0j8uuvREyTh5ovRa/dyow/BqAbZJyC+5fU+IzQOzmAKzYqYRAISoRhdQr3eIZ/PXqg==}
     engines: {node: '>= 0.8'}
+
+  /vite@4.5.0(@types/node@16.11.59)(sass@1.54.9):
+    resolution: {integrity: sha512-ulr8rNLA6rkyFAlVWw2q5YJ91v098AFQ2R0PRFwPzREXOUJQPtFUG0t+/ZikhaOCDqFoDhN6/v8Sq0o4araFAw==}
+    engines: {node: ^14.18.0 || >=16.0.0}
+    hasBin: true
+    peerDependencies:
+      '@types/node': '>= 14'
+      less: '*'
+      lightningcss: ^1.21.0
+      sass: '*'
+      stylus: '*'
+      sugarss: '*'
+      terser: ^5.4.0
+    peerDependenciesMeta:
+      '@types/node':
+        optional: true
+      less:
+        optional: true
+      lightningcss:
+        optional: true
+      sass:
+        optional: true
+      stylus:
+        optional: true
+      sugarss:
+        optional: true
+      terser:
+        optional: true
+    dependencies:
+      '@types/node': 16.11.59
+      esbuild: 0.18.20
+      postcss: 8.4.32
+      rollup: 3.29.4
+      sass: 1.54.9
+    optionalDependencies:
+      fsevents: 2.3.3
+    dev: true
 
   /void-elements@3.1.0:
     resolution: {integrity: sha512-Dhxzh5HZuiHQhbvTW9AMetFfBHDMYpo23Uo9btPXgdYP+3T5S+p+jgNy7spra+veYhBP2dCSgxR/i2Y02h5/6w==}
