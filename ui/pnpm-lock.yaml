lockfileVersion: 5.4

specifiers:
  '@commitlint/cli': ^17.0.3
  '@fullhuman/postcss-purgecss': ^4.1.3
  '@testing-library/dom': ^8.17.1
  '@testing-library/jest-dom': ^4.2.4
  '@testing-library/react': ^13.3.0
  '@testing-library/user-event': ^13.5.0
  '@types/jest': ^27.5.2
  '@types/lodash': ^4.14.184
  '@types/marked': ^4.0.6
  '@types/node': ^16.11.47
  '@types/qs': ^6.9.7
  '@types/react': ^18.0.17
  '@types/react-dom': ^18.0.6
  '@types/react-helmet': ^6.1.5
  '@typescript-eslint/eslint-plugin': ^5.0.0
  '@typescript-eslint/parser': ^5.33.0
  axios: ^0.27.2
  bootstrap: ^5.2.0
  bootstrap-icons: ^1.9.1
  classnames: ^2.3.1
  codemirror: 5.65.0
  copy-to-clipboard: ^3.3.2
  customize-cra: ^1.0.0
  dayjs: ^1.11.5
  eslint: ^8.0.1
  eslint-config-airbnb: ^19.0.4
  eslint-config-airbnb-typescript: ^17.0.0
  eslint-config-prettier: ^8.5.0
  eslint-config-standard-with-typescript: ^22.0.0
  eslint-plugin-import: ^2.25.2
  eslint-plugin-jsx-a11y: ^6.6.1
  eslint-plugin-n: ^15.0.0
  eslint-plugin-prettier: ^4.2.1
  eslint-plugin-promise: ^6.0.0
  eslint-plugin-react: ^7.30.1
  eslint-plugin-react-hooks: ^4.6.0
  husky: ^8.0.1
  i18next: ^21.9.0
  katex: ^0.16.2
  lint-staged: ^13.0.3
  lodash: ^4.17.21
  marked: ^4.0.19
  md5: ^2.3.0
  mermaid: ^9.1.7
  next-share: ^0.18.1
  postcss: ^8.0.0
  prettier: ^2.7.1
  purgecss-webpack-plugin: ^4.1.3
  qs: ^6.11.0
  react: ^18.2.0
  react-app-rewired: ^2.2.1
  react-bootstrap: ^2.5.0
  react-dom: ^18.2.0
  react-helmet-async: ^1.3.0
  react-i18next: ^11.18.3
  react-router-dom: ^6.4.0
  react-scripts: 5.0.1
  sass: ^1.54.4
  swr: ^1.3.0
  typescript: ^4.8.3
  yaml-loader: ^0.8.0
  zustand: ^4.1.1

dependencies:
  axios: 0.27.2
  bootstrap: 5.2.1_@popperjs+core@2.11.6
  bootstrap-icons: 1.9.1
  classnames: 2.3.2
  codemirror: 5.65.0
  copy-to-clipboard: 3.3.2
  dayjs: 1.11.5
  i18next: 21.9.2
  katex: 0.16.2
  lodash: 4.17.21
  marked: 4.1.0
  md5: 2.3.0
  mermaid: 9.1.7
  next-share: 0.18.1_lbqamd2wfmenkveygahn4wdfcq
  qs: 6.11.0
  react: 18.2.0
  react-bootstrap: 2.5.0_7ey2zzynotv32rpkwno45fsx4e
  react-dom: 18.2.0_react@18.2.0
  react-helmet-async: 1.3.0_biqbaboplfbrettd7655fr4n2y
  react-i18next: 11.18.6_ulhmqqxshznzmtuvahdi5nasbq
  react-router-dom: 6.4.0_biqbaboplfbrettd7655fr4n2y
  swr: 1.3.0_react@18.2.0
  zustand: 4.1.1_react@18.2.0

devDependencies:
  '@commitlint/cli': 17.1.2
  '@fullhuman/postcss-purgecss': 4.1.3_postcss@8.4.16
  '@testing-library/dom': 8.18.1
  '@testing-library/jest-dom': 4.2.4
  '@testing-library/react': 13.4.0_biqbaboplfbrettd7655fr4n2y
  '@testing-library/user-event': 13.5.0_znccgeejomvff3jrsk3ljovfpu
  '@types/jest': 27.5.2
  '@types/lodash': 4.14.185
  '@types/marked': 4.0.7
  '@types/node': 16.11.59
  '@types/qs': 6.9.7
  '@types/react': 18.0.20
  '@types/react-dom': 18.0.6
  '@types/react-helmet': 6.1.5
  '@typescript-eslint/eslint-plugin': 5.38.0_wsb62dxj2oqwgas4kadjymcmry
  '@typescript-eslint/parser': 5.38.0_irgkl5vooow2ydyo6aokmferha
<<<<<<< HEAD
  chokidar: 3.5.3
=======
  commitizen: 4.2.5
  conventional-changelog-cli: 2.2.2
>>>>>>> 297ff240
  customize-cra: 1.0.0
  eslint: 8.23.1
  eslint-config-airbnb: 19.0.4_4zstfqq5uopk5xuvotejlnl36y
  eslint-config-airbnb-typescript: 17.0.0_j57hrpt2hfp47otngkwtnuyxpa
  eslint-config-prettier: 8.5.0_eslint@8.23.1
  eslint-config-standard-with-typescript: 22.0.0_fsqc7gnfr7ufpr4slszrtm5abq
  eslint-plugin-import: 2.26.0_cxqatnnjiq7ozd2bkspxnuicdq
  eslint-plugin-jsx-a11y: 6.6.1_eslint@8.23.1
  eslint-plugin-n: 15.2.5_eslint@8.23.1
  eslint-plugin-prettier: 4.2.1_cabrci5exjdaojcvd6xoxgeowu
  eslint-plugin-promise: 6.0.1_eslint@8.23.1
  eslint-plugin-react: 7.31.8_eslint@8.23.1
  eslint-plugin-react-hooks: 4.6.0_eslint@8.23.1
  husky: 8.0.1
  lint-staged: 13.0.3
  postcss: 8.4.16
  prettier: 2.7.1
  purgecss-webpack-plugin: 4.1.3_webpack@5.74.0
  react-app-rewired: 2.2.1_react-scripts@5.0.1
  react-scripts: 5.0.1_v2uhgyutubjd4jjlagvop2mfmq
  sass: 1.54.9
  typescript: 4.8.3
  yaml-loader: 0.8.0

packages:

  /@ampproject/remapping/2.2.0:
    resolution: {integrity: sha512-qRmjj8nj9qmLTQXXmaR1cck3UXSRMPrbsLJAasZpF+t3riI71BXed5ebIOYwQntykeZuhjsdweEc9BxH5Jc26w==}
    engines: {node: '>=6.0.0'}
    dependencies:
      '@jridgewell/gen-mapping': 0.1.1
      '@jridgewell/trace-mapping': 0.3.15

  /@apideck/better-ajv-errors/0.3.6_ajv@8.11.0:
    resolution: {integrity: sha512-P+ZygBLZtkp0qqOAJJVX4oX/sFo5JR3eBWwwuqHHhK0GIgQOKWrAfiAaWX0aArHkRWHMuggFEgAZNxVPwPZYaA==}
    engines: {node: '>=10'}
    peerDependencies:
      ajv: '>=8'
    dependencies:
      ajv: 8.11.0
      json-schema: 0.4.0
      jsonpointer: 5.0.1
      leven: 3.1.0

  /@babel/code-frame/7.18.6:
    resolution: {integrity: sha512-TDCmlK5eOvH+eH7cdAFlNXeVJqWIQ7gW9tY1GJIpUtFb6CmjVyq2VM3u71bOyR8CRihcCgMUYoDNyLXao3+70Q==}
    engines: {node: '>=6.9.0'}
    dependencies:
      '@babel/highlight': 7.18.6

  /@babel/compat-data/7.19.1:
    resolution: {integrity: sha512-72a9ghR0gnESIa7jBN53U32FOVCEoztyIlKaNoU05zRhEecduGK9L9c3ww7Mp06JiR+0ls0GBPFJQwwtjn9ksg==}
    engines: {node: '>=6.9.0'}

  /@babel/core/7.19.1:
    resolution: {integrity: sha512-1H8VgqXme4UXCRv7/Wa1bq7RVymKOzC7znjyFM8KiEzwFqcKUKYNoQef4GhdklgNvoBXyW4gYhuBNCM5o1zImw==}
    engines: {node: '>=6.9.0'}
    dependencies:
      '@ampproject/remapping': 2.2.0
      '@babel/code-frame': 7.18.6
      '@babel/generator': 7.19.0
      '@babel/helper-compilation-targets': 7.19.1_@babel+core@7.19.1
      '@babel/helper-module-transforms': 7.19.0
      '@babel/helpers': 7.19.0
      '@babel/parser': 7.19.1
      '@babel/template': 7.18.10
      '@babel/traverse': 7.19.1
      '@babel/types': 7.19.0
      convert-source-map: 1.8.0
      debug: 4.3.4
      gensync: 1.0.0-beta.2
      json5: 2.2.1
      semver: 6.3.0
    transitivePeerDependencies:
      - supports-color

  /@babel/eslint-parser/7.19.1_zdglor7vg7osicr5spasq6cc5a:
    resolution: {integrity: sha512-AqNf2QWt1rtu2/1rLswy6CDP7H9Oh3mMhk177Y67Rg8d7RD9WfOLLv8CGn6tisFvS2htm86yIe1yLF6I1UDaGQ==}
    engines: {node: ^10.13.0 || ^12.13.0 || >=14.0.0}
    peerDependencies:
      '@babel/core': '>=7.11.0'
      eslint: ^7.5.0 || ^8.0.0
    dependencies:
      '@babel/core': 7.19.1
      '@nicolo-ribaudo/eslint-scope-5-internals': 5.1.1-v1
      eslint: 8.23.1
      eslint-visitor-keys: 2.1.0
      semver: 6.3.0

  /@babel/generator/7.19.0:
    resolution: {integrity: sha512-S1ahxf1gZ2dpoiFgA+ohK9DIpz50bJ0CWs7Zlzb54Z4sG8qmdIrGrVqmy1sAtTVRb+9CU6U8VqT9L0Zj7hxHVg==}
    engines: {node: '>=6.9.0'}
    dependencies:
      '@babel/types': 7.19.0
      '@jridgewell/gen-mapping': 0.3.2
      jsesc: 2.5.2

  /@babel/helper-annotate-as-pure/7.18.6:
    resolution: {integrity: sha512-duORpUiYrEpzKIop6iNbjnwKLAKnJ47csTyRACyEmWj0QdUrm5aqNJGHSSEQSUAvNW0ojX0dOmK9dZduvkfeXA==}
    engines: {node: '>=6.9.0'}
    dependencies:
      '@babel/types': 7.19.0

  /@babel/helper-builder-binary-assignment-operator-visitor/7.18.9:
    resolution: {integrity: sha512-yFQ0YCHoIqarl8BCRwBL8ulYUaZpz3bNsA7oFepAzee+8/+ImtADXNOmO5vJvsPff3qi+hvpkY/NYBTrBQgdNw==}
    engines: {node: '>=6.9.0'}
    dependencies:
      '@babel/helper-explode-assignable-expression': 7.18.6
      '@babel/types': 7.19.0

  /@babel/helper-compilation-targets/7.19.1_@babel+core@7.19.1:
    resolution: {integrity: sha512-LlLkkqhCMyz2lkQPvJNdIYU7O5YjWRgC2R4omjCTpZd8u8KMQzZvX4qce+/BluN1rcQiV7BoGUpmQ0LeHerbhg==}
    engines: {node: '>=6.9.0'}
    peerDependencies:
      '@babel/core': ^7.0.0
    dependencies:
      '@babel/compat-data': 7.19.1
      '@babel/core': 7.19.1
      '@babel/helper-validator-option': 7.18.6
      browserslist: 4.21.4
      semver: 6.3.0

  /@babel/helper-create-class-features-plugin/7.19.0_@babel+core@7.19.1:
    resolution: {integrity: sha512-NRz8DwF4jT3UfrmUoZjd0Uph9HQnP30t7Ash+weACcyNkiYTywpIjDBgReJMKgr+n86sn2nPVVmJ28Dm053Kqw==}
    engines: {node: '>=6.9.0'}
    peerDependencies:
      '@babel/core': ^7.0.0
    dependencies:
      '@babel/core': 7.19.1
      '@babel/helper-annotate-as-pure': 7.18.6
      '@babel/helper-environment-visitor': 7.18.9
      '@babel/helper-function-name': 7.19.0
      '@babel/helper-member-expression-to-functions': 7.18.9
      '@babel/helper-optimise-call-expression': 7.18.6
      '@babel/helper-replace-supers': 7.19.1
      '@babel/helper-split-export-declaration': 7.18.6
    transitivePeerDependencies:
      - supports-color

  /@babel/helper-create-regexp-features-plugin/7.19.0_@babel+core@7.19.1:
    resolution: {integrity: sha512-htnV+mHX32DF81amCDrwIDr8nrp1PTm+3wfBN9/v8QJOLEioOCOG7qNyq0nHeFiWbT3Eb7gsPwEmV64UCQ1jzw==}
    engines: {node: '>=6.9.0'}
    peerDependencies:
      '@babel/core': ^7.0.0
    dependencies:
      '@babel/core': 7.19.1
      '@babel/helper-annotate-as-pure': 7.18.6
      regexpu-core: 5.2.1

  /@babel/helper-define-polyfill-provider/0.3.3_@babel+core@7.19.1:
    resolution: {integrity: sha512-z5aQKU4IzbqCC1XH0nAqfsFLMVSo22SBKUc0BxGrLkolTdPTructy0ToNnlO2zA4j9Q/7pjMZf0DSY+DSTYzww==}
    peerDependencies:
      '@babel/core': ^7.4.0-0
    dependencies:
      '@babel/core': 7.19.1
      '@babel/helper-compilation-targets': 7.19.1_@babel+core@7.19.1
      '@babel/helper-plugin-utils': 7.19.0
      debug: 4.3.4
      lodash.debounce: 4.0.8
      resolve: 1.22.1
      semver: 6.3.0
    transitivePeerDependencies:
      - supports-color

  /@babel/helper-environment-visitor/7.18.9:
    resolution: {integrity: sha512-3r/aACDJ3fhQ/EVgFy0hpj8oHyHpQc+LPtJoY9SzTThAsStm4Ptegq92vqKoE3vD706ZVFWITnMnxucw+S9Ipg==}
    engines: {node: '>=6.9.0'}

  /@babel/helper-explode-assignable-expression/7.18.6:
    resolution: {integrity: sha512-eyAYAsQmB80jNfg4baAtLeWAQHfHFiR483rzFK+BhETlGZaQC9bsfrugfXDCbRHLQbIA7U5NxhhOxN7p/dWIcg==}
    engines: {node: '>=6.9.0'}
    dependencies:
      '@babel/types': 7.19.0

  /@babel/helper-function-name/7.19.0:
    resolution: {integrity: sha512-WAwHBINyrpqywkUH0nTnNgI5ina5TFn85HKS0pbPDfxFfhyR/aNQEn4hGi1P1JyT//I0t4OgXUlofzWILRvS5w==}
    engines: {node: '>=6.9.0'}
    dependencies:
      '@babel/template': 7.18.10
      '@babel/types': 7.19.0

  /@babel/helper-hoist-variables/7.18.6:
    resolution: {integrity: sha512-UlJQPkFqFULIcyW5sbzgbkxn2FKRgwWiRexcuaR8RNJRy8+LLveqPjwZV/bwrLZCN0eUHD/x8D0heK1ozuoo6Q==}
    engines: {node: '>=6.9.0'}
    dependencies:
      '@babel/types': 7.19.0

  /@babel/helper-member-expression-to-functions/7.18.9:
    resolution: {integrity: sha512-RxifAh2ZoVU67PyKIO4AMi1wTenGfMR/O/ae0CCRqwgBAt5v7xjdtRw7UoSbsreKrQn5t7r89eruK/9JjYHuDg==}
    engines: {node: '>=6.9.0'}
    dependencies:
      '@babel/types': 7.19.0

  /@babel/helper-module-imports/7.18.6:
    resolution: {integrity: sha512-0NFvs3VkuSYbFi1x2Vd6tKrywq+z/cLeYC/RJNFrIX/30Bf5aiGYbtvGXolEktzJH8o5E5KJ3tT+nkxuuZFVlA==}
    engines: {node: '>=6.9.0'}
    dependencies:
      '@babel/types': 7.19.0

  /@babel/helper-module-transforms/7.19.0:
    resolution: {integrity: sha512-3HBZ377Fe14RbLIA+ac3sY4PTgpxHVkFrESaWhoI5PuyXPBBX8+C34qblV9G89ZtycGJCmCI/Ut+VUDK4bltNQ==}
    engines: {node: '>=6.9.0'}
    dependencies:
      '@babel/helper-environment-visitor': 7.18.9
      '@babel/helper-module-imports': 7.18.6
      '@babel/helper-simple-access': 7.18.6
      '@babel/helper-split-export-declaration': 7.18.6
      '@babel/helper-validator-identifier': 7.19.1
      '@babel/template': 7.18.10
      '@babel/traverse': 7.19.1
      '@babel/types': 7.19.0
    transitivePeerDependencies:
      - supports-color

  /@babel/helper-optimise-call-expression/7.18.6:
    resolution: {integrity: sha512-HP59oD9/fEHQkdcbgFCnbmgH5vIQTJbxh2yf+CdM89/glUNnuzr87Q8GIjGEnOktTROemO0Pe0iPAYbqZuOUiA==}
    engines: {node: '>=6.9.0'}
    dependencies:
      '@babel/types': 7.19.0

  /@babel/helper-plugin-utils/7.19.0:
    resolution: {integrity: sha512-40Ryx7I8mT+0gaNxm8JGTZFUITNqdLAgdg0hXzeVZxVD6nFsdhQvip6v8dqkRHzsz1VFpFAaOCHNn0vKBL7Czw==}
    engines: {node: '>=6.9.0'}

  /@babel/helper-remap-async-to-generator/7.18.9_@babel+core@7.19.1:
    resolution: {integrity: sha512-dI7q50YKd8BAv3VEfgg7PS7yD3Rtbi2J1XMXaalXO0W0164hYLnh8zpjRS0mte9MfVp/tltvr/cfdXPvJr1opA==}
    engines: {node: '>=6.9.0'}
    peerDependencies:
      '@babel/core': ^7.0.0
    dependencies:
      '@babel/core': 7.19.1
      '@babel/helper-annotate-as-pure': 7.18.6
      '@babel/helper-environment-visitor': 7.18.9
      '@babel/helper-wrap-function': 7.19.0
      '@babel/types': 7.19.0
    transitivePeerDependencies:
      - supports-color

  /@babel/helper-replace-supers/7.19.1:
    resolution: {integrity: sha512-T7ahH7wV0Hfs46SFh5Jz3s0B6+o8g3c+7TMxu7xKfmHikg7EAZ3I2Qk9LFhjxXq8sL7UkP5JflezNwoZa8WvWw==}
    engines: {node: '>=6.9.0'}
    dependencies:
      '@babel/helper-environment-visitor': 7.18.9
      '@babel/helper-member-expression-to-functions': 7.18.9
      '@babel/helper-optimise-call-expression': 7.18.6
      '@babel/traverse': 7.19.1
      '@babel/types': 7.19.0
    transitivePeerDependencies:
      - supports-color

  /@babel/helper-simple-access/7.18.6:
    resolution: {integrity: sha512-iNpIgTgyAvDQpDj76POqg+YEt8fPxx3yaNBg3S30dxNKm2SWfYhD0TGrK/Eu9wHpUW63VQU894TsTg+GLbUa1g==}
    engines: {node: '>=6.9.0'}
    dependencies:
      '@babel/types': 7.19.0

  /@babel/helper-skip-transparent-expression-wrappers/7.18.9:
    resolution: {integrity: sha512-imytd2gHi3cJPsybLRbmFrF7u5BIEuI2cNheyKi3/iOBC63kNn3q8Crn2xVuESli0aM4KYsyEqKyS7lFL8YVtw==}
    engines: {node: '>=6.9.0'}
    dependencies:
      '@babel/types': 7.19.0

  /@babel/helper-split-export-declaration/7.18.6:
    resolution: {integrity: sha512-bde1etTx6ZyTmobl9LLMMQsaizFVZrquTEHOqKeQESMKo4PlObf+8+JA25ZsIpZhT/WEd39+vOdLXAFG/nELpA==}
    engines: {node: '>=6.9.0'}
    dependencies:
      '@babel/types': 7.19.0

  /@babel/helper-string-parser/7.18.10:
    resolution: {integrity: sha512-XtIfWmeNY3i4t7t4D2t02q50HvqHybPqW2ki1kosnvWCwuCMeo81Jf0gwr85jy/neUdg5XDdeFE/80DXiO+njw==}
    engines: {node: '>=6.9.0'}

  /@babel/helper-validator-identifier/7.19.1:
    resolution: {integrity: sha512-awrNfaMtnHUr653GgGEs++LlAvW6w+DcPrOliSMXWCKo597CwL5Acf/wWdNkf/tfEQE3mjkeD1YOVZOUV/od1w==}
    engines: {node: '>=6.9.0'}

  /@babel/helper-validator-option/7.18.6:
    resolution: {integrity: sha512-XO7gESt5ouv/LRJdrVjkShckw6STTaB7l9BrpBaAHDeF5YZT+01PCwmR0SJHnkW6i8OwW/EVWRShfi4j2x+KQw==}
    engines: {node: '>=6.9.0'}

  /@babel/helper-wrap-function/7.19.0:
    resolution: {integrity: sha512-txX8aN8CZyYGTwcLhlk87KRqncAzhh5TpQamZUa0/u3an36NtDpUP6bQgBCBcLeBs09R/OwQu3OjK0k/HwfNDg==}
    engines: {node: '>=6.9.0'}
    dependencies:
      '@babel/helper-function-name': 7.19.0
      '@babel/template': 7.18.10
      '@babel/traverse': 7.19.1
      '@babel/types': 7.19.0
    transitivePeerDependencies:
      - supports-color

  /@babel/helpers/7.19.0:
    resolution: {integrity: sha512-DRBCKGwIEdqY3+rPJgG/dKfQy9+08rHIAJx8q2p+HSWP87s2HCrQmaAMMyMll2kIXKCW0cO1RdQskx15Xakftg==}
    engines: {node: '>=6.9.0'}
    dependencies:
      '@babel/template': 7.18.10
      '@babel/traverse': 7.19.1
      '@babel/types': 7.19.0
    transitivePeerDependencies:
      - supports-color

  /@babel/highlight/7.18.6:
    resolution: {integrity: sha512-u7stbOuYjaPezCuLj29hNW1v64M2Md2qupEKP1fHc7WdOA3DgLh37suiSrZYY7haUB7iBeQZ9P1uiRF359do3g==}
    engines: {node: '>=6.9.0'}
    dependencies:
      '@babel/helper-validator-identifier': 7.19.1
      chalk: 2.4.2
      js-tokens: 4.0.0

  /@babel/parser/7.19.1:
    resolution: {integrity: sha512-h7RCSorm1DdTVGJf3P2Mhj3kdnkmF/EiysUkzS2TdgAYqyjFdMQJbVuXOBej2SBJaXan/lIVtT6KkGbyyq753A==}
    engines: {node: '>=6.0.0'}
    hasBin: true
    dependencies:
      '@babel/types': 7.19.0

  /@babel/plugin-bugfix-safari-id-destructuring-collision-in-function-expression/7.18.6_@babel+core@7.19.1:
    resolution: {integrity: sha512-Dgxsyg54Fx1d4Nge8UnvTrED63vrwOdPmyvPzlNN/boaliRP54pm3pGzZD1SJUwrBA+Cs/xdG8kXX6Mn/RfISQ==}
    engines: {node: '>=6.9.0'}
    peerDependencies:
      '@babel/core': ^7.0.0
    dependencies:
      '@babel/core': 7.19.1
      '@babel/helper-plugin-utils': 7.19.0

  /@babel/plugin-bugfix-v8-spread-parameters-in-optional-chaining/7.18.9_@babel+core@7.19.1:
    resolution: {integrity: sha512-AHrP9jadvH7qlOj6PINbgSuphjQUAK7AOT7DPjBo9EHoLhQTnnK5u45e1Hd4DbSQEO9nqPWtQ89r+XEOWFScKg==}
    engines: {node: '>=6.9.0'}
    peerDependencies:
      '@babel/core': ^7.13.0
    dependencies:
      '@babel/core': 7.19.1
      '@babel/helper-plugin-utils': 7.19.0
      '@babel/helper-skip-transparent-expression-wrappers': 7.18.9
      '@babel/plugin-proposal-optional-chaining': 7.18.9_@babel+core@7.19.1

  /@babel/plugin-proposal-async-generator-functions/7.19.1_@babel+core@7.19.1:
    resolution: {integrity: sha512-0yu8vNATgLy4ivqMNBIwb1HebCelqN7YX8SL3FDXORv/RqT0zEEWUCH4GH44JsSrvCu6GqnAdR5EBFAPeNBB4Q==}
    engines: {node: '>=6.9.0'}
    peerDependencies:
      '@babel/core': ^7.0.0-0
    dependencies:
      '@babel/core': 7.19.1
      '@babel/helper-environment-visitor': 7.18.9
      '@babel/helper-plugin-utils': 7.19.0
      '@babel/helper-remap-async-to-generator': 7.18.9_@babel+core@7.19.1
      '@babel/plugin-syntax-async-generators': 7.8.4_@babel+core@7.19.1
    transitivePeerDependencies:
      - supports-color

  /@babel/plugin-proposal-class-properties/7.18.6_@babel+core@7.19.1:
    resolution: {integrity: sha512-cumfXOF0+nzZrrN8Rf0t7M+tF6sZc7vhQwYQck9q1/5w2OExlD+b4v4RpMJFaV1Z7WcDRgO6FqvxqxGlwo+RHQ==}
    engines: {node: '>=6.9.0'}
    peerDependencies:
      '@babel/core': ^7.0.0-0
    dependencies:
      '@babel/core': 7.19.1
      '@babel/helper-create-class-features-plugin': 7.19.0_@babel+core@7.19.1
      '@babel/helper-plugin-utils': 7.19.0
    transitivePeerDependencies:
      - supports-color

  /@babel/plugin-proposal-class-static-block/7.18.6_@babel+core@7.19.1:
    resolution: {integrity: sha512-+I3oIiNxrCpup3Gi8n5IGMwj0gOCAjcJUSQEcotNnCCPMEnixawOQ+KeJPlgfjzx+FKQ1QSyZOWe7wmoJp7vhw==}
    engines: {node: '>=6.9.0'}
    peerDependencies:
      '@babel/core': ^7.12.0
    dependencies:
      '@babel/core': 7.19.1
      '@babel/helper-create-class-features-plugin': 7.19.0_@babel+core@7.19.1
      '@babel/helper-plugin-utils': 7.19.0
      '@babel/plugin-syntax-class-static-block': 7.14.5_@babel+core@7.19.1
    transitivePeerDependencies:
      - supports-color

  /@babel/plugin-proposal-decorators/7.19.1_@babel+core@7.19.1:
    resolution: {integrity: sha512-LfIKNBBY7Q1OX5C4xAgRQffOg2OnhAo9fnbcOHgOC9Yytm2Sw+4XqHufRYU86tHomzepxtvuVaNO+3EVKR4ivw==}
    engines: {node: '>=6.9.0'}
    peerDependencies:
      '@babel/core': ^7.0.0-0
    dependencies:
      '@babel/core': 7.19.1
      '@babel/helper-create-class-features-plugin': 7.19.0_@babel+core@7.19.1
      '@babel/helper-plugin-utils': 7.19.0
      '@babel/helper-replace-supers': 7.19.1
      '@babel/helper-split-export-declaration': 7.18.6
      '@babel/plugin-syntax-decorators': 7.19.0_@babel+core@7.19.1
    transitivePeerDependencies:
      - supports-color

  /@babel/plugin-proposal-dynamic-import/7.18.6_@babel+core@7.19.1:
    resolution: {integrity: sha512-1auuwmK+Rz13SJj36R+jqFPMJWyKEDd7lLSdOj4oJK0UTgGueSAtkrCvz9ewmgyU/P941Rv2fQwZJN8s6QruXw==}
    engines: {node: '>=6.9.0'}
    peerDependencies:
      '@babel/core': ^7.0.0-0
    dependencies:
      '@babel/core': 7.19.1
      '@babel/helper-plugin-utils': 7.19.0
      '@babel/plugin-syntax-dynamic-import': 7.8.3_@babel+core@7.19.1

  /@babel/plugin-proposal-export-namespace-from/7.18.9_@babel+core@7.19.1:
    resolution: {integrity: sha512-k1NtHyOMvlDDFeb9G5PhUXuGj8m/wiwojgQVEhJ/fsVsMCpLyOP4h0uGEjYJKrRI+EVPlb5Jk+Gt9P97lOGwtA==}
    engines: {node: '>=6.9.0'}
    peerDependencies:
      '@babel/core': ^7.0.0-0
    dependencies:
      '@babel/core': 7.19.1
      '@babel/helper-plugin-utils': 7.19.0
      '@babel/plugin-syntax-export-namespace-from': 7.8.3_@babel+core@7.19.1

  /@babel/plugin-proposal-json-strings/7.18.6_@babel+core@7.19.1:
    resolution: {integrity: sha512-lr1peyn9kOdbYc0xr0OdHTZ5FMqS6Di+H0Fz2I/JwMzGmzJETNeOFq2pBySw6X/KFL5EWDjlJuMsUGRFb8fQgQ==}
    engines: {node: '>=6.9.0'}
    peerDependencies:
      '@babel/core': ^7.0.0-0
    dependencies:
      '@babel/core': 7.19.1
      '@babel/helper-plugin-utils': 7.19.0
      '@babel/plugin-syntax-json-strings': 7.8.3_@babel+core@7.19.1

  /@babel/plugin-proposal-logical-assignment-operators/7.18.9_@babel+core@7.19.1:
    resolution: {integrity: sha512-128YbMpjCrP35IOExw2Fq+x55LMP42DzhOhX2aNNIdI9avSWl2PI0yuBWarr3RYpZBSPtabfadkH2yeRiMD61Q==}
    engines: {node: '>=6.9.0'}
    peerDependencies:
      '@babel/core': ^7.0.0-0
    dependencies:
      '@babel/core': 7.19.1
      '@babel/helper-plugin-utils': 7.19.0
      '@babel/plugin-syntax-logical-assignment-operators': 7.10.4_@babel+core@7.19.1

  /@babel/plugin-proposal-nullish-coalescing-operator/7.18.6_@babel+core@7.19.1:
    resolution: {integrity: sha512-wQxQzxYeJqHcfppzBDnm1yAY0jSRkUXR2z8RePZYrKwMKgMlE8+Z6LUno+bd6LvbGh8Gltvy74+9pIYkr+XkKA==}
    engines: {node: '>=6.9.0'}
    peerDependencies:
      '@babel/core': ^7.0.0-0
    dependencies:
      '@babel/core': 7.19.1
      '@babel/helper-plugin-utils': 7.19.0
      '@babel/plugin-syntax-nullish-coalescing-operator': 7.8.3_@babel+core@7.19.1

  /@babel/plugin-proposal-numeric-separator/7.18.6_@babel+core@7.19.1:
    resolution: {integrity: sha512-ozlZFogPqoLm8WBr5Z8UckIoE4YQ5KESVcNudyXOR8uqIkliTEgJ3RoketfG6pmzLdeZF0H/wjE9/cCEitBl7Q==}
    engines: {node: '>=6.9.0'}
    peerDependencies:
      '@babel/core': ^7.0.0-0
    dependencies:
      '@babel/core': 7.19.1
      '@babel/helper-plugin-utils': 7.19.0
      '@babel/plugin-syntax-numeric-separator': 7.10.4_@babel+core@7.19.1

  /@babel/plugin-proposal-object-rest-spread/7.18.9_@babel+core@7.19.1:
    resolution: {integrity: sha512-kDDHQ5rflIeY5xl69CEqGEZ0KY369ehsCIEbTGb4siHG5BE9sga/T0r0OUwyZNLMmZE79E1kbsqAjwFCW4ds6Q==}
    engines: {node: '>=6.9.0'}
    peerDependencies:
      '@babel/core': ^7.0.0-0
    dependencies:
      '@babel/compat-data': 7.19.1
      '@babel/core': 7.19.1
      '@babel/helper-compilation-targets': 7.19.1_@babel+core@7.19.1
      '@babel/helper-plugin-utils': 7.19.0
      '@babel/plugin-syntax-object-rest-spread': 7.8.3_@babel+core@7.19.1
      '@babel/plugin-transform-parameters': 7.18.8_@babel+core@7.19.1

  /@babel/plugin-proposal-optional-catch-binding/7.18.6_@babel+core@7.19.1:
    resolution: {integrity: sha512-Q40HEhs9DJQyaZfUjjn6vE8Cv4GmMHCYuMGIWUnlxH6400VGxOuwWsPt4FxXxJkC/5eOzgn0z21M9gMT4MOhbw==}
    engines: {node: '>=6.9.0'}
    peerDependencies:
      '@babel/core': ^7.0.0-0
    dependencies:
      '@babel/core': 7.19.1
      '@babel/helper-plugin-utils': 7.19.0
      '@babel/plugin-syntax-optional-catch-binding': 7.8.3_@babel+core@7.19.1

  /@babel/plugin-proposal-optional-chaining/7.18.9_@babel+core@7.19.1:
    resolution: {integrity: sha512-v5nwt4IqBXihxGsW2QmCWMDS3B3bzGIk/EQVZz2ei7f3NJl8NzAJVvUmpDW5q1CRNY+Beb/k58UAH1Km1N411w==}
    engines: {node: '>=6.9.0'}
    peerDependencies:
      '@babel/core': ^7.0.0-0
    dependencies:
      '@babel/core': 7.19.1
      '@babel/helper-plugin-utils': 7.19.0
      '@babel/helper-skip-transparent-expression-wrappers': 7.18.9
      '@babel/plugin-syntax-optional-chaining': 7.8.3_@babel+core@7.19.1

  /@babel/plugin-proposal-private-methods/7.18.6_@babel+core@7.19.1:
    resolution: {integrity: sha512-nutsvktDItsNn4rpGItSNV2sz1XwS+nfU0Rg8aCx3W3NOKVzdMjJRu0O5OkgDp3ZGICSTbgRpxZoWsxoKRvbeA==}
    engines: {node: '>=6.9.0'}
    peerDependencies:
      '@babel/core': ^7.0.0-0
    dependencies:
      '@babel/core': 7.19.1
      '@babel/helper-create-class-features-plugin': 7.19.0_@babel+core@7.19.1
      '@babel/helper-plugin-utils': 7.19.0
    transitivePeerDependencies:
      - supports-color

  /@babel/plugin-proposal-private-property-in-object/7.18.6_@babel+core@7.19.1:
    resolution: {integrity: sha512-9Rysx7FOctvT5ouj5JODjAFAkgGoudQuLPamZb0v1TGLpapdNaftzifU8NTWQm0IRjqoYypdrSmyWgkocDQ8Dw==}
    engines: {node: '>=6.9.0'}
    peerDependencies:
      '@babel/core': ^7.0.0-0
    dependencies:
      '@babel/core': 7.19.1
      '@babel/helper-annotate-as-pure': 7.18.6
      '@babel/helper-create-class-features-plugin': 7.19.0_@babel+core@7.19.1
      '@babel/helper-plugin-utils': 7.19.0
      '@babel/plugin-syntax-private-property-in-object': 7.14.5_@babel+core@7.19.1
    transitivePeerDependencies:
      - supports-color

  /@babel/plugin-proposal-unicode-property-regex/7.18.6_@babel+core@7.19.1:
    resolution: {integrity: sha512-2BShG/d5yoZyXZfVePH91urL5wTG6ASZU9M4o03lKK8u8UW1y08OMttBSOADTcJrnPMpvDXRG3G8fyLh4ovs8w==}
    engines: {node: '>=4'}
    peerDependencies:
      '@babel/core': ^7.0.0-0
    dependencies:
      '@babel/core': 7.19.1
      '@babel/helper-create-regexp-features-plugin': 7.19.0_@babel+core@7.19.1
      '@babel/helper-plugin-utils': 7.19.0

  /@babel/plugin-syntax-async-generators/7.8.4_@babel+core@7.19.1:
    resolution: {integrity: sha512-tycmZxkGfZaxhMRbXlPXuVFpdWlXpir2W4AMhSJgRKzk/eDlIXOhb2LHWoLpDF7TEHylV5zNhykX6KAgHJmTNw==}
    peerDependencies:
      '@babel/core': ^7.0.0-0
    dependencies:
      '@babel/core': 7.19.1
      '@babel/helper-plugin-utils': 7.19.0

  /@babel/plugin-syntax-bigint/7.8.3_@babel+core@7.19.1:
    resolution: {integrity: sha512-wnTnFlG+YxQm3vDxpGE57Pj0srRU4sHE/mDkt1qv2YJJSeUAec2ma4WLUnUPeKjyrfntVwe/N6dCXpU+zL3Npg==}
    peerDependencies:
      '@babel/core': ^7.0.0-0
    dependencies:
      '@babel/core': 7.19.1
      '@babel/helper-plugin-utils': 7.19.0

  /@babel/plugin-syntax-class-properties/7.12.13_@babel+core@7.19.1:
    resolution: {integrity: sha512-fm4idjKla0YahUNgFNLCB0qySdsoPiZP3iQE3rky0mBUtMZ23yDJ9SJdg6dXTSDnulOVqiF3Hgr9nbXvXTQZYA==}
    peerDependencies:
      '@babel/core': ^7.0.0-0
    dependencies:
      '@babel/core': 7.19.1
      '@babel/helper-plugin-utils': 7.19.0

  /@babel/plugin-syntax-class-static-block/7.14.5_@babel+core@7.19.1:
    resolution: {integrity: sha512-b+YyPmr6ldyNnM6sqYeMWE+bgJcJpO6yS4QD7ymxgH34GBPNDM/THBh8iunyvKIZztiwLH4CJZ0RxTk9emgpjw==}
    engines: {node: '>=6.9.0'}
    peerDependencies:
      '@babel/core': ^7.0.0-0
    dependencies:
      '@babel/core': 7.19.1
      '@babel/helper-plugin-utils': 7.19.0

  /@babel/plugin-syntax-decorators/7.19.0_@babel+core@7.19.1:
    resolution: {integrity: sha512-xaBZUEDntt4faL1yN8oIFlhfXeQAWJW7CLKYsHTUqriCUbj8xOra8bfxxKGi/UwExPFBuPdH4XfHc9rGQhrVkQ==}
    engines: {node: '>=6.9.0'}
    peerDependencies:
      '@babel/core': ^7.0.0-0
    dependencies:
      '@babel/core': 7.19.1
      '@babel/helper-plugin-utils': 7.19.0

  /@babel/plugin-syntax-dynamic-import/7.8.3_@babel+core@7.19.1:
    resolution: {integrity: sha512-5gdGbFon+PszYzqs83S3E5mpi7/y/8M9eC90MRTZfduQOYW76ig6SOSPNe41IG5LoP3FGBn2N0RjVDSQiS94kQ==}
    peerDependencies:
      '@babel/core': ^7.0.0-0
    dependencies:
      '@babel/core': 7.19.1
      '@babel/helper-plugin-utils': 7.19.0

  /@babel/plugin-syntax-export-namespace-from/7.8.3_@babel+core@7.19.1:
    resolution: {integrity: sha512-MXf5laXo6c1IbEbegDmzGPwGNTsHZmEy6QGznu5Sh2UCWvueywb2ee+CCE4zQiZstxU9BMoQO9i6zUFSY0Kj0Q==}
    peerDependencies:
      '@babel/core': ^7.0.0-0
    dependencies:
      '@babel/core': 7.19.1
      '@babel/helper-plugin-utils': 7.19.0

  /@babel/plugin-syntax-flow/7.18.6_@babel+core@7.19.1:
    resolution: {integrity: sha512-LUbR+KNTBWCUAqRG9ex5Gnzu2IOkt8jRJbHHXFT9q+L9zm7M/QQbEqXyw1n1pohYvOyWC8CjeyjrSaIwiYjK7A==}
    engines: {node: '>=6.9.0'}
    peerDependencies:
      '@babel/core': ^7.0.0-0
    dependencies:
      '@babel/core': 7.19.1
      '@babel/helper-plugin-utils': 7.19.0

  /@babel/plugin-syntax-import-assertions/7.18.6_@babel+core@7.19.1:
    resolution: {integrity: sha512-/DU3RXad9+bZwrgWJQKbr39gYbJpLJHezqEzRzi/BHRlJ9zsQb4CK2CA/5apllXNomwA1qHwzvHl+AdEmC5krQ==}
    engines: {node: '>=6.9.0'}
    peerDependencies:
      '@babel/core': ^7.0.0-0
    dependencies:
      '@babel/core': 7.19.1
      '@babel/helper-plugin-utils': 7.19.0

  /@babel/plugin-syntax-import-meta/7.10.4_@babel+core@7.19.1:
    resolution: {integrity: sha512-Yqfm+XDx0+Prh3VSeEQCPU81yC+JWZ2pDPFSS4ZdpfZhp4MkFMaDC1UqseovEKwSUpnIL7+vK+Clp7bfh0iD7g==}
    peerDependencies:
      '@babel/core': ^7.0.0-0
    dependencies:
      '@babel/core': 7.19.1
      '@babel/helper-plugin-utils': 7.19.0

  /@babel/plugin-syntax-json-strings/7.8.3_@babel+core@7.19.1:
    resolution: {integrity: sha512-lY6kdGpWHvjoe2vk4WrAapEuBR69EMxZl+RoGRhrFGNYVK8mOPAW8VfbT/ZgrFbXlDNiiaxQnAtgVCZ6jv30EA==}
    peerDependencies:
      '@babel/core': ^7.0.0-0
    dependencies:
      '@babel/core': 7.19.1
      '@babel/helper-plugin-utils': 7.19.0

  /@babel/plugin-syntax-jsx/7.18.6_@babel+core@7.19.1:
    resolution: {integrity: sha512-6mmljtAedFGTWu2p/8WIORGwy+61PLgOMPOdazc7YoJ9ZCWUyFy3A6CpPkRKLKD1ToAesxX8KGEViAiLo9N+7Q==}
    engines: {node: '>=6.9.0'}
    peerDependencies:
      '@babel/core': ^7.0.0-0
    dependencies:
      '@babel/core': 7.19.1
      '@babel/helper-plugin-utils': 7.19.0

  /@babel/plugin-syntax-logical-assignment-operators/7.10.4_@babel+core@7.19.1:
    resolution: {integrity: sha512-d8waShlpFDinQ5MtvGU9xDAOzKH47+FFoney2baFIoMr952hKOLp1HR7VszoZvOsV/4+RRszNY7D17ba0te0ig==}
    peerDependencies:
      '@babel/core': ^7.0.0-0
    dependencies:
      '@babel/core': 7.19.1
      '@babel/helper-plugin-utils': 7.19.0

  /@babel/plugin-syntax-nullish-coalescing-operator/7.8.3_@babel+core@7.19.1:
    resolution: {integrity: sha512-aSff4zPII1u2QD7y+F8oDsz19ew4IGEJg9SVW+bqwpwtfFleiQDMdzA/R+UlWDzfnHFCxxleFT0PMIrR36XLNQ==}
    peerDependencies:
      '@babel/core': ^7.0.0-0
    dependencies:
      '@babel/core': 7.19.1
      '@babel/helper-plugin-utils': 7.19.0

  /@babel/plugin-syntax-numeric-separator/7.10.4_@babel+core@7.19.1:
    resolution: {integrity: sha512-9H6YdfkcK/uOnY/K7/aA2xpzaAgkQn37yzWUMRK7OaPOqOpGS1+n0H5hxT9AUw9EsSjPW8SVyMJwYRtWs3X3ug==}
    peerDependencies:
      '@babel/core': ^7.0.0-0
    dependencies:
      '@babel/core': 7.19.1
      '@babel/helper-plugin-utils': 7.19.0

  /@babel/plugin-syntax-object-rest-spread/7.8.3_@babel+core@7.19.1:
    resolution: {integrity: sha512-XoqMijGZb9y3y2XskN+P1wUGiVwWZ5JmoDRwx5+3GmEplNyVM2s2Dg8ILFQm8rWM48orGy5YpI5Bl8U1y7ydlA==}
    peerDependencies:
      '@babel/core': ^7.0.0-0
    dependencies:
      '@babel/core': 7.19.1
      '@babel/helper-plugin-utils': 7.19.0

  /@babel/plugin-syntax-optional-catch-binding/7.8.3_@babel+core@7.19.1:
    resolution: {integrity: sha512-6VPD0Pc1lpTqw0aKoeRTMiB+kWhAoT24PA+ksWSBrFtl5SIRVpZlwN3NNPQjehA2E/91FV3RjLWoVTglWcSV3Q==}
    peerDependencies:
      '@babel/core': ^7.0.0-0
    dependencies:
      '@babel/core': 7.19.1
      '@babel/helper-plugin-utils': 7.19.0

  /@babel/plugin-syntax-optional-chaining/7.8.3_@babel+core@7.19.1:
    resolution: {integrity: sha512-KoK9ErH1MBlCPxV0VANkXW2/dw4vlbGDrFgz8bmUsBGYkFRcbRwMh6cIJubdPrkxRwuGdtCk0v/wPTKbQgBjkg==}
    peerDependencies:
      '@babel/core': ^7.0.0-0
    dependencies:
      '@babel/core': 7.19.1
      '@babel/helper-plugin-utils': 7.19.0

  /@babel/plugin-syntax-private-property-in-object/7.14.5_@babel+core@7.19.1:
    resolution: {integrity: sha512-0wVnp9dxJ72ZUJDV27ZfbSj6iHLoytYZmh3rFcxNnvsJF3ktkzLDZPy/mA17HGsaQT3/DQsWYX1f1QGWkCoVUg==}
    engines: {node: '>=6.9.0'}
    peerDependencies:
      '@babel/core': ^7.0.0-0
    dependencies:
      '@babel/core': 7.19.1
      '@babel/helper-plugin-utils': 7.19.0

  /@babel/plugin-syntax-top-level-await/7.14.5_@babel+core@7.19.1:
    resolution: {integrity: sha512-hx++upLv5U1rgYfwe1xBQUhRmU41NEvpUvrp8jkrSCdvGSnM5/qdRMtylJ6PG5OFkBaHkbTAKTnd3/YyESRHFw==}
    engines: {node: '>=6.9.0'}
    peerDependencies:
      '@babel/core': ^7.0.0-0
    dependencies:
      '@babel/core': 7.19.1
      '@babel/helper-plugin-utils': 7.19.0

  /@babel/plugin-syntax-typescript/7.18.6_@babel+core@7.19.1:
    resolution: {integrity: sha512-mAWAuq4rvOepWCBid55JuRNvpTNf2UGVgoz4JV0fXEKolsVZDzsa4NqCef758WZJj/GDu0gVGItjKFiClTAmZA==}
    engines: {node: '>=6.9.0'}
    peerDependencies:
      '@babel/core': ^7.0.0-0
    dependencies:
      '@babel/core': 7.19.1
      '@babel/helper-plugin-utils': 7.19.0

  /@babel/plugin-transform-arrow-functions/7.18.6_@babel+core@7.19.1:
    resolution: {integrity: sha512-9S9X9RUefzrsHZmKMbDXxweEH+YlE8JJEuat9FdvW9Qh1cw7W64jELCtWNkPBPX5En45uy28KGvA/AySqUh8CQ==}
    engines: {node: '>=6.9.0'}
    peerDependencies:
      '@babel/core': ^7.0.0-0
    dependencies:
      '@babel/core': 7.19.1
      '@babel/helper-plugin-utils': 7.19.0

  /@babel/plugin-transform-async-to-generator/7.18.6_@babel+core@7.19.1:
    resolution: {integrity: sha512-ARE5wZLKnTgPW7/1ftQmSi1CmkqqHo2DNmtztFhvgtOWSDfq0Cq9/9L+KnZNYSNrydBekhW3rwShduf59RoXag==}
    engines: {node: '>=6.9.0'}
    peerDependencies:
      '@babel/core': ^7.0.0-0
    dependencies:
      '@babel/core': 7.19.1
      '@babel/helper-module-imports': 7.18.6
      '@babel/helper-plugin-utils': 7.19.0
      '@babel/helper-remap-async-to-generator': 7.18.9_@babel+core@7.19.1
    transitivePeerDependencies:
      - supports-color

  /@babel/plugin-transform-block-scoped-functions/7.18.6_@babel+core@7.19.1:
    resolution: {integrity: sha512-ExUcOqpPWnliRcPqves5HJcJOvHvIIWfuS4sroBUenPuMdmW+SMHDakmtS7qOo13sVppmUijqeTv7qqGsvURpQ==}
    engines: {node: '>=6.9.0'}
    peerDependencies:
      '@babel/core': ^7.0.0-0
    dependencies:
      '@babel/core': 7.19.1
      '@babel/helper-plugin-utils': 7.19.0

  /@babel/plugin-transform-block-scoping/7.18.9_@babel+core@7.19.1:
    resolution: {integrity: sha512-5sDIJRV1KtQVEbt/EIBwGy4T01uYIo4KRB3VUqzkhrAIOGx7AoctL9+Ux88btY0zXdDyPJ9mW+bg+v+XEkGmtw==}
    engines: {node: '>=6.9.0'}
    peerDependencies:
      '@babel/core': ^7.0.0-0
    dependencies:
      '@babel/core': 7.19.1
      '@babel/helper-plugin-utils': 7.19.0

  /@babel/plugin-transform-classes/7.19.0_@babel+core@7.19.1:
    resolution: {integrity: sha512-YfeEE9kCjqTS9IitkgfJuxjcEtLUHMqa8yUJ6zdz8vR7hKuo6mOy2C05P0F1tdMmDCeuyidKnlrw/iTppHcr2A==}
    engines: {node: '>=6.9.0'}
    peerDependencies:
      '@babel/core': ^7.0.0-0
    dependencies:
      '@babel/core': 7.19.1
      '@babel/helper-annotate-as-pure': 7.18.6
      '@babel/helper-compilation-targets': 7.19.1_@babel+core@7.19.1
      '@babel/helper-environment-visitor': 7.18.9
      '@babel/helper-function-name': 7.19.0
      '@babel/helper-optimise-call-expression': 7.18.6
      '@babel/helper-plugin-utils': 7.19.0
      '@babel/helper-replace-supers': 7.19.1
      '@babel/helper-split-export-declaration': 7.18.6
      globals: 11.12.0
    transitivePeerDependencies:
      - supports-color

  /@babel/plugin-transform-computed-properties/7.18.9_@babel+core@7.19.1:
    resolution: {integrity: sha512-+i0ZU1bCDymKakLxn5srGHrsAPRELC2WIbzwjLhHW9SIE1cPYkLCL0NlnXMZaM1vhfgA2+M7hySk42VBvrkBRw==}
    engines: {node: '>=6.9.0'}
    peerDependencies:
      '@babel/core': ^7.0.0-0
    dependencies:
      '@babel/core': 7.19.1
      '@babel/helper-plugin-utils': 7.19.0

  /@babel/plugin-transform-destructuring/7.18.13_@babel+core@7.19.1:
    resolution: {integrity: sha512-TodpQ29XekIsex2A+YJPj5ax2plkGa8YYY6mFjCohk/IG9IY42Rtuj1FuDeemfg2ipxIFLzPeA83SIBnlhSIow==}
    engines: {node: '>=6.9.0'}
    peerDependencies:
      '@babel/core': ^7.0.0-0
    dependencies:
      '@babel/core': 7.19.1
      '@babel/helper-plugin-utils': 7.19.0

  /@babel/plugin-transform-dotall-regex/7.18.6_@babel+core@7.19.1:
    resolution: {integrity: sha512-6S3jpun1eEbAxq7TdjLotAsl4WpQI9DxfkycRcKrjhQYzU87qpXdknpBg/e+TdcMehqGnLFi7tnFUBR02Vq6wg==}
    engines: {node: '>=6.9.0'}
    peerDependencies:
      '@babel/core': ^7.0.0-0
    dependencies:
      '@babel/core': 7.19.1
      '@babel/helper-create-regexp-features-plugin': 7.19.0_@babel+core@7.19.1
      '@babel/helper-plugin-utils': 7.19.0

  /@babel/plugin-transform-duplicate-keys/7.18.9_@babel+core@7.19.1:
    resolution: {integrity: sha512-d2bmXCtZXYc59/0SanQKbiWINadaJXqtvIQIzd4+hNwkWBgyCd5F/2t1kXoUdvPMrxzPvhK6EMQRROxsue+mfw==}
    engines: {node: '>=6.9.0'}
    peerDependencies:
      '@babel/core': ^7.0.0-0
    dependencies:
      '@babel/core': 7.19.1
      '@babel/helper-plugin-utils': 7.19.0

  /@babel/plugin-transform-exponentiation-operator/7.18.6_@babel+core@7.19.1:
    resolution: {integrity: sha512-wzEtc0+2c88FVR34aQmiz56dxEkxr2g8DQb/KfaFa1JYXOFVsbhvAonFN6PwVWj++fKmku8NP80plJ5Et4wqHw==}
    engines: {node: '>=6.9.0'}
    peerDependencies:
      '@babel/core': ^7.0.0-0
    dependencies:
      '@babel/core': 7.19.1
      '@babel/helper-builder-binary-assignment-operator-visitor': 7.18.9
      '@babel/helper-plugin-utils': 7.19.0

  /@babel/plugin-transform-flow-strip-types/7.19.0_@babel+core@7.19.1:
    resolution: {integrity: sha512-sgeMlNaQVbCSpgLSKP4ZZKfsJVnFnNQlUSk6gPYzR/q7tzCgQF2t8RBKAP6cKJeZdveei7Q7Jm527xepI8lNLg==}
    engines: {node: '>=6.9.0'}
    peerDependencies:
      '@babel/core': ^7.0.0-0
    dependencies:
      '@babel/core': 7.19.1
      '@babel/helper-plugin-utils': 7.19.0
      '@babel/plugin-syntax-flow': 7.18.6_@babel+core@7.19.1

  /@babel/plugin-transform-for-of/7.18.8_@babel+core@7.19.1:
    resolution: {integrity: sha512-yEfTRnjuskWYo0k1mHUqrVWaZwrdq8AYbfrpqULOJOaucGSp4mNMVps+YtA8byoevxS/urwU75vyhQIxcCgiBQ==}
    engines: {node: '>=6.9.0'}
    peerDependencies:
      '@babel/core': ^7.0.0-0
    dependencies:
      '@babel/core': 7.19.1
      '@babel/helper-plugin-utils': 7.19.0

  /@babel/plugin-transform-function-name/7.18.9_@babel+core@7.19.1:
    resolution: {integrity: sha512-WvIBoRPaJQ5yVHzcnJFor7oS5Ls0PYixlTYE63lCj2RtdQEl15M68FXQlxnG6wdraJIXRdR7KI+hQ7q/9QjrCQ==}
    engines: {node: '>=6.9.0'}
    peerDependencies:
      '@babel/core': ^7.0.0-0
    dependencies:
      '@babel/core': 7.19.1
      '@babel/helper-compilation-targets': 7.19.1_@babel+core@7.19.1
      '@babel/helper-function-name': 7.19.0
      '@babel/helper-plugin-utils': 7.19.0

  /@babel/plugin-transform-literals/7.18.9_@babel+core@7.19.1:
    resolution: {integrity: sha512-IFQDSRoTPnrAIrI5zoZv73IFeZu2dhu6irxQjY9rNjTT53VmKg9fenjvoiOWOkJ6mm4jKVPtdMzBY98Fp4Z4cg==}
    engines: {node: '>=6.9.0'}
    peerDependencies:
      '@babel/core': ^7.0.0-0
    dependencies:
      '@babel/core': 7.19.1
      '@babel/helper-plugin-utils': 7.19.0

  /@babel/plugin-transform-member-expression-literals/7.18.6_@babel+core@7.19.1:
    resolution: {integrity: sha512-qSF1ihLGO3q+/g48k85tUjD033C29TNTVB2paCwZPVmOsjn9pClvYYrM2VeJpBY2bcNkuny0YUyTNRyRxJ54KA==}
    engines: {node: '>=6.9.0'}
    peerDependencies:
      '@babel/core': ^7.0.0-0
    dependencies:
      '@babel/core': 7.19.1
      '@babel/helper-plugin-utils': 7.19.0

  /@babel/plugin-transform-modules-amd/7.18.6_@babel+core@7.19.1:
    resolution: {integrity: sha512-Pra5aXsmTsOnjM3IajS8rTaLCy++nGM4v3YR4esk5PCsyg9z8NA5oQLwxzMUtDBd8F+UmVza3VxoAaWCbzH1rg==}
    engines: {node: '>=6.9.0'}
    peerDependencies:
      '@babel/core': ^7.0.0-0
    dependencies:
      '@babel/core': 7.19.1
      '@babel/helper-module-transforms': 7.19.0
      '@babel/helper-plugin-utils': 7.19.0
      babel-plugin-dynamic-import-node: 2.3.3
    transitivePeerDependencies:
      - supports-color

  /@babel/plugin-transform-modules-commonjs/7.18.6_@babel+core@7.19.1:
    resolution: {integrity: sha512-Qfv2ZOWikpvmedXQJDSbxNqy7Xr/j2Y8/KfijM0iJyKkBTmWuvCA1yeH1yDM7NJhBW/2aXxeucLj6i80/LAJ/Q==}
    engines: {node: '>=6.9.0'}
    peerDependencies:
      '@babel/core': ^7.0.0-0
    dependencies:
      '@babel/core': 7.19.1
      '@babel/helper-module-transforms': 7.19.0
      '@babel/helper-plugin-utils': 7.19.0
      '@babel/helper-simple-access': 7.18.6
      babel-plugin-dynamic-import-node: 2.3.3
    transitivePeerDependencies:
      - supports-color

  /@babel/plugin-transform-modules-systemjs/7.19.0_@babel+core@7.19.1:
    resolution: {integrity: sha512-x9aiR0WXAWmOWsqcsnrzGR+ieaTMVyGyffPVA7F8cXAGt/UxefYv6uSHZLkAFChN5M5Iy1+wjE+xJuPt22H39A==}
    engines: {node: '>=6.9.0'}
    peerDependencies:
      '@babel/core': ^7.0.0-0
    dependencies:
      '@babel/core': 7.19.1
      '@babel/helper-hoist-variables': 7.18.6
      '@babel/helper-module-transforms': 7.19.0
      '@babel/helper-plugin-utils': 7.19.0
      '@babel/helper-validator-identifier': 7.19.1
      babel-plugin-dynamic-import-node: 2.3.3
    transitivePeerDependencies:
      - supports-color

  /@babel/plugin-transform-modules-umd/7.18.6_@babel+core@7.19.1:
    resolution: {integrity: sha512-dcegErExVeXcRqNtkRU/z8WlBLnvD4MRnHgNs3MytRO1Mn1sHRyhbcpYbVMGclAqOjdW+9cfkdZno9dFdfKLfQ==}
    engines: {node: '>=6.9.0'}
    peerDependencies:
      '@babel/core': ^7.0.0-0
    dependencies:
      '@babel/core': 7.19.1
      '@babel/helper-module-transforms': 7.19.0
      '@babel/helper-plugin-utils': 7.19.0
    transitivePeerDependencies:
      - supports-color

  /@babel/plugin-transform-named-capturing-groups-regex/7.19.1_@babel+core@7.19.1:
    resolution: {integrity: sha512-oWk9l9WItWBQYS4FgXD4Uyy5kq898lvkXpXQxoJEY1RnvPk4R/Dvu2ebXU9q8lP+rlMwUQTFf2Ok6d78ODa0kw==}
    engines: {node: '>=6.9.0'}
    peerDependencies:
      '@babel/core': ^7.0.0
    dependencies:
      '@babel/core': 7.19.1
      '@babel/helper-create-regexp-features-plugin': 7.19.0_@babel+core@7.19.1
      '@babel/helper-plugin-utils': 7.19.0

  /@babel/plugin-transform-new-target/7.18.6_@babel+core@7.19.1:
    resolution: {integrity: sha512-DjwFA/9Iu3Z+vrAn+8pBUGcjhxKguSMlsFqeCKbhb9BAV756v0krzVK04CRDi/4aqmk8BsHb4a/gFcaA5joXRw==}
    engines: {node: '>=6.9.0'}
    peerDependencies:
      '@babel/core': ^7.0.0-0
    dependencies:
      '@babel/core': 7.19.1
      '@babel/helper-plugin-utils': 7.19.0

  /@babel/plugin-transform-object-super/7.18.6_@babel+core@7.19.1:
    resolution: {integrity: sha512-uvGz6zk+pZoS1aTZrOvrbj6Pp/kK2mp45t2B+bTDre2UgsZZ8EZLSJtUg7m/no0zOJUWgFONpB7Zv9W2tSaFlA==}
    engines: {node: '>=6.9.0'}
    peerDependencies:
      '@babel/core': ^7.0.0-0
    dependencies:
      '@babel/core': 7.19.1
      '@babel/helper-plugin-utils': 7.19.0
      '@babel/helper-replace-supers': 7.19.1
    transitivePeerDependencies:
      - supports-color

  /@babel/plugin-transform-parameters/7.18.8_@babel+core@7.19.1:
    resolution: {integrity: sha512-ivfbE3X2Ss+Fj8nnXvKJS6sjRG4gzwPMsP+taZC+ZzEGjAYlvENixmt1sZ5Ca6tWls+BlKSGKPJ6OOXvXCbkFg==}
    engines: {node: '>=6.9.0'}
    peerDependencies:
      '@babel/core': ^7.0.0-0
    dependencies:
      '@babel/core': 7.19.1
      '@babel/helper-plugin-utils': 7.19.0

  /@babel/plugin-transform-property-literals/7.18.6_@babel+core@7.19.1:
    resolution: {integrity: sha512-cYcs6qlgafTud3PAzrrRNbQtfpQ8+y/+M5tKmksS9+M1ckbH6kzY8MrexEM9mcA6JDsukE19iIRvAyYl463sMg==}
    engines: {node: '>=6.9.0'}
    peerDependencies:
      '@babel/core': ^7.0.0-0
    dependencies:
      '@babel/core': 7.19.1
      '@babel/helper-plugin-utils': 7.19.0

  /@babel/plugin-transform-react-constant-elements/7.18.12_@babel+core@7.19.1:
    resolution: {integrity: sha512-Q99U9/ttiu+LMnRU8psd23HhvwXmKWDQIpocm0JKaICcZHnw+mdQbHm6xnSy7dOl8I5PELakYtNBubNQlBXbZw==}
    engines: {node: '>=6.9.0'}
    peerDependencies:
      '@babel/core': ^7.0.0-0
    dependencies:
      '@babel/core': 7.19.1
      '@babel/helper-plugin-utils': 7.19.0

  /@babel/plugin-transform-react-display-name/7.18.6_@babel+core@7.19.1:
    resolution: {integrity: sha512-TV4sQ+T013n61uMoygyMRm+xf04Bd5oqFpv2jAEQwSZ8NwQA7zeRPg1LMVg2PWi3zWBz+CLKD+v5bcpZ/BS0aA==}
    engines: {node: '>=6.9.0'}
    peerDependencies:
      '@babel/core': ^7.0.0-0
    dependencies:
      '@babel/core': 7.19.1
      '@babel/helper-plugin-utils': 7.19.0

  /@babel/plugin-transform-react-jsx-development/7.18.6_@babel+core@7.19.1:
    resolution: {integrity: sha512-SA6HEjwYFKF7WDjWcMcMGUimmw/nhNRDWxr+KaLSCrkD/LMDBvWRmHAYgE1HDeF8KUuI8OAu+RT6EOtKxSW2qA==}
    engines: {node: '>=6.9.0'}
    peerDependencies:
      '@babel/core': ^7.0.0-0
    dependencies:
      '@babel/core': 7.19.1
      '@babel/plugin-transform-react-jsx': 7.19.0_@babel+core@7.19.1

  /@babel/plugin-transform-react-jsx/7.19.0_@babel+core@7.19.1:
    resolution: {integrity: sha512-UVEvX3tXie3Szm3emi1+G63jyw1w5IcMY0FSKM+CRnKRI5Mr1YbCNgsSTwoTwKphQEG9P+QqmuRFneJPZuHNhg==}
    engines: {node: '>=6.9.0'}
    peerDependencies:
      '@babel/core': ^7.0.0-0
    dependencies:
      '@babel/core': 7.19.1
      '@babel/helper-annotate-as-pure': 7.18.6
      '@babel/helper-module-imports': 7.18.6
      '@babel/helper-plugin-utils': 7.19.0
      '@babel/plugin-syntax-jsx': 7.18.6_@babel+core@7.19.1
      '@babel/types': 7.19.0

  /@babel/plugin-transform-react-pure-annotations/7.18.6_@babel+core@7.19.1:
    resolution: {integrity: sha512-I8VfEPg9r2TRDdvnHgPepTKvuRomzA8+u+nhY7qSI1fR2hRNebasZEETLyM5mAUr0Ku56OkXJ0I7NHJnO6cJiQ==}
    engines: {node: '>=6.9.0'}
    peerDependencies:
      '@babel/core': ^7.0.0-0
    dependencies:
      '@babel/core': 7.19.1
      '@babel/helper-annotate-as-pure': 7.18.6
      '@babel/helper-plugin-utils': 7.19.0

  /@babel/plugin-transform-regenerator/7.18.6_@babel+core@7.19.1:
    resolution: {integrity: sha512-poqRI2+qiSdeldcz4wTSTXBRryoq3Gc70ye7m7UD5Ww0nE29IXqMl6r7Nd15WBgRd74vloEMlShtH6CKxVzfmQ==}
    engines: {node: '>=6.9.0'}
    peerDependencies:
      '@babel/core': ^7.0.0-0
    dependencies:
      '@babel/core': 7.19.1
      '@babel/helper-plugin-utils': 7.19.0
      regenerator-transform: 0.15.0

  /@babel/plugin-transform-reserved-words/7.18.6_@babel+core@7.19.1:
    resolution: {integrity: sha512-oX/4MyMoypzHjFrT1CdivfKZ+XvIPMFXwwxHp/r0Ddy2Vuomt4HDFGmft1TAY2yiTKiNSsh3kjBAzcM8kSdsjA==}
    engines: {node: '>=6.9.0'}
    peerDependencies:
      '@babel/core': ^7.0.0-0
    dependencies:
      '@babel/core': 7.19.1
      '@babel/helper-plugin-utils': 7.19.0

  /@babel/plugin-transform-runtime/7.19.1_@babel+core@7.19.1:
    resolution: {integrity: sha512-2nJjTUFIzBMP/f/miLxEK9vxwW/KUXsdvN4sR//TmuDhe6yU2h57WmIOE12Gng3MDP/xpjUV/ToZRdcf8Yj4fA==}
    engines: {node: '>=6.9.0'}
    peerDependencies:
      '@babel/core': ^7.0.0-0
    dependencies:
      '@babel/core': 7.19.1
      '@babel/helper-module-imports': 7.18.6
      '@babel/helper-plugin-utils': 7.19.0
      babel-plugin-polyfill-corejs2: 0.3.3_@babel+core@7.19.1
      babel-plugin-polyfill-corejs3: 0.6.0_@babel+core@7.19.1
      babel-plugin-polyfill-regenerator: 0.4.1_@babel+core@7.19.1
      semver: 6.3.0
    transitivePeerDependencies:
      - supports-color

  /@babel/plugin-transform-shorthand-properties/7.18.6_@babel+core@7.19.1:
    resolution: {integrity: sha512-eCLXXJqv8okzg86ywZJbRn19YJHU4XUa55oz2wbHhaQVn/MM+XhukiT7SYqp/7o00dg52Rj51Ny+Ecw4oyoygw==}
    engines: {node: '>=6.9.0'}
    peerDependencies:
      '@babel/core': ^7.0.0-0
    dependencies:
      '@babel/core': 7.19.1
      '@babel/helper-plugin-utils': 7.19.0

  /@babel/plugin-transform-spread/7.19.0_@babel+core@7.19.1:
    resolution: {integrity: sha512-RsuMk7j6n+r752EtzyScnWkQyuJdli6LdO5Klv8Yx0OfPVTcQkIUfS8clx5e9yHXzlnhOZF3CbQ8C2uP5j074w==}
    engines: {node: '>=6.9.0'}
    peerDependencies:
      '@babel/core': ^7.0.0-0
    dependencies:
      '@babel/core': 7.19.1
      '@babel/helper-plugin-utils': 7.19.0
      '@babel/helper-skip-transparent-expression-wrappers': 7.18.9

  /@babel/plugin-transform-sticky-regex/7.18.6_@babel+core@7.19.1:
    resolution: {integrity: sha512-kfiDrDQ+PBsQDO85yj1icueWMfGfJFKN1KCkndygtu/C9+XUfydLC8Iv5UYJqRwy4zk8EcplRxEOeLyjq1gm6Q==}
    engines: {node: '>=6.9.0'}
    peerDependencies:
      '@babel/core': ^7.0.0-0
    dependencies:
      '@babel/core': 7.19.1
      '@babel/helper-plugin-utils': 7.19.0

  /@babel/plugin-transform-template-literals/7.18.9_@babel+core@7.19.1:
    resolution: {integrity: sha512-S8cOWfT82gTezpYOiVaGHrCbhlHgKhQt8XH5ES46P2XWmX92yisoZywf5km75wv5sYcXDUCLMmMxOLCtthDgMA==}
    engines: {node: '>=6.9.0'}
    peerDependencies:
      '@babel/core': ^7.0.0-0
    dependencies:
      '@babel/core': 7.19.1
      '@babel/helper-plugin-utils': 7.19.0

  /@babel/plugin-transform-typeof-symbol/7.18.9_@babel+core@7.19.1:
    resolution: {integrity: sha512-SRfwTtF11G2aemAZWivL7PD+C9z52v9EvMqH9BuYbabyPuKUvSWks3oCg6041pT925L4zVFqaVBeECwsmlguEw==}
    engines: {node: '>=6.9.0'}
    peerDependencies:
      '@babel/core': ^7.0.0-0
    dependencies:
      '@babel/core': 7.19.1
      '@babel/helper-plugin-utils': 7.19.0

  /@babel/plugin-transform-typescript/7.19.1_@babel+core@7.19.1:
    resolution: {integrity: sha512-+ILcOU+6mWLlvCwnL920m2Ow3wWx3Wo8n2t5aROQmV55GZt+hOiLvBaa3DNzRjSEHa1aauRs4/YLmkCfFkhhRQ==}
    engines: {node: '>=6.9.0'}
    peerDependencies:
      '@babel/core': ^7.0.0-0
    dependencies:
      '@babel/core': 7.19.1
      '@babel/helper-create-class-features-plugin': 7.19.0_@babel+core@7.19.1
      '@babel/helper-plugin-utils': 7.19.0
      '@babel/plugin-syntax-typescript': 7.18.6_@babel+core@7.19.1
    transitivePeerDependencies:
      - supports-color

  /@babel/plugin-transform-unicode-escapes/7.18.10_@babel+core@7.19.1:
    resolution: {integrity: sha512-kKAdAI+YzPgGY/ftStBFXTI1LZFju38rYThnfMykS+IXy8BVx+res7s2fxf1l8I35DV2T97ezo6+SGrXz6B3iQ==}
    engines: {node: '>=6.9.0'}
    peerDependencies:
      '@babel/core': ^7.0.0-0
    dependencies:
      '@babel/core': 7.19.1
      '@babel/helper-plugin-utils': 7.19.0

  /@babel/plugin-transform-unicode-regex/7.18.6_@babel+core@7.19.1:
    resolution: {integrity: sha512-gE7A6Lt7YLnNOL3Pb9BNeZvi+d8l7tcRrG4+pwJjK9hD2xX4mEvjlQW60G9EEmfXVYRPv9VRQcyegIVHCql/AA==}
    engines: {node: '>=6.9.0'}
    peerDependencies:
      '@babel/core': ^7.0.0-0
    dependencies:
      '@babel/core': 7.19.1
      '@babel/helper-create-regexp-features-plugin': 7.19.0_@babel+core@7.19.1
      '@babel/helper-plugin-utils': 7.19.0

  /@babel/preset-env/7.19.1_@babel+core@7.19.1:
    resolution: {integrity: sha512-c8B2c6D16Lp+Nt6HcD+nHl0VbPKVnNPTpszahuxJJnurfMtKeZ80A+qUv48Y7wqvS+dTFuLuaM9oYxyNHbCLWA==}
    engines: {node: '>=6.9.0'}
    peerDependencies:
      '@babel/core': ^7.0.0-0
    dependencies:
      '@babel/compat-data': 7.19.1
      '@babel/core': 7.19.1
      '@babel/helper-compilation-targets': 7.19.1_@babel+core@7.19.1
      '@babel/helper-plugin-utils': 7.19.0
      '@babel/helper-validator-option': 7.18.6
      '@babel/plugin-bugfix-safari-id-destructuring-collision-in-function-expression': 7.18.6_@babel+core@7.19.1
      '@babel/plugin-bugfix-v8-spread-parameters-in-optional-chaining': 7.18.9_@babel+core@7.19.1
      '@babel/plugin-proposal-async-generator-functions': 7.19.1_@babel+core@7.19.1
      '@babel/plugin-proposal-class-properties': 7.18.6_@babel+core@7.19.1
      '@babel/plugin-proposal-class-static-block': 7.18.6_@babel+core@7.19.1
      '@babel/plugin-proposal-dynamic-import': 7.18.6_@babel+core@7.19.1
      '@babel/plugin-proposal-export-namespace-from': 7.18.9_@babel+core@7.19.1
      '@babel/plugin-proposal-json-strings': 7.18.6_@babel+core@7.19.1
      '@babel/plugin-proposal-logical-assignment-operators': 7.18.9_@babel+core@7.19.1
      '@babel/plugin-proposal-nullish-coalescing-operator': 7.18.6_@babel+core@7.19.1
      '@babel/plugin-proposal-numeric-separator': 7.18.6_@babel+core@7.19.1
      '@babel/plugin-proposal-object-rest-spread': 7.18.9_@babel+core@7.19.1
      '@babel/plugin-proposal-optional-catch-binding': 7.18.6_@babel+core@7.19.1
      '@babel/plugin-proposal-optional-chaining': 7.18.9_@babel+core@7.19.1
      '@babel/plugin-proposal-private-methods': 7.18.6_@babel+core@7.19.1
      '@babel/plugin-proposal-private-property-in-object': 7.18.6_@babel+core@7.19.1
      '@babel/plugin-proposal-unicode-property-regex': 7.18.6_@babel+core@7.19.1
      '@babel/plugin-syntax-async-generators': 7.8.4_@babel+core@7.19.1
      '@babel/plugin-syntax-class-properties': 7.12.13_@babel+core@7.19.1
      '@babel/plugin-syntax-class-static-block': 7.14.5_@babel+core@7.19.1
      '@babel/plugin-syntax-dynamic-import': 7.8.3_@babel+core@7.19.1
      '@babel/plugin-syntax-export-namespace-from': 7.8.3_@babel+core@7.19.1
      '@babel/plugin-syntax-import-assertions': 7.18.6_@babel+core@7.19.1
      '@babel/plugin-syntax-json-strings': 7.8.3_@babel+core@7.19.1
      '@babel/plugin-syntax-logical-assignment-operators': 7.10.4_@babel+core@7.19.1
      '@babel/plugin-syntax-nullish-coalescing-operator': 7.8.3_@babel+core@7.19.1
      '@babel/plugin-syntax-numeric-separator': 7.10.4_@babel+core@7.19.1
      '@babel/plugin-syntax-object-rest-spread': 7.8.3_@babel+core@7.19.1
      '@babel/plugin-syntax-optional-catch-binding': 7.8.3_@babel+core@7.19.1
      '@babel/plugin-syntax-optional-chaining': 7.8.3_@babel+core@7.19.1
      '@babel/plugin-syntax-private-property-in-object': 7.14.5_@babel+core@7.19.1
      '@babel/plugin-syntax-top-level-await': 7.14.5_@babel+core@7.19.1
      '@babel/plugin-transform-arrow-functions': 7.18.6_@babel+core@7.19.1
      '@babel/plugin-transform-async-to-generator': 7.18.6_@babel+core@7.19.1
      '@babel/plugin-transform-block-scoped-functions': 7.18.6_@babel+core@7.19.1
      '@babel/plugin-transform-block-scoping': 7.18.9_@babel+core@7.19.1
      '@babel/plugin-transform-classes': 7.19.0_@babel+core@7.19.1
      '@babel/plugin-transform-computed-properties': 7.18.9_@babel+core@7.19.1
      '@babel/plugin-transform-destructuring': 7.18.13_@babel+core@7.19.1
      '@babel/plugin-transform-dotall-regex': 7.18.6_@babel+core@7.19.1
      '@babel/plugin-transform-duplicate-keys': 7.18.9_@babel+core@7.19.1
      '@babel/plugin-transform-exponentiation-operator': 7.18.6_@babel+core@7.19.1
      '@babel/plugin-transform-for-of': 7.18.8_@babel+core@7.19.1
      '@babel/plugin-transform-function-name': 7.18.9_@babel+core@7.19.1
      '@babel/plugin-transform-literals': 7.18.9_@babel+core@7.19.1
      '@babel/plugin-transform-member-expression-literals': 7.18.6_@babel+core@7.19.1
      '@babel/plugin-transform-modules-amd': 7.18.6_@babel+core@7.19.1
      '@babel/plugin-transform-modules-commonjs': 7.18.6_@babel+core@7.19.1
      '@babel/plugin-transform-modules-systemjs': 7.19.0_@babel+core@7.19.1
      '@babel/plugin-transform-modules-umd': 7.18.6_@babel+core@7.19.1
      '@babel/plugin-transform-named-capturing-groups-regex': 7.19.1_@babel+core@7.19.1
      '@babel/plugin-transform-new-target': 7.18.6_@babel+core@7.19.1
      '@babel/plugin-transform-object-super': 7.18.6_@babel+core@7.19.1
      '@babel/plugin-transform-parameters': 7.18.8_@babel+core@7.19.1
      '@babel/plugin-transform-property-literals': 7.18.6_@babel+core@7.19.1
      '@babel/plugin-transform-regenerator': 7.18.6_@babel+core@7.19.1
      '@babel/plugin-transform-reserved-words': 7.18.6_@babel+core@7.19.1
      '@babel/plugin-transform-shorthand-properties': 7.18.6_@babel+core@7.19.1
      '@babel/plugin-transform-spread': 7.19.0_@babel+core@7.19.1
      '@babel/plugin-transform-sticky-regex': 7.18.6_@babel+core@7.19.1
      '@babel/plugin-transform-template-literals': 7.18.9_@babel+core@7.19.1
      '@babel/plugin-transform-typeof-symbol': 7.18.9_@babel+core@7.19.1
      '@babel/plugin-transform-unicode-escapes': 7.18.10_@babel+core@7.19.1
      '@babel/plugin-transform-unicode-regex': 7.18.6_@babel+core@7.19.1
      '@babel/preset-modules': 0.1.5_@babel+core@7.19.1
      '@babel/types': 7.19.0
      babel-plugin-polyfill-corejs2: 0.3.3_@babel+core@7.19.1
      babel-plugin-polyfill-corejs3: 0.6.0_@babel+core@7.19.1
      babel-plugin-polyfill-regenerator: 0.4.1_@babel+core@7.19.1
      core-js-compat: 3.25.2
      semver: 6.3.0
    transitivePeerDependencies:
      - supports-color

  /@babel/preset-modules/0.1.5_@babel+core@7.19.1:
    resolution: {integrity: sha512-A57th6YRG7oR3cq/yt/Y84MvGgE0eJG2F1JLhKuyG+jFxEgrd/HAMJatiFtmOiZurz+0DkrvbheCLaV5f2JfjA==}
    peerDependencies:
      '@babel/core': ^7.0.0-0
    dependencies:
      '@babel/core': 7.19.1
      '@babel/helper-plugin-utils': 7.19.0
      '@babel/plugin-proposal-unicode-property-regex': 7.18.6_@babel+core@7.19.1
      '@babel/plugin-transform-dotall-regex': 7.18.6_@babel+core@7.19.1
      '@babel/types': 7.19.0
      esutils: 2.0.3

  /@babel/preset-react/7.18.6_@babel+core@7.19.1:
    resolution: {integrity: sha512-zXr6atUmyYdiWRVLOZahakYmOBHtWc2WGCkP8PYTgZi0iJXDY2CN180TdrIW4OGOAdLc7TifzDIvtx6izaRIzg==}
    engines: {node: '>=6.9.0'}
    peerDependencies:
      '@babel/core': ^7.0.0-0
    dependencies:
      '@babel/core': 7.19.1
      '@babel/helper-plugin-utils': 7.19.0
      '@babel/helper-validator-option': 7.18.6
      '@babel/plugin-transform-react-display-name': 7.18.6_@babel+core@7.19.1
      '@babel/plugin-transform-react-jsx': 7.19.0_@babel+core@7.19.1
      '@babel/plugin-transform-react-jsx-development': 7.18.6_@babel+core@7.19.1
      '@babel/plugin-transform-react-pure-annotations': 7.18.6_@babel+core@7.19.1

  /@babel/preset-typescript/7.18.6_@babel+core@7.19.1:
    resolution: {integrity: sha512-s9ik86kXBAnD760aybBucdpnLsAt0jK1xqJn2juOn9lkOvSHV60os5hxoVJsPzMQxvnUJFAlkont2DvvaYEBtQ==}
    engines: {node: '>=6.9.0'}
    peerDependencies:
      '@babel/core': ^7.0.0-0
    dependencies:
      '@babel/core': 7.19.1
      '@babel/helper-plugin-utils': 7.19.0
      '@babel/helper-validator-option': 7.18.6
      '@babel/plugin-transform-typescript': 7.19.1_@babel+core@7.19.1
    transitivePeerDependencies:
      - supports-color

  /@babel/runtime-corejs3/7.19.1:
    resolution: {integrity: sha512-j2vJGnkopRzH+ykJ8h68wrHnEUmtK//E723jjixiAl/PPf6FhqY/vYRcMVlNydRKQjQsTsYEjpx+DZMIvnGk/g==}
    engines: {node: '>=6.9.0'}
    dependencies:
      core-js-pure: 3.25.2
      regenerator-runtime: 0.13.9

  /@babel/runtime/7.19.0:
    resolution: {integrity: sha512-eR8Lo9hnDS7tqkO7NsV+mKvCmv5boaXFSZ70DnfhcgiEne8hv9oCEd36Klw74EtizEqLsy4YnW8UWwpBVolHZA==}
    engines: {node: '>=6.9.0'}
    dependencies:
      regenerator-runtime: 0.13.9

  /@babel/template/7.18.10:
    resolution: {integrity: sha512-TI+rCtooWHr3QJ27kJxfjutghu44DLnasDMwpDqCXVTal9RLp3RSYNh4NdBrRP2cQAoG9A8juOQl6P6oZG4JxA==}
    engines: {node: '>=6.9.0'}
    dependencies:
      '@babel/code-frame': 7.18.6
      '@babel/parser': 7.19.1
      '@babel/types': 7.19.0

  /@babel/traverse/7.19.1:
    resolution: {integrity: sha512-0j/ZfZMxKukDaag2PtOPDbwuELqIar6lLskVPPJDjXMXjfLb1Obo/1yjxIGqqAJrmfaTIY3z2wFLAQ7qSkLsuA==}
    engines: {node: '>=6.9.0'}
    dependencies:
      '@babel/code-frame': 7.18.6
      '@babel/generator': 7.19.0
      '@babel/helper-environment-visitor': 7.18.9
      '@babel/helper-function-name': 7.19.0
      '@babel/helper-hoist-variables': 7.18.6
      '@babel/helper-split-export-declaration': 7.18.6
      '@babel/parser': 7.19.1
      '@babel/types': 7.19.0
      debug: 4.3.4
      globals: 11.12.0
    transitivePeerDependencies:
      - supports-color

  /@babel/types/7.19.0:
    resolution: {integrity: sha512-YuGopBq3ke25BVSiS6fgF49Ul9gH1x70Bcr6bqRLjWCkcX8Hre1/5+z+IiWOIerRMSSEfGZVB9z9kyq7wVs9YA==}
    engines: {node: '>=6.9.0'}
    dependencies:
      '@babel/helper-string-parser': 7.18.10
      '@babel/helper-validator-identifier': 7.19.1
      to-fast-properties: 2.0.0

  /@bcoe/v8-coverage/0.2.3:
    resolution: {integrity: sha512-0hYQ8SB4Db5zvZB4axdMHGwEaQjkZzFjQiN9LVYvIFB2nSUHW9tYpxWriPrWDASIxiaXax83REcLxuSdnGPZtw==}

  /@braintree/sanitize-url/6.0.0:
    resolution: {integrity: sha512-mgmE7XBYY/21erpzhexk4Cj1cyTQ9LzvnTxtzM17BJ7ERMNE6W72mQRo0I1Ud8eFJ+RVVIcBNhLFZ3GX4XFz5w==}
    dev: false

  /@commitlint/cli/17.1.2:
    resolution: {integrity: sha512-h/4Hlka3bvCLbnxf0Er2ri5A44VMlbMSkdTRp8Adv2tRiklSTRIoPGs7OEXDv3EoDs2AAzILiPookgM4Gi7LOw==}
    engines: {node: '>=v14'}
    hasBin: true
    dependencies:
      '@commitlint/format': 17.0.0
      '@commitlint/lint': 17.1.0
      '@commitlint/load': 17.1.2
      '@commitlint/read': 17.1.0
      '@commitlint/types': 17.0.0
      execa: 5.1.1
      lodash: 4.17.21
      resolve-from: 5.0.0
      resolve-global: 1.0.0
      yargs: 17.5.1
    transitivePeerDependencies:
      - '@swc/core'
      - '@swc/wasm'
    dev: true

  /@commitlint/config-validator/17.1.0:
    resolution: {integrity: sha512-Q1rRRSU09ngrTgeTXHq6ePJs2KrI+axPTgkNYDWSJIuS1Op4w3J30vUfSXjwn5YEJHklK3fSqWNHmBhmTR7Vdg==}
    engines: {node: '>=v14'}
    dependencies:
      '@commitlint/types': 17.0.0
      ajv: 8.11.0
    dev: true

  /@commitlint/ensure/17.0.0:
    resolution: {integrity: sha512-M2hkJnNXvEni59S0QPOnqCKIK52G1XyXBGw51mvh7OXDudCmZ9tZiIPpU882p475Mhx48Ien1MbWjCP1zlyC0A==}
    engines: {node: '>=v14'}
    dependencies:
      '@commitlint/types': 17.0.0
      lodash: 4.17.21
    dev: true

  /@commitlint/execute-rule/17.0.0:
    resolution: {integrity: sha512-nVjL/w/zuqjCqSJm8UfpNaw66V9WzuJtQvEnCrK4jDw6qKTmZB+1JQ8m6BQVZbNBcwfYdDNKnhIhqI0Rk7lgpQ==}
    engines: {node: '>=v14'}
    dev: true

  /@commitlint/format/17.0.0:
    resolution: {integrity: sha512-MZzJv7rBp/r6ZQJDEodoZvdRM0vXu1PfQvMTNWFb8jFraxnISMTnPBWMMjr2G/puoMashwaNM//fl7j8gGV5lA==}
    engines: {node: '>=v14'}
    dependencies:
      '@commitlint/types': 17.0.0
      chalk: 4.1.2
    dev: true

  /@commitlint/is-ignored/17.1.0:
    resolution: {integrity: sha512-JITWKDMHhIh8IpdIbcbuH9rEQJty1ZWelgjleTFrVRAcEwN/sPzk1aVUXRIZNXMJWbZj8vtXRJnFihrml8uECQ==}
    engines: {node: '>=v14'}
    dependencies:
      '@commitlint/types': 17.0.0
      semver: 7.3.7
    dev: true

  /@commitlint/lint/17.1.0:
    resolution: {integrity: sha512-ltpqM2ogt/+SDhUaScFo0MdscncEF96lvQTPMM/VTTWlw7sTGLLWkOOppsee2MN/uLNNWjQ7kqkd4h6JqoM9AQ==}
    engines: {node: '>=v14'}
    dependencies:
      '@commitlint/is-ignored': 17.1.0
      '@commitlint/parse': 17.0.0
      '@commitlint/rules': 17.0.0
      '@commitlint/types': 17.0.0
    dev: true

  /@commitlint/load/17.1.2:
    resolution: {integrity: sha512-sk2p/jFYAWLChIfOIp/MGSIn/WzZ0vkc3afw+l4X8hGEYkvDe4gQUUAVxjl/6xMRn0HgnSLMZ04xXh5pkTsmgg==}
    engines: {node: '>=v14'}
    dependencies:
      '@commitlint/config-validator': 17.1.0
      '@commitlint/execute-rule': 17.0.0
      '@commitlint/resolve-extends': 17.1.0
      '@commitlint/types': 17.0.0
      '@types/node': 14.18.29
      chalk: 4.1.2
      cosmiconfig: 7.0.1
      cosmiconfig-typescript-loader: 4.1.0_3owiowz3ujipd4k6pbqn3n7oui
      lodash: 4.17.21
      resolve-from: 5.0.0
      ts-node: 10.9.1_ck2axrxkiif44rdbzjywaqjysa
      typescript: 4.8.3
    transitivePeerDependencies:
      - '@swc/core'
      - '@swc/wasm'
    dev: true

  /@commitlint/message/17.0.0:
    resolution: {integrity: sha512-LpcwYtN+lBlfZijHUdVr8aNFTVpHjuHI52BnfoV01TF7iSLnia0jttzpLkrLmI8HNQz6Vhr9UrxDWtKZiMGsBw==}
    engines: {node: '>=v14'}
    dev: true

  /@commitlint/parse/17.0.0:
    resolution: {integrity: sha512-cKcpfTIQYDG1ywTIr5AG0RAiLBr1gudqEsmAGCTtj8ffDChbBRxm6xXs2nv7GvmJN7msOt7vOKleLvcMmRa1+A==}
    engines: {node: '>=v14'}
    dependencies:
      '@commitlint/types': 17.0.0
      conventional-changelog-angular: 5.0.13
      conventional-commits-parser: 3.2.4
    dev: true

  /@commitlint/read/17.1.0:
    resolution: {integrity: sha512-73BoFNBA/3Ozo2JQvGsE0J8SdrJAWGfZQRSHqvKaqgmY042Su4gXQLqvAzgr55S9DI1l9TiU/5WDuh8IE86d/g==}
    engines: {node: '>=v14'}
    dependencies:
      '@commitlint/top-level': 17.0.0
      '@commitlint/types': 17.0.0
      fs-extra: 10.1.0
      git-raw-commits: 2.0.11
      minimist: 1.2.6
    dev: true

  /@commitlint/resolve-extends/17.1.0:
    resolution: {integrity: sha512-jqKm00LJ59T0O8O4bH4oMa4XyJVEOK4GzH8Qye9XKji+Q1FxhZznxMV/bDLyYkzbTodBt9sL0WLql8wMtRTbqQ==}
    engines: {node: '>=v14'}
    dependencies:
      '@commitlint/config-validator': 17.1.0
      '@commitlint/types': 17.0.0
      import-fresh: 3.3.0
      lodash: 4.17.21
      resolve-from: 5.0.0
      resolve-global: 1.0.0
    dev: true

  /@commitlint/rules/17.0.0:
    resolution: {integrity: sha512-45nIy3dERKXWpnwX9HeBzK5SepHwlDxdGBfmedXhL30fmFCkJOdxHyOJsh0+B0RaVsLGT01NELpfzJUmtpDwdQ==}
    engines: {node: '>=v14'}
    dependencies:
      '@commitlint/ensure': 17.0.0
      '@commitlint/message': 17.0.0
      '@commitlint/to-lines': 17.0.0
      '@commitlint/types': 17.0.0
      execa: 5.1.1
    dev: true

  /@commitlint/to-lines/17.0.0:
    resolution: {integrity: sha512-nEi4YEz04Rf2upFbpnEorG8iymyH7o9jYIVFBG1QdzebbIFET3ir+8kQvCZuBE5pKCtViE4XBUsRZz139uFrRQ==}
    engines: {node: '>=v14'}
    dev: true

  /@commitlint/top-level/17.0.0:
    resolution: {integrity: sha512-dZrEP1PBJvodNWYPOYiLWf6XZergdksKQaT6i1KSROLdjf5Ai0brLOv5/P+CPxBeoj3vBxK4Ax8H1Pg9t7sHIQ==}
    engines: {node: '>=v14'}
    dependencies:
      find-up: 5.0.0
    dev: true

  /@commitlint/types/17.0.0:
    resolution: {integrity: sha512-hBAw6U+SkAT5h47zDMeOu3HSiD0SODw4Aq7rRNh1ceUmL7GyLKYhPbUvlRWqZ65XjBLPHZhFyQlRaPNz8qvUyQ==}
    engines: {node: '>=v14'}
    dependencies:
      chalk: 4.1.2
    dev: true

  /@cspotcode/source-map-support/0.8.1:
    resolution: {integrity: sha512-IchNf6dN4tHoMFIn/7OE8LWZ19Y6q/67Bmf6vnGREv8RSbBVb9LPJxEcnwrcwX6ixSvaiGoomAUvu4YSxXrVgw==}
    engines: {node: '>=12'}
    dependencies:
      '@jridgewell/trace-mapping': 0.3.9

  /@csstools/normalize.css/12.0.0:
    resolution: {integrity: sha512-M0qqxAcwCsIVfpFQSlGN5XjXWu8l5JDZN+fPt1LeW5SZexQTgnaEvgXAY+CeygRw0EeppWHi12JxESWiWrB0Sg==}

  /@csstools/postcss-cascade-layers/1.1.1_postcss@8.4.16:
    resolution: {integrity: sha512-+KdYrpKC5TgomQr2DlZF4lDEpHcoxnj5IGddYYfBWJAKfj1JtuHUIqMa+E1pJJ+z3kvDViWMqyqPlG4Ja7amQA==}
    engines: {node: ^12 || ^14 || >=16}
    peerDependencies:
      postcss: ^8.2
    dependencies:
      '@csstools/selector-specificity': 2.0.2_pnx64jze6bptzcedy5bidi3zdi
      postcss: 8.4.16
      postcss-selector-parser: 6.0.10

  /@csstools/postcss-color-function/1.1.1_postcss@8.4.16:
    resolution: {integrity: sha512-Bc0f62WmHdtRDjf5f3e2STwRAl89N2CLb+9iAwzrv4L2hncrbDwnQD9PCq0gtAt7pOI2leIV08HIBUd4jxD8cw==}
    engines: {node: ^12 || ^14 || >=16}
    peerDependencies:
      postcss: ^8.2
    dependencies:
      '@csstools/postcss-progressive-custom-properties': 1.3.0_postcss@8.4.16
      postcss: 8.4.16
      postcss-value-parser: 4.2.0

  /@csstools/postcss-font-format-keywords/1.0.1_postcss@8.4.16:
    resolution: {integrity: sha512-ZgrlzuUAjXIOc2JueK0X5sZDjCtgimVp/O5CEqTcs5ShWBa6smhWYbS0x5cVc/+rycTDbjjzoP0KTDnUneZGOg==}
    engines: {node: ^12 || ^14 || >=16}
    peerDependencies:
      postcss: ^8.2
    dependencies:
      postcss: 8.4.16
      postcss-value-parser: 4.2.0

  /@csstools/postcss-hwb-function/1.0.2_postcss@8.4.16:
    resolution: {integrity: sha512-YHdEru4o3Rsbjmu6vHy4UKOXZD+Rn2zmkAmLRfPet6+Jz4Ojw8cbWxe1n42VaXQhD3CQUXXTooIy8OkVbUcL+w==}
    engines: {node: ^12 || ^14 || >=16}
    peerDependencies:
      postcss: ^8.2
    dependencies:
      postcss: 8.4.16
      postcss-value-parser: 4.2.0

  /@csstools/postcss-ic-unit/1.0.1_postcss@8.4.16:
    resolution: {integrity: sha512-Ot1rcwRAaRHNKC9tAqoqNZhjdYBzKk1POgWfhN4uCOE47ebGcLRqXjKkApVDpjifL6u2/55ekkpnFcp+s/OZUw==}
    engines: {node: ^12 || ^14 || >=16}
    peerDependencies:
      postcss: ^8.2
    dependencies:
      '@csstools/postcss-progressive-custom-properties': 1.3.0_postcss@8.4.16
      postcss: 8.4.16
      postcss-value-parser: 4.2.0

  /@csstools/postcss-is-pseudo-class/2.0.7_postcss@8.4.16:
    resolution: {integrity: sha512-7JPeVVZHd+jxYdULl87lvjgvWldYu+Bc62s9vD/ED6/QTGjy0jy0US/f6BG53sVMTBJ1lzKZFpYmofBN9eaRiA==}
    engines: {node: ^12 || ^14 || >=16}
    peerDependencies:
      postcss: ^8.2
    dependencies:
      '@csstools/selector-specificity': 2.0.2_pnx64jze6bptzcedy5bidi3zdi
      postcss: 8.4.16
      postcss-selector-parser: 6.0.10

  /@csstools/postcss-nested-calc/1.0.0_postcss@8.4.16:
    resolution: {integrity: sha512-JCsQsw1wjYwv1bJmgjKSoZNvf7R6+wuHDAbi5f/7MbFhl2d/+v+TvBTU4BJH3G1X1H87dHl0mh6TfYogbT/dJQ==}
    engines: {node: ^12 || ^14 || >=16}
    peerDependencies:
      postcss: ^8.2
    dependencies:
      postcss: 8.4.16
      postcss-value-parser: 4.2.0

  /@csstools/postcss-normalize-display-values/1.0.1_postcss@8.4.16:
    resolution: {integrity: sha512-jcOanIbv55OFKQ3sYeFD/T0Ti7AMXc9nM1hZWu8m/2722gOTxFg7xYu4RDLJLeZmPUVQlGzo4jhzvTUq3x4ZUw==}
    engines: {node: ^12 || ^14 || >=16}
    peerDependencies:
      postcss: ^8.2
    dependencies:
      postcss: 8.4.16
      postcss-value-parser: 4.2.0

  /@csstools/postcss-oklab-function/1.1.1_postcss@8.4.16:
    resolution: {integrity: sha512-nJpJgsdA3dA9y5pgyb/UfEzE7W5Ka7u0CX0/HIMVBNWzWemdcTH3XwANECU6anWv/ao4vVNLTMxhiPNZsTK6iA==}
    engines: {node: ^12 || ^14 || >=16}
    peerDependencies:
      postcss: ^8.2
    dependencies:
      '@csstools/postcss-progressive-custom-properties': 1.3.0_postcss@8.4.16
      postcss: 8.4.16
      postcss-value-parser: 4.2.0

  /@csstools/postcss-progressive-custom-properties/1.3.0_postcss@8.4.16:
    resolution: {integrity: sha512-ASA9W1aIy5ygskZYuWams4BzafD12ULvSypmaLJT2jvQ8G0M3I8PRQhC0h7mG0Z3LI05+agZjqSR9+K9yaQQjA==}
    engines: {node: ^12 || ^14 || >=16}
    peerDependencies:
      postcss: ^8.3
    dependencies:
      postcss: 8.4.16
      postcss-value-parser: 4.2.0

  /@csstools/postcss-stepped-value-functions/1.0.1_postcss@8.4.16:
    resolution: {integrity: sha512-dz0LNoo3ijpTOQqEJLY8nyaapl6umbmDcgj4AD0lgVQ572b2eqA1iGZYTTWhrcrHztWDDRAX2DGYyw2VBjvCvQ==}
    engines: {node: ^12 || ^14 || >=16}
    peerDependencies:
      postcss: ^8.2
    dependencies:
      postcss: 8.4.16
      postcss-value-parser: 4.2.0

  /@csstools/postcss-text-decoration-shorthand/1.0.0_postcss@8.4.16:
    resolution: {integrity: sha512-c1XwKJ2eMIWrzQenN0XbcfzckOLLJiczqy+YvfGmzoVXd7pT9FfObiSEfzs84bpE/VqfpEuAZ9tCRbZkZxxbdw==}
    engines: {node: ^12 || ^14 || >=16}
    peerDependencies:
      postcss: ^8.2
    dependencies:
      postcss: 8.4.16
      postcss-value-parser: 4.2.0

  /@csstools/postcss-trigonometric-functions/1.0.2_postcss@8.4.16:
    resolution: {integrity: sha512-woKaLO///4bb+zZC2s80l+7cm07M7268MsyG3M0ActXXEFi6SuhvriQYcb58iiKGbjwwIU7n45iRLEHypB47Og==}
    engines: {node: ^14 || >=16}
    peerDependencies:
      postcss: ^8.2
    dependencies:
      postcss: 8.4.16
      postcss-value-parser: 4.2.0

  /@csstools/postcss-unset-value/1.0.2_postcss@8.4.16:
    resolution: {integrity: sha512-c8J4roPBILnelAsdLr4XOAR/GsTm0GJi4XpcfvoWk3U6KiTCqiFYc63KhRMQQX35jYMp4Ao8Ij9+IZRgMfJp1g==}
    engines: {node: ^12 || ^14 || >=16}
    peerDependencies:
      postcss: ^8.2
    dependencies:
      postcss: 8.4.16

  /@csstools/selector-specificity/2.0.2_pnx64jze6bptzcedy5bidi3zdi:
    resolution: {integrity: sha512-IkpVW/ehM1hWKln4fCA3NzJU8KwD+kIOvPZA4cqxoJHtE21CCzjyp+Kxbu0i5I4tBNOlXPL9mjwnWlL0VEG4Fg==}
    engines: {node: ^12 || ^14 || >=16}
    peerDependencies:
      postcss: ^8.2
      postcss-selector-parser: ^6.0.10
    dependencies:
      postcss: 8.4.16
      postcss-selector-parser: 6.0.10

  /@eslint/eslintrc/1.3.2:
    resolution: {integrity: sha512-AXYd23w1S/bv3fTs3Lz0vjiYemS08jWkI3hYyS9I1ry+0f+Yjs1wm+sU0BS8qDOPrBIkp4qHYC16I8uVtpLajQ==}
    engines: {node: ^12.22.0 || ^14.17.0 || >=16.0.0}
    dependencies:
      ajv: 6.12.6
      debug: 4.3.4
      espree: 9.4.0
      globals: 13.17.0
      ignore: 5.2.0
      import-fresh: 3.3.0
      js-yaml: 4.1.0
      minimatch: 3.1.2
      strip-json-comments: 3.1.1
    transitivePeerDependencies:
      - supports-color

  /@fullhuman/postcss-purgecss/4.1.3_postcss@8.4.16:
    resolution: {integrity: sha512-jqcsyfvq09VOsMXxJMPLRF6Fhg/NNltzWKnC9qtzva+QKTxerCO4esG6je7hbnmkpZtaDyPTwMBj9bzfWorsrw==}
    peerDependencies:
      postcss: ^8.0.0
    dependencies:
      postcss: 8.4.16
      purgecss: 4.1.3
    dev: true

  /@humanwhocodes/config-array/0.10.4:
    resolution: {integrity: sha512-mXAIHxZT3Vcpg83opl1wGlVZ9xydbfZO3r5YfRSH6Gpp2J/PfdBP0wbDa2sO6/qRbcalpoevVyW6A/fI6LfeMw==}
    engines: {node: '>=10.10.0'}
    dependencies:
      '@humanwhocodes/object-schema': 1.2.1
      debug: 4.3.4
      minimatch: 3.1.2
    transitivePeerDependencies:
      - supports-color

  /@humanwhocodes/gitignore-to-minimatch/1.0.2:
    resolution: {integrity: sha512-rSqmMJDdLFUsyxR6FMtD00nfQKKLFb1kv+qBbOVKqErvloEIJLo5bDTJTQNTYgeyp78JsA7u/NPi5jT1GR/MuA==}

  /@humanwhocodes/module-importer/1.0.1:
    resolution: {integrity: sha512-bxveV4V8v5Yb4ncFTT3rPSgZBOpCkjfK0y4oVVVJwIuDVBRMDXrPyXRL988i5ap9m9bnyEEjWfm5WkBmtffLfA==}
    engines: {node: '>=12.22'}

  /@humanwhocodes/object-schema/1.2.1:
    resolution: {integrity: sha512-ZnQMnLV4e7hDlUvw8H+U8ASL02SS2Gn6+9Ac3wGGLIe7+je2AeAOxPY+izIPJDfFDb7eDjev0Us8MO1iFRN8hA==}

  /@istanbuljs/load-nyc-config/1.1.0:
    resolution: {integrity: sha512-VjeHSlIzpv/NyD3N0YuHfXOPDIixcA1q2ZV98wsMqcYlPmv2n3Yb2lYP9XMElnaFVXg5A7YLTeLu6V84uQDjmQ==}
    engines: {node: '>=8'}
    dependencies:
      camelcase: 5.3.1
      find-up: 4.1.0
      get-package-type: 0.1.0
      js-yaml: 3.14.1
      resolve-from: 5.0.0

  /@istanbuljs/schema/0.1.3:
    resolution: {integrity: sha512-ZXRY4jNvVgSVQ8DL3LTcakaAtXwTVUxE81hslsyD2AtoXW/wVob10HkOJ1X/pAlcI7D+2YoZKg5do8G/w6RYgA==}
    engines: {node: '>=8'}

  /@jest/console/27.5.1:
    resolution: {integrity: sha512-kZ/tNpS3NXn0mlXXXPNuDZnb4c0oZ20r4K5eemM2k30ZC3G0T02nXUvyhf5YdbXWHPEJLc9qGLxEZ216MdL+Zg==}
    engines: {node: ^10.13.0 || ^12.13.0 || ^14.15.0 || >=15.0.0}
    dependencies:
      '@jest/types': 27.5.1
      '@types/node': 16.11.59
      chalk: 4.1.2
      jest-message-util: 27.5.1
      jest-util: 27.5.1
      slash: 3.0.0

  /@jest/console/28.1.3:
    resolution: {integrity: sha512-QPAkP5EwKdK/bxIr6C1I4Vs0rm2nHiANzj/Z5X2JQkrZo6IqvC4ldZ9K95tF0HdidhA8Bo6egxSzUFPYKcEXLw==}
    engines: {node: ^12.13.0 || ^14.15.0 || ^16.10.0 || >=17.0.0}
    dependencies:
      '@jest/types': 28.1.3
      '@types/node': 16.11.59
      chalk: 4.1.2
      jest-message-util: 28.1.3
      jest-util: 28.1.3
      slash: 3.0.0

  /@jest/core/27.5.1_ts-node@10.9.1:
    resolution: {integrity: sha512-AK6/UTrvQD0Cd24NSqmIA6rKsu0tKIxfiCducZvqxYdmMisOYAsdItspT+fQDQYARPf8XgjAFZi0ogW2agH5nQ==}
    engines: {node: ^10.13.0 || ^12.13.0 || ^14.15.0 || >=15.0.0}
    peerDependencies:
      node-notifier: ^8.0.1 || ^9.0.0 || ^10.0.0
    peerDependenciesMeta:
      node-notifier:
        optional: true
    dependencies:
      '@jest/console': 27.5.1
      '@jest/reporters': 27.5.1
      '@jest/test-result': 27.5.1
      '@jest/transform': 27.5.1
      '@jest/types': 27.5.1
      '@types/node': 16.11.59
      ansi-escapes: 4.3.2
      chalk: 4.1.2
      emittery: 0.8.1
      exit: 0.1.2
      graceful-fs: 4.2.10
      jest-changed-files: 27.5.1
      jest-config: 27.5.1_ts-node@10.9.1
      jest-haste-map: 27.5.1
      jest-message-util: 27.5.1
      jest-regex-util: 27.5.1
      jest-resolve: 27.5.1
      jest-resolve-dependencies: 27.5.1
      jest-runner: 27.5.1
      jest-runtime: 27.5.1
      jest-snapshot: 27.5.1
      jest-util: 27.5.1
      jest-validate: 27.5.1
      jest-watcher: 27.5.1
      micromatch: 4.0.5
      rimraf: 3.0.2
      slash: 3.0.0
      strip-ansi: 6.0.1
    transitivePeerDependencies:
      - bufferutil
      - canvas
      - supports-color
      - ts-node
      - utf-8-validate

  /@jest/environment/27.5.1:
    resolution: {integrity: sha512-/WQjhPJe3/ghaol/4Bq480JKXV/Rfw8nQdN7f41fM8VDHLcxKXou6QyXAh3EFr9/bVG3x74z1NWDkP87EiY8gA==}
    engines: {node: ^10.13.0 || ^12.13.0 || ^14.15.0 || >=15.0.0}
    dependencies:
      '@jest/fake-timers': 27.5.1
      '@jest/types': 27.5.1
      '@types/node': 16.11.59
      jest-mock: 27.5.1

  /@jest/fake-timers/27.5.1:
    resolution: {integrity: sha512-/aPowoolwa07k7/oM3aASneNeBGCmGQsc3ugN4u6s4C/+s5M64MFo/+djTdiwcbQlRfFElGuDXWzaWj6QgKObQ==}
    engines: {node: ^10.13.0 || ^12.13.0 || ^14.15.0 || >=15.0.0}
    dependencies:
      '@jest/types': 27.5.1
      '@sinonjs/fake-timers': 8.1.0
      '@types/node': 16.11.59
      jest-message-util: 27.5.1
      jest-mock: 27.5.1
      jest-util: 27.5.1

  /@jest/globals/27.5.1:
    resolution: {integrity: sha512-ZEJNB41OBQQgGzgyInAv0UUfDDj3upmHydjieSxFvTRuZElrx7tXg/uVQ5hYVEwiXs3+aMsAeEc9X7xiSKCm4Q==}
    engines: {node: ^10.13.0 || ^12.13.0 || ^14.15.0 || >=15.0.0}
    dependencies:
      '@jest/environment': 27.5.1
      '@jest/types': 27.5.1
      expect: 27.5.1

  /@jest/reporters/27.5.1:
    resolution: {integrity: sha512-cPXh9hWIlVJMQkVk84aIvXuBB4uQQmFqZiacloFuGiP3ah1sbCxCosidXFDfqG8+6fO1oR2dTJTlsOy4VFmUfw==}
    engines: {node: ^10.13.0 || ^12.13.0 || ^14.15.0 || >=15.0.0}
    peerDependencies:
      node-notifier: ^8.0.1 || ^9.0.0 || ^10.0.0
    peerDependenciesMeta:
      node-notifier:
        optional: true
    dependencies:
      '@bcoe/v8-coverage': 0.2.3
      '@jest/console': 27.5.1
      '@jest/test-result': 27.5.1
      '@jest/transform': 27.5.1
      '@jest/types': 27.5.1
      '@types/node': 16.11.59
      chalk: 4.1.2
      collect-v8-coverage: 1.0.1
      exit: 0.1.2
      glob: 7.2.3
      graceful-fs: 4.2.10
      istanbul-lib-coverage: 3.2.0
      istanbul-lib-instrument: 5.2.0
      istanbul-lib-report: 3.0.0
      istanbul-lib-source-maps: 4.0.1
      istanbul-reports: 3.1.5
      jest-haste-map: 27.5.1
      jest-resolve: 27.5.1
      jest-util: 27.5.1
      jest-worker: 27.5.1
      slash: 3.0.0
      source-map: 0.6.1
      string-length: 4.0.2
      terminal-link: 2.1.1
      v8-to-istanbul: 8.1.1
    transitivePeerDependencies:
      - supports-color

  /@jest/schemas/28.1.3:
    resolution: {integrity: sha512-/l/VWsdt/aBXgjshLWOFyFt3IVdYypu5y2Wn2rOO1un6nkqIn8SLXzgIMYXFyYsRWDyF5EthmKJMIdJvk08grg==}
    engines: {node: ^12.13.0 || ^14.15.0 || ^16.10.0 || >=17.0.0}
    dependencies:
      '@sinclair/typebox': 0.24.42

  /@jest/source-map/27.5.1:
    resolution: {integrity: sha512-y9NIHUYF3PJRlHk98NdC/N1gl88BL08aQQgu4k4ZopQkCw9t9cV8mtl3TV8b/YCB8XaVTFrmUTAJvjsntDireg==}
    engines: {node: ^10.13.0 || ^12.13.0 || ^14.15.0 || >=15.0.0}
    dependencies:
      callsites: 3.1.0
      graceful-fs: 4.2.10
      source-map: 0.6.1

  /@jest/test-result/27.5.1:
    resolution: {integrity: sha512-EW35l2RYFUcUQxFJz5Cv5MTOxlJIQs4I7gxzi2zVU7PJhOwfYq1MdC5nhSmYjX1gmMmLPvB3sIaC+BkcHRBfag==}
    engines: {node: ^10.13.0 || ^12.13.0 || ^14.15.0 || >=15.0.0}
    dependencies:
      '@jest/console': 27.5.1
      '@jest/types': 27.5.1
      '@types/istanbul-lib-coverage': 2.0.4
      collect-v8-coverage: 1.0.1

  /@jest/test-result/28.1.3:
    resolution: {integrity: sha512-kZAkxnSE+FqE8YjW8gNuoVkkC9I7S1qmenl8sGcDOLropASP+BkcGKwhXoyqQuGOGeYY0y/ixjrd/iERpEXHNg==}
    engines: {node: ^12.13.0 || ^14.15.0 || ^16.10.0 || >=17.0.0}
    dependencies:
      '@jest/console': 28.1.3
      '@jest/types': 28.1.3
      '@types/istanbul-lib-coverage': 2.0.4
      collect-v8-coverage: 1.0.1

  /@jest/test-sequencer/27.5.1:
    resolution: {integrity: sha512-LCheJF7WB2+9JuCS7VB/EmGIdQuhtqjRNI9A43idHv3E4KltCTsPsLxvdaubFHSYwY/fNjMWjl6vNRhDiN7vpQ==}
    engines: {node: ^10.13.0 || ^12.13.0 || ^14.15.0 || >=15.0.0}
    dependencies:
      '@jest/test-result': 27.5.1
      graceful-fs: 4.2.10
      jest-haste-map: 27.5.1
      jest-runtime: 27.5.1
    transitivePeerDependencies:
      - supports-color

  /@jest/transform/27.5.1:
    resolution: {integrity: sha512-ipON6WtYgl/1329g5AIJVbUuEh0wZVbdpGwC99Jw4LwuoBNS95MVphU6zOeD9pDkon+LLbFL7lOQRapbB8SCHw==}
    engines: {node: ^10.13.0 || ^12.13.0 || ^14.15.0 || >=15.0.0}
    dependencies:
      '@babel/core': 7.19.1
      '@jest/types': 27.5.1
      babel-plugin-istanbul: 6.1.1
      chalk: 4.1.2
      convert-source-map: 1.8.0
      fast-json-stable-stringify: 2.1.0
      graceful-fs: 4.2.10
      jest-haste-map: 27.5.1
      jest-regex-util: 27.5.1
      jest-util: 27.5.1
      micromatch: 4.0.5
      pirates: 4.0.5
      slash: 3.0.0
      source-map: 0.6.1
      write-file-atomic: 3.0.3
    transitivePeerDependencies:
      - supports-color

  /@jest/types/24.9.0:
    resolution: {integrity: sha512-XKK7ze1apu5JWQ5eZjHITP66AX+QsLlbaJRBGYr8pNzwcAE2JVkwnf0yqjHTsDRcjR0mujy/NmZMXw5kl+kGBw==}
    engines: {node: '>= 6'}
    dependencies:
      '@types/istanbul-lib-coverage': 2.0.4
      '@types/istanbul-reports': 1.1.2
      '@types/yargs': 13.0.12
    dev: true

  /@jest/types/27.5.1:
    resolution: {integrity: sha512-Cx46iJ9QpwQTjIdq5VJu2QTMMs3QlEjI0x1QbBP5W1+nMzyc2XmimiRR/CbX9TO0cPTeUlxWMOu8mslYsJ8DEw==}
    engines: {node: ^10.13.0 || ^12.13.0 || ^14.15.0 || >=15.0.0}
    dependencies:
      '@types/istanbul-lib-coverage': 2.0.4
      '@types/istanbul-reports': 3.0.1
      '@types/node': 16.11.59
      '@types/yargs': 16.0.4
      chalk: 4.1.2

  /@jest/types/28.1.3:
    resolution: {integrity: sha512-RyjiyMUZrKz/c+zlMFO1pm70DcIlST8AeWTkoUdZevew44wcNZQHsEVOiCVtgVnlFFD82FPaXycys58cf2muVQ==}
    engines: {node: ^12.13.0 || ^14.15.0 || ^16.10.0 || >=17.0.0}
    dependencies:
      '@jest/schemas': 28.1.3
      '@types/istanbul-lib-coverage': 2.0.4
      '@types/istanbul-reports': 3.0.1
      '@types/node': 16.11.59
      '@types/yargs': 17.0.12
      chalk: 4.1.2

  /@jridgewell/gen-mapping/0.1.1:
    resolution: {integrity: sha512-sQXCasFk+U8lWYEe66WxRDOE9PjVz4vSM51fTu3Hw+ClTpUSQb718772vH3pyS5pShp6lvQM7SxgIDXXXmOX7w==}
    engines: {node: '>=6.0.0'}
    dependencies:
      '@jridgewell/set-array': 1.1.2
      '@jridgewell/sourcemap-codec': 1.4.14

  /@jridgewell/gen-mapping/0.3.2:
    resolution: {integrity: sha512-mh65xKQAzI6iBcFzwv28KVWSmCkdRBWoOh+bYQGW3+6OZvbbN3TqMGo5hqYxQniRcH9F2VZIoJCm4pa3BPDK/A==}
    engines: {node: '>=6.0.0'}
    dependencies:
      '@jridgewell/set-array': 1.1.2
      '@jridgewell/sourcemap-codec': 1.4.14
      '@jridgewell/trace-mapping': 0.3.15

  /@jridgewell/resolve-uri/3.1.0:
    resolution: {integrity: sha512-F2msla3tad+Mfht5cJq7LSXcdudKTWCVYUgw6pLFOOHSTtZlj6SWNYAp+AhuqLmWdBO2X5hPrLcu8cVP8fy28w==}
    engines: {node: '>=6.0.0'}

  /@jridgewell/set-array/1.1.2:
    resolution: {integrity: sha512-xnkseuNADM0gt2bs+BvhO0p78Mk762YnZdsuzFV018NoG1Sj1SCQvpSqa7XUaTam5vAGasABV9qXASMKnFMwMw==}
    engines: {node: '>=6.0.0'}

  /@jridgewell/source-map/0.3.2:
    resolution: {integrity: sha512-m7O9o2uR8k2ObDysZYzdfhb08VuEml5oWGiosa1VdaPZ/A6QyPkAJuwN0Q1lhULOf6B7MtQmHENS743hWtCrgw==}
    dependencies:
      '@jridgewell/gen-mapping': 0.3.2
      '@jridgewell/trace-mapping': 0.3.15

  /@jridgewell/sourcemap-codec/1.4.14:
    resolution: {integrity: sha512-XPSJHWmi394fuUuzDnGz1wiKqWfo1yXecHQMRf2l6hztTO+nPru658AyDngaBe7isIxEkRsPR3FZh+s7iVa4Uw==}

  /@jridgewell/trace-mapping/0.3.15:
    resolution: {integrity: sha512-oWZNOULl+UbhsgB51uuZzglikfIKSUBO/M9W2OfEjn7cmqoAiCgmv9lyACTUacZwBz0ITnJ2NqjU8Tx0DHL88g==}
    dependencies:
      '@jridgewell/resolve-uri': 3.1.0
      '@jridgewell/sourcemap-codec': 1.4.14

  /@jridgewell/trace-mapping/0.3.9:
    resolution: {integrity: sha512-3Belt6tdc8bPgAtbcmdtNJlirVoTmEb5e2gC94PnkwEW9jI6CAHUeoG85tjWP5WquqfavoMtMwiG4P926ZKKuQ==}
    dependencies:
      '@jridgewell/resolve-uri': 3.1.0
      '@jridgewell/sourcemap-codec': 1.4.14

  /@leichtgewicht/ip-codec/2.0.4:
    resolution: {integrity: sha512-Hcv+nVC0kZnQ3tD9GVu5xSMR4VVYOteQIr/hwFPVEvPdlXqgGEuRjiheChHgdM+JyqdgNcmzZOX/tnl0JOiI7A==}

  /@nicolo-ribaudo/eslint-scope-5-internals/5.1.1-v1:
    resolution: {integrity: sha512-54/JRvkLIzzDWshCWfuhadfrfZVPiElY8Fcgmg1HroEly/EDSszzhBAsarCux+D/kOslTRquNzuyGSmUSTTHGg==}
    dependencies:
      eslint-scope: 5.1.1

  /@nodelib/fs.scandir/2.1.5:
    resolution: {integrity: sha512-vq24Bq3ym5HEQm2NKCr3yXDwjc7vTsEThRDnkp2DK9p1uqLR+DHurm/NOTo0KG7HYHU7eppKZj3MyqYuMBf62g==}
    engines: {node: '>= 8'}
    dependencies:
      '@nodelib/fs.stat': 2.0.5
      run-parallel: 1.2.0

  /@nodelib/fs.stat/2.0.5:
    resolution: {integrity: sha512-RkhPPp2zrqDAQA/2jNhnztcPAlv64XdhIp7a7454A5ovI7Bukxgt7MX7udwAu3zg1DcpPU0rz3VV1SeaqvY4+A==}
    engines: {node: '>= 8'}

  /@nodelib/fs.walk/1.2.8:
    resolution: {integrity: sha512-oGB+UxlgWcgQkgwo8GcEGwemoTFt3FIO9ababBmaGwXIoBKZ+GTy0pP185beGg7Llih/NSHSV2XAs1lnznocSg==}
    engines: {node: '>= 8'}
    dependencies:
      '@nodelib/fs.scandir': 2.1.5
      fastq: 1.13.0

  /@pmmmwh/react-refresh-webpack-plugin/0.5.7_prxwy2zxcolvdag5hfkyuqbcze:
    resolution: {integrity: sha512-bcKCAzF0DV2IIROp9ZHkRJa6O4jy7NlnHdWL3GmcUxYWNjLXkK5kfELELwEfSP5hXPfVL/qOGMAROuMQb9GG8Q==}
    engines: {node: '>= 10.13'}
    peerDependencies:
      '@types/webpack': 4.x || 5.x
      react-refresh: '>=0.10.0 <1.0.0'
      sockjs-client: ^1.4.0
      type-fest: '>=0.17.0 <3.0.0'
      webpack: '>=4.43.0 <6.0.0'
      webpack-dev-server: 3.x || 4.x
      webpack-hot-middleware: 2.x
      webpack-plugin-serve: 0.x || 1.x
    peerDependenciesMeta:
      '@types/webpack':
        optional: true
      sockjs-client:
        optional: true
      type-fest:
        optional: true
      webpack-dev-server:
        optional: true
      webpack-hot-middleware:
        optional: true
      webpack-plugin-serve:
        optional: true
    dependencies:
      ansi-html-community: 0.0.8
      common-path-prefix: 3.0.0
      core-js-pure: 3.25.2
      error-stack-parser: 2.1.4
      find-up: 5.0.0
      html-entities: 2.3.3
      loader-utils: 2.0.2
      react-refresh: 0.11.0
      schema-utils: 3.1.1
      source-map: 0.7.4
      webpack: 5.74.0
      webpack-dev-server: 4.11.1_webpack@5.74.0

  /@popperjs/core/2.11.6:
    resolution: {integrity: sha512-50/17A98tWUfQ176raKiOGXuYpLyyVMkxxG6oylzL3BPOlA6ADGdK7EYunSa4I064xerltq9TGXs8HmOk5E+vw==}
    dev: false

  /@react-aria/ssr/3.3.0_react@18.2.0:
    resolution: {integrity: sha512-yNqUDuOVZIUGP81R87BJVi/ZUZp/nYOBXbPsRe7oltJOfErQZD+UezMpw4vM2KRz18cURffvmC8tJ6JTeyDtaQ==}
    peerDependencies:
      react: ^16.8.0 || ^17.0.0-rc.1 || ^18.0.0
    dependencies:
      '@babel/runtime': 7.19.0
      react: 18.2.0
    dev: false

  /@remix-run/router/1.0.0:
    resolution: {integrity: sha512-SCR1cxRSMNKjaVYptCzBApPDqGwa3FGdjVHc+rOToocNPHQdIYLZBfv/3f+KvYuXDkUGVIW9IAzmPNZDRL1I4A==}
    engines: {node: '>=14'}
    dev: false

  /@restart/hooks/0.4.7_react@18.2.0:
    resolution: {integrity: sha512-ZbjlEHcG+FQtpDPHd7i4FzNNvJf2enAwZfJbpM8CW7BhmOAbsHpZe3tsHwfQUrBuyrxWqPYp2x5UMnilWcY22A==}
    peerDependencies:
      react: '>=16.8.0'
    dependencies:
      dequal: 2.0.3
      react: 18.2.0
    dev: false

  /@restart/ui/1.4.0_biqbaboplfbrettd7655fr4n2y:
    resolution: {integrity: sha512-5dDj5uDzUgK1iijWPRg6AnxjkHM04XhTQDJirM1h/8tIc7KyLtF9YyjcCpNEn259hPMXswpkfXKNgiag0skPFg==}
    peerDependencies:
      react: '>=16.14.0'
      react-dom: '>=16.14.0'
    dependencies:
      '@babel/runtime': 7.19.0
      '@popperjs/core': 2.11.6
      '@react-aria/ssr': 3.3.0_react@18.2.0
      '@restart/hooks': 0.4.7_react@18.2.0
      '@types/warning': 3.0.0
      dequal: 2.0.3
      dom-helpers: 5.2.1
      react: 18.2.0
      react-dom: 18.2.0_react@18.2.0
      uncontrollable: 7.2.1_react@18.2.0
      warning: 4.0.3
    dev: false

  /@rollup/plugin-babel/5.3.1_qjhfxcwn2glzcb5646tzyg45bq:
    resolution: {integrity: sha512-WFfdLWU/xVWKeRQnKmIAQULUI7Il0gZnBIH/ZFO069wYIfPu+8zrfp/KMW0atmELoRDq8FbiP3VCss9MhCut7Q==}
    engines: {node: '>= 10.0.0'}
    peerDependencies:
      '@babel/core': ^7.0.0
      '@types/babel__core': ^7.1.9
      rollup: ^1.20.0||^2.0.0
    peerDependenciesMeta:
      '@types/babel__core':
        optional: true
    dependencies:
      '@babel/core': 7.19.1
      '@babel/helper-module-imports': 7.18.6
      '@rollup/pluginutils': 3.1.0_rollup@2.79.0
      rollup: 2.79.0

  /@rollup/plugin-node-resolve/11.2.1_rollup@2.79.0:
    resolution: {integrity: sha512-yc2n43jcqVyGE2sqV5/YCmocy9ArjVAP/BeXyTtADTBBX6V0e5UMqwO8CdQ0kzjb6zu5P1qMzsScCMRvE9OlVg==}
    engines: {node: '>= 10.0.0'}
    peerDependencies:
      rollup: ^1.20.0||^2.0.0
    dependencies:
      '@rollup/pluginutils': 3.1.0_rollup@2.79.0
      '@types/resolve': 1.17.1
      builtin-modules: 3.3.0
      deepmerge: 4.2.2
      is-module: 1.0.0
      resolve: 1.22.1
      rollup: 2.79.0

  /@rollup/plugin-replace/2.4.2_rollup@2.79.0:
    resolution: {integrity: sha512-IGcu+cydlUMZ5En85jxHH4qj2hta/11BHq95iHEyb2sbgiN0eCdzvUcHw5gt9pBL5lTi4JDYJ1acCoMGpTvEZg==}
    peerDependencies:
      rollup: ^1.20.0 || ^2.0.0
    dependencies:
      '@rollup/pluginutils': 3.1.0_rollup@2.79.0
      magic-string: 0.25.9
      rollup: 2.79.0

  /@rollup/pluginutils/3.1.0_rollup@2.79.0:
    resolution: {integrity: sha512-GksZ6pr6TpIjHm8h9lSQ8pi8BE9VeubNT0OMJ3B5uZJ8pz73NPiqOtCog/x2/QzM1ENChPKxMDhiQuRHsqc+lg==}
    engines: {node: '>= 8.0.0'}
    peerDependencies:
      rollup: ^1.20.0||^2.0.0
    dependencies:
      '@types/estree': 0.0.39
      estree-walker: 1.0.1
      picomatch: 2.3.1
      rollup: 2.79.0

  /@rushstack/eslint-patch/1.2.0:
    resolution: {integrity: sha512-sXo/qW2/pAcmT43VoRKOJbDOfV3cYpq3szSVfIThQXNt+E4DfKj361vaAt3c88U5tPUxzEswam7GW48PJqtKAg==}

  /@sinclair/typebox/0.24.42:
    resolution: {integrity: sha512-d+2AtrHGyWek2u2ITF0lHRIv6Tt7X0dEHW+0rP+5aDCEjC3fiN2RBjrLD0yU0at52BcZbRGxLbAtXiR0hFCjYw==}

  /@sinonjs/commons/1.8.3:
    resolution: {integrity: sha512-xkNcLAn/wZaX14RPlwizcKicDk9G3F8m2nU3L7Ukm5zBgTwiT0wsoFAHx9Jq56fJA1z/7uKGtCRu16sOUCLIHQ==}
    dependencies:
      type-detect: 4.0.8

  /@sinonjs/fake-timers/8.1.0:
    resolution: {integrity: sha512-OAPJUAtgeINhh/TAlUID4QTs53Njm7xzddaVlEs/SXwgtiD1tW22zAB/W1wdqfrpmikgaWQ9Fw6Ws+hsiRm5Vg==}
    dependencies:
      '@sinonjs/commons': 1.8.3

  /@surma/rollup-plugin-off-main-thread/2.2.3:
    resolution: {integrity: sha512-lR8q/9W7hZpMWweNiAKU7NQerBnzQQLvi8qnTDU/fxItPhtZVMbPV3lbCwjhIlNBe9Bbr5V+KHshvWmVSG9cxQ==}
    dependencies:
      ejs: 3.1.8
      json5: 2.2.1
      magic-string: 0.25.9
      string.prototype.matchall: 4.0.7

  /@svgr/babel-plugin-add-jsx-attribute/5.4.0:
    resolution: {integrity: sha512-ZFf2gs/8/6B8PnSofI0inYXr2SDNTDScPXhN7k5EqD4aZ3gi6u+rbmZHVB8IM3wDyx8ntKACZbtXSm7oZGRqVg==}
    engines: {node: '>=10'}

  /@svgr/babel-plugin-remove-jsx-attribute/5.4.0:
    resolution: {integrity: sha512-yaS4o2PgUtwLFGTKbsiAy6D0o3ugcUhWK0Z45umJ66EPWunAz9fuFw2gJuje6wqQvQWOTJvIahUwndOXb7QCPg==}
    engines: {node: '>=10'}

  /@svgr/babel-plugin-remove-jsx-empty-expression/5.0.1:
    resolution: {integrity: sha512-LA72+88A11ND/yFIMzyuLRSMJ+tRKeYKeQ+mR3DcAZ5I4h5CPWN9AHyUzJbWSYp/u2u0xhmgOe0+E41+GjEueA==}
    engines: {node: '>=10'}

  /@svgr/babel-plugin-replace-jsx-attribute-value/5.0.1:
    resolution: {integrity: sha512-PoiE6ZD2Eiy5mK+fjHqwGOS+IXX0wq/YDtNyIgOrc6ejFnxN4b13pRpiIPbtPwHEc+NT2KCjteAcq33/F1Y9KQ==}
    engines: {node: '>=10'}

  /@svgr/babel-plugin-svg-dynamic-title/5.4.0:
    resolution: {integrity: sha512-zSOZH8PdZOpuG1ZVx/cLVePB2ibo3WPpqo7gFIjLV9a0QsuQAzJiwwqmuEdTaW2pegyBE17Uu15mOgOcgabQZg==}
    engines: {node: '>=10'}

  /@svgr/babel-plugin-svg-em-dimensions/5.4.0:
    resolution: {integrity: sha512-cPzDbDA5oT/sPXDCUYoVXEmm3VIoAWAPT6mSPTJNbQaBNUuEKVKyGH93oDY4e42PYHRW67N5alJx/eEol20abw==}
    engines: {node: '>=10'}

  /@svgr/babel-plugin-transform-react-native-svg/5.4.0:
    resolution: {integrity: sha512-3eYP/SaopZ41GHwXma7Rmxcv9uRslRDTY1estspeB1w1ueZWd/tPlMfEOoccYpEMZU3jD4OU7YitnXcF5hLW2Q==}
    engines: {node: '>=10'}

  /@svgr/babel-plugin-transform-svg-component/5.5.0:
    resolution: {integrity: sha512-q4jSH1UUvbrsOtlo/tKcgSeiCHRSBdXoIoqX1pgcKK/aU3JD27wmMKwGtpB8qRYUYoyXvfGxUVKchLuR5pB3rQ==}
    engines: {node: '>=10'}

  /@svgr/babel-preset/5.5.0:
    resolution: {integrity: sha512-4FiXBjvQ+z2j7yASeGPEi8VD/5rrGQk4Xrq3EdJmoZgz/tpqChpo5hgXDvmEauwtvOc52q8ghhZK4Oy7qph4ig==}
    engines: {node: '>=10'}
    dependencies:
      '@svgr/babel-plugin-add-jsx-attribute': 5.4.0
      '@svgr/babel-plugin-remove-jsx-attribute': 5.4.0
      '@svgr/babel-plugin-remove-jsx-empty-expression': 5.0.1
      '@svgr/babel-plugin-replace-jsx-attribute-value': 5.0.1
      '@svgr/babel-plugin-svg-dynamic-title': 5.4.0
      '@svgr/babel-plugin-svg-em-dimensions': 5.4.0
      '@svgr/babel-plugin-transform-react-native-svg': 5.4.0
      '@svgr/babel-plugin-transform-svg-component': 5.5.0

  /@svgr/core/5.5.0:
    resolution: {integrity: sha512-q52VOcsJPvV3jO1wkPtzTuKlvX7Y3xIcWRpCMtBF3MrteZJtBfQw/+u0B1BHy5ColpQc1/YVTrPEtSYIMNZlrQ==}
    engines: {node: '>=10'}
    dependencies:
      '@svgr/plugin-jsx': 5.5.0
      camelcase: 6.3.0
      cosmiconfig: 7.0.1
    transitivePeerDependencies:
      - supports-color

  /@svgr/hast-util-to-babel-ast/5.5.0:
    resolution: {integrity: sha512-cAaR/CAiZRB8GP32N+1jocovUtvlj0+e65TB50/6Lcime+EA49m/8l+P2ko+XPJ4dw3xaPS3jOL4F2X4KWxoeQ==}
    engines: {node: '>=10'}
    dependencies:
      '@babel/types': 7.19.0

  /@svgr/plugin-jsx/5.5.0:
    resolution: {integrity: sha512-V/wVh33j12hGh05IDg8GpIUXbjAPnTdPTKuP4VNLggnwaHMPNQNae2pRnyTAILWCQdz5GyMqtO488g7CKM8CBA==}
    engines: {node: '>=10'}
    dependencies:
      '@babel/core': 7.19.1
      '@svgr/babel-preset': 5.5.0
      '@svgr/hast-util-to-babel-ast': 5.5.0
      svg-parser: 2.0.4
    transitivePeerDependencies:
      - supports-color

  /@svgr/plugin-svgo/5.5.0:
    resolution: {integrity: sha512-r5swKk46GuQl4RrVejVwpeeJaydoxkdwkM1mBKOgJLBUJPGaLci6ylg/IjhrRsREKDkr4kbMWdgOtbXEh0fyLQ==}
    engines: {node: '>=10'}
    dependencies:
      cosmiconfig: 7.0.1
      deepmerge: 4.2.2
      svgo: 1.3.2

  /@svgr/webpack/5.5.0:
    resolution: {integrity: sha512-DOBOK255wfQxguUta2INKkzPj6AIS6iafZYiYmHn6W3pHlycSRRlvWKCfLDG10fXfLWqE3DJHgRUOyJYmARa7g==}
    engines: {node: '>=10'}
    dependencies:
      '@babel/core': 7.19.1
      '@babel/plugin-transform-react-constant-elements': 7.18.12_@babel+core@7.19.1
      '@babel/preset-env': 7.19.1_@babel+core@7.19.1
      '@babel/preset-react': 7.18.6_@babel+core@7.19.1
      '@svgr/core': 5.5.0
      '@svgr/plugin-jsx': 5.5.0
      '@svgr/plugin-svgo': 5.5.0
      loader-utils: 2.0.2
    transitivePeerDependencies:
      - supports-color

  /@testing-library/dom/8.18.1:
    resolution: {integrity: sha512-oEvsm2B/WtcHKE+IcEeeCqNU/ltFGaVyGbpcm4g/2ytuT49jrlH9x5qRKL/H3A6yfM4YAbSbC0ceT5+9CEXnLg==}
    engines: {node: '>=12'}
    dependencies:
      '@babel/code-frame': 7.18.6
      '@babel/runtime': 7.19.0
      '@types/aria-query': 4.2.2
      aria-query: 5.0.2
      chalk: 4.1.2
      dom-accessibility-api: 0.5.14
      lz-string: 1.4.4
      pretty-format: 27.5.1
    dev: true

  /@testing-library/jest-dom/4.2.4:
    resolution: {integrity: sha512-j31Bn0rQo12fhCWOUWy9fl7wtqkp7In/YP2p5ZFyRuiiB9Qs3g+hS4gAmDWONbAHcRmVooNJ5eOHQDCOmUFXHg==}
    engines: {node: '>=8', npm: '>=6'}
    dependencies:
      '@babel/runtime': 7.19.0
      chalk: 2.4.2
      css: 2.2.4
      css.escape: 1.5.1
      jest-diff: 24.9.0
      jest-matcher-utils: 24.9.0
      lodash: 4.17.21
      pretty-format: 24.9.0
      redent: 3.0.0
    dev: true

  /@testing-library/react/13.4.0_biqbaboplfbrettd7655fr4n2y:
    resolution: {integrity: sha512-sXOGON+WNTh3MLE9rve97ftaZukN3oNf2KjDy7YTx6hcTO2uuLHuCGynMDhFwGw/jYf4OJ2Qk0i4i79qMNNkyw==}
    engines: {node: '>=12'}
    peerDependencies:
      react: ^18.0.0
      react-dom: ^18.0.0
    dependencies:
      '@babel/runtime': 7.19.0
      '@testing-library/dom': 8.18.1
      '@types/react-dom': 18.0.6
      react: 18.2.0
      react-dom: 18.2.0_react@18.2.0
    dev: true

  /@testing-library/user-event/13.5.0_znccgeejomvff3jrsk3ljovfpu:
    resolution: {integrity: sha512-5Kwtbo3Y/NowpkbRuSepbyMFkZmHgD+vPzYB/RJ4oxt5Gj/avFFBYjhw27cqSVPVw/3a67NK1PbiIr9k4Gwmdg==}
    engines: {node: '>=10', npm: '>=6'}
    peerDependencies:
      '@testing-library/dom': '>=7.21.4'
    dependencies:
      '@babel/runtime': 7.19.0
      '@testing-library/dom': 8.18.1
    dev: true

  /@tootallnate/once/1.1.2:
    resolution: {integrity: sha512-RbzJvlNzmRq5c3O09UipeuXno4tA1FE6ikOjxZK0tuxVv3412l64l5t1W5pj4+rJq9vpkm/kwiR07aZXnsKPxw==}
    engines: {node: '>= 6'}

  /@trysound/sax/0.2.0:
    resolution: {integrity: sha512-L7z9BgrNEcYyUYtF+HaEfiS5ebkh9jXqbszz7pC0hRBPaatV0XjSD3+eHrpqFemQfgwiFF0QPIarnIihIDn7OA==}
    engines: {node: '>=10.13.0'}

  /@tsconfig/node10/1.0.9:
    resolution: {integrity: sha512-jNsYVVxU8v5g43Erja32laIDHXeoNvFEpX33OK4d6hljo3jDhCBDhx5dhCCTMWUojscpAagGiRkBKxpdl9fxqA==}

  /@tsconfig/node12/1.0.11:
    resolution: {integrity: sha512-cqefuRsh12pWyGsIoBKJA9luFu3mRxCA+ORZvA4ktLSzIuCUtWVxGIuXigEwO5/ywWFMZ2QEGKWvkZG1zDMTag==}

  /@tsconfig/node14/1.0.3:
    resolution: {integrity: sha512-ysT8mhdixWK6Hw3i1V2AeRqZ5WfXg1G43mqoYlM2nc6388Fq5jcXyr5mRsqViLx/GJYdoL0bfXD8nmF+Zn/Iow==}

  /@tsconfig/node16/1.0.3:
    resolution: {integrity: sha512-yOlFc+7UtL/89t2ZhjPvvB/DeAr3r+Dq58IgzsFkOAvVC6NMJXmCGjbptdXdR9qsX7pKcTL+s87FtYREi2dEEQ==}

  /@types/aria-query/4.2.2:
    resolution: {integrity: sha512-HnYpAE1Y6kRyKM/XkEuiRQhTHvkzMBurTHnpFLYLBGPIylZNPs9jJcuOOYWxPLJCSEtmZT0Y8rHDokKN7rRTig==}
    dev: true

  /@types/babel__core/7.1.19:
    resolution: {integrity: sha512-WEOTgRsbYkvA/KCsDwVEGkd7WAr1e3g31VHQ8zy5gul/V1qKullU/BU5I68X5v7V3GnB9eotmom4v5a5gjxorw==}
    dependencies:
      '@babel/parser': 7.19.1
      '@babel/types': 7.19.0
      '@types/babel__generator': 7.6.4
      '@types/babel__template': 7.4.1
      '@types/babel__traverse': 7.18.1

  /@types/babel__generator/7.6.4:
    resolution: {integrity: sha512-tFkciB9j2K755yrTALxD44McOrk+gfpIpvC3sxHjRawj6PfnQxrse4Clq5y/Rq+G3mrBurMax/lG8Qn2t9mSsg==}
    dependencies:
      '@babel/types': 7.19.0

  /@types/babel__template/7.4.1:
    resolution: {integrity: sha512-azBFKemX6kMg5Io+/rdGT0dkGreboUVR0Cdm3fz9QJWpaQGJRQXl7C+6hOTCZcMll7KFyEQpgbYI2lHdsS4U7g==}
    dependencies:
      '@babel/parser': 7.19.1
      '@babel/types': 7.19.0

  /@types/babel__traverse/7.18.1:
    resolution: {integrity: sha512-FSdLaZh2UxaMuLp9lixWaHq/golWTRWOnRsAXzDTDSDOQLuZb1nsdCt6pJSPWSEQt2eFZ2YVk3oYhn+1kLMeMA==}
    dependencies:
      '@babel/types': 7.19.0

  /@types/body-parser/1.19.2:
    resolution: {integrity: sha512-ALYone6pm6QmwZoAgeyNksccT9Q4AWZQ6PvfwR37GT6r6FWUPguq6sUmNGSMV2Wr761oQoBxwGGa6DR5o1DC9g==}
    dependencies:
      '@types/connect': 3.4.35
      '@types/node': 16.11.59

  /@types/bonjour/3.5.10:
    resolution: {integrity: sha512-p7ienRMiS41Nu2/igbJxxLDWrSZ0WxM8UQgCeO9KhoVF7cOVFkrKsiDr1EsJIla8vV3oEEjGcz11jc5yimhzZw==}
    dependencies:
      '@types/node': 16.11.59

  /@types/connect-history-api-fallback/1.3.5:
    resolution: {integrity: sha512-h8QJa8xSb1WD4fpKBDcATDNGXghFj6/3GRWG6dhmRcu0RX1Ubasur2Uvx5aeEwlf0MwblEC2bMzzMQntxnw/Cw==}
    dependencies:
      '@types/express-serve-static-core': 4.17.31
      '@types/node': 16.11.59

  /@types/connect/3.4.35:
    resolution: {integrity: sha512-cdeYyv4KWoEgpBISTxWvqYsVy444DOqehiF3fM3ne10AmJ62RSyNkUnxMJXHQWRQQX2eR94m5y1IZyDwBjV9FQ==}
    dependencies:
      '@types/node': 16.11.59

  /@types/eslint-scope/3.7.4:
    resolution: {integrity: sha512-9K4zoImiZc3HlIp6AVUDE4CWYx22a+lhSZMYNpbjW04+YF0KWj4pJXnEMjdnFTiQibFFmElcsasJXDbdI/EPhA==}
    dependencies:
      '@types/eslint': 8.4.6
      '@types/estree': 0.0.51

  /@types/eslint/8.4.6:
    resolution: {integrity: sha512-/fqTbjxyFUaYNO7VcW5g+4npmqVACz1bB7RTHYuLj+PRjw9hrCwrUXVQFpChUS0JsyEFvMZ7U/PfmvWgxJhI9g==}
    dependencies:
      '@types/estree': 1.0.0
      '@types/json-schema': 7.0.11

  /@types/estree/0.0.39:
    resolution: {integrity: sha512-EYNwp3bU+98cpU4lAWYYL7Zz+2gryWH1qbdDTidVd6hkiR6weksdbMadyXKXNPEkQFhXM+hVO9ZygomHXp+AIw==}

  /@types/estree/0.0.51:
    resolution: {integrity: sha512-CuPgU6f3eT/XgKKPqKd/gLZV1Xmvf1a2R5POBOGQa6uv82xpls89HU5zKeVoyR8XzHd1RGNOlQlvUe3CFkjWNQ==}

  /@types/estree/1.0.0:
    resolution: {integrity: sha512-WulqXMDUTYAXCjZnk6JtIHPigp55cVtDgDrO2gHRwhyJto21+1zbVCtOYB2L1F9w4qCQ0rOGWBnBe0FNTiEJIQ==}

  /@types/express-serve-static-core/4.17.31:
    resolution: {integrity: sha512-DxMhY+NAsTwMMFHBTtJFNp5qiHKJ7TeqOo23zVEM9alT1Ml27Q3xcTH0xwxn7Q0BbMcVEJOs/7aQtUWupUQN3Q==}
    dependencies:
      '@types/node': 16.11.59
      '@types/qs': 6.9.7
      '@types/range-parser': 1.2.4

  /@types/express/4.17.14:
    resolution: {integrity: sha512-TEbt+vaPFQ+xpxFLFssxUDXj5cWCxZJjIcB7Yg0k0GMHGtgtQgpvx/MUQUeAkNbA9AAGrwkAsoeItdTgS7FMyg==}
    dependencies:
      '@types/body-parser': 1.19.2
      '@types/express-serve-static-core': 4.17.31
      '@types/qs': 6.9.7
      '@types/serve-static': 1.15.0

  /@types/graceful-fs/4.1.5:
    resolution: {integrity: sha512-anKkLmZZ+xm4p8JWBf4hElkM4XR+EZeA2M9BAkkTldmcyDY4mbdIJnRghDJH3Ov5ooY7/UAoENtmdMSkaAd7Cw==}
    dependencies:
      '@types/node': 16.11.59

  /@types/html-minifier-terser/6.1.0:
    resolution: {integrity: sha512-oh/6byDPnL1zeNXFrDXFLyZjkr1MsBG667IM792caf1L2UPOOMf65NFzjUH/ltyfwjAGfs1rsX1eftK0jC/KIg==}

  /@types/http-proxy/1.17.9:
    resolution: {integrity: sha512-QsbSjA/fSk7xB+UXlCT3wHBy5ai9wOcNDWwZAtud+jXhwOM3l+EYZh8Lng4+/6n8uar0J7xILzqftJdJ/Wdfkw==}
    dependencies:
      '@types/node': 16.11.59

  /@types/istanbul-lib-coverage/2.0.4:
    resolution: {integrity: sha512-z/QT1XN4K4KYuslS23k62yDIDLwLFkzxOuMplDtObz0+y7VqJCaO2o+SPwHCvLFZh7xazvvoor2tA/hPz9ee7g==}

  /@types/istanbul-lib-report/3.0.0:
    resolution: {integrity: sha512-plGgXAPfVKFoYfa9NpYDAkseG+g6Jr294RqeqcqDixSbU34MZVJRi/P+7Y8GDpzkEwLaGZZOpKIEmeVZNtKsrg==}
    dependencies:
      '@types/istanbul-lib-coverage': 2.0.4

  /@types/istanbul-reports/1.1.2:
    resolution: {integrity: sha512-P/W9yOX/3oPZSpaYOCQzGqgCQRXn0FFO/V8bWrCQs+wLmvVVxk6CRBXALEvNs9OHIatlnlFokfhuDo2ug01ciw==}
    dependencies:
      '@types/istanbul-lib-coverage': 2.0.4
      '@types/istanbul-lib-report': 3.0.0
    dev: true

  /@types/istanbul-reports/3.0.1:
    resolution: {integrity: sha512-c3mAZEuK0lvBp8tmuL74XRKn1+y2dcwOUpH7x4WrF6gk1GIgiluDRgMYQtw2OFcBvAJWlt6ASU3tSqxp0Uu0Aw==}
    dependencies:
      '@types/istanbul-lib-report': 3.0.0

  /@types/jest/27.5.2:
    resolution: {integrity: sha512-mpT8LJJ4CMeeahobofYWIjFo0xonRS/HfxnVEPMPFSQdGUt1uHCnoPT7Zhb+sjDU2wz0oKV0OLUR0WzrHNgfeA==}
    dependencies:
      jest-matcher-utils: 27.5.1
      pretty-format: 27.5.1
    dev: true

  /@types/json-schema/7.0.11:
    resolution: {integrity: sha512-wOuvG1SN4Us4rez+tylwwwCV1psiNVOkJeM3AUWUNWg/jDQY2+HE/444y5gc+jBmRqASOm2Oeh5c1axHobwRKQ==}

  /@types/json5/0.0.29:
    resolution: {integrity: sha512-dRLjCWHYg4oaA77cxO64oO+7JwCwnIzkZPdrrC71jQmQtlhM556pwKo5bUzqvZndkVbeFLIIi+9TC40JNF5hNQ==}

  /@types/lodash/4.14.185:
    resolution: {integrity: sha512-evMDG1bC4rgQg4ku9tKpuMh5iBNEwNa3tf9zRHdP1qlv+1WUg44xat4IxCE14gIpZRGUUWAx2VhItCZc25NfMA==}
    dev: true

  /@types/marked/4.0.7:
    resolution: {integrity: sha512-eEAhnz21CwvKVW+YvRvcTuFKNU9CV1qH+opcgVK3pIMI6YZzDm6gc8o2vHjldFk6MGKt5pueSB7IOpvpx5Qekw==}
    dev: true

  /@types/mime/3.0.1:
    resolution: {integrity: sha512-Y4XFY5VJAuw0FgAqPNd6NNoV44jbq9Bz2L7Rh/J6jLTiHBSBJa9fxqQIvkIld4GsoDOcCbvzOUAbLPsSKKg+uA==}

  /@types/minimist/1.2.2:
    resolution: {integrity: sha512-jhuKLIRrhvCPLqwPcx6INqmKeiA5EWrsCOPhrlFSrbrmU4ZMPjj5Ul/oLCMDO98XRUIwVm78xICz4EPCektzeQ==}
    dev: true

  /@types/node/14.18.29:
    resolution: {integrity: sha512-LhF+9fbIX4iPzhsRLpK5H7iPdvW8L4IwGciXQIOEcuF62+9nw/VQVsOViAOOGxY3OlOKGLFv0sWwJXdwQeTn6A==}
    dev: true

  /@types/node/16.11.59:
    resolution: {integrity: sha512-6u+36Dj3aDzhfBVUf/mfmc92OEdzQ2kx2jcXGdigfl70E/neV21ZHE6UCz4MDzTRcVqGAM27fk+DLXvyDsn3Jw==}

  /@types/normalize-package-data/2.4.1:
    resolution: {integrity: sha512-Gj7cI7z+98M282Tqmp2K5EIsoouUEzbBJhQQzDE3jSIRk6r9gsz0oUokqIUR4u1R3dMHo0pDHM7sNOHyhulypw==}
    dev: true

  /@types/parse-json/4.0.0:
    resolution: {integrity: sha512-//oorEZjL6sbPcKUaCdIGlIUeH26mgzimjBB77G6XRgnDl/L5wOnpyBGRe/Mmf5CVW3PwEBE1NjiMZ/ssFh4wA==}

  /@types/prettier/2.7.0:
    resolution: {integrity: sha512-RI1L7N4JnW5gQw2spvL7Sllfuf1SaHdrZpCHiBlCXjIlufi1SMNnbu2teze3/QE67Fg2tBlH7W+mi4hVNk4p0A==}

  /@types/prop-types/15.7.5:
    resolution: {integrity: sha512-JCB8C6SnDoQf0cNycqd/35A7MjcnK+ZTqE7judS6o7utxUCg6imJg3QK2qzHKszlTjcj2cn+NwMB2i96ubpj7w==}

  /@types/q/1.5.5:
    resolution: {integrity: sha512-L28j2FcJfSZOnL1WBjDYp2vUHCeIFlyYI/53EwD/rKUBQ7MtUUfbQWiyKJGpcnv4/WgrhWsFKrcPstcAt/J0tQ==}

  /@types/qs/6.9.7:
    resolution: {integrity: sha512-FGa1F62FT09qcrueBA6qYTrJPVDzah9a+493+o2PCXsesWHIn27G98TsSMs3WPNbZIEj4+VJf6saSFpvD+3Zsw==}

  /@types/range-parser/1.2.4:
    resolution: {integrity: sha512-EEhsLsD6UsDM1yFhAvy0Cjr6VwmpMWqFBCb9w07wVugF7w9nfajxLuVmngTIpgS6svCnm6Vaw+MZhoDCKnOfsw==}

  /@types/react-dom/18.0.6:
    resolution: {integrity: sha512-/5OFZgfIPSwy+YuIBP/FgJnQnsxhZhjjrnxudMddeblOouIodEQ75X14Rr4wGSG/bknL+Omy9iWlLo1u/9GzAA==}
    dependencies:
      '@types/react': 18.0.20
    dev: true

  /@types/react-helmet/6.1.5:
    resolution: {integrity: sha512-/ICuy7OHZxR0YCAZLNg9r7I9aijWUWvxaPR6uTuyxe8tAj5RL4Sw1+R6NhXUtOsarkGYPmaHdBDvuXh2DIN/uA==}
    dependencies:
      '@types/react': 18.0.20
    dev: true

  /@types/react-transition-group/4.4.5:
    resolution: {integrity: sha512-juKD/eiSM3/xZYzjuzH6ZwpP+/lejltmiS3QEzV/vmb/Q8+HfDmxu+Baga8UEMGBqV88Nbg4l2hY/K2DkyaLLA==}
    dependencies:
      '@types/react': 18.0.20
    dev: false

  /@types/react/18.0.20:
    resolution: {integrity: sha512-MWul1teSPxujEHVwZl4a5HxQ9vVNsjTchVA+xRqv/VYGCuKGAU6UhfrTdF5aBefwD1BHUD8i/zq+O/vyCm/FrA==}
    dependencies:
      '@types/prop-types': 15.7.5
      '@types/scheduler': 0.16.2
      csstype: 3.1.1

  /@types/resolve/1.17.1:
    resolution: {integrity: sha512-yy7HuzQhj0dhGpD8RLXSZWEkLsV9ibvxvi6EiJ3bkqLAO1RGo0WbkWQiwpRlSFymTJRz0d3k5LM3kkx8ArDbLw==}
    dependencies:
      '@types/node': 16.11.59

  /@types/retry/0.12.0:
    resolution: {integrity: sha512-wWKOClTTiizcZhXnPY4wikVAwmdYHp8q6DmC+EJUzAMsycb7HB32Kh9RN4+0gExjmPmZSAQjgURXIGATPegAvA==}

  /@types/scheduler/0.16.2:
    resolution: {integrity: sha512-hppQEBDmlwhFAXKJX2KnWLYu5yMfi91yazPb2l+lbJiwW+wdo1gNeRA+3RgNSO39WYX2euey41KEwnqesU2Jew==}

  /@types/serve-index/1.9.1:
    resolution: {integrity: sha512-d/Hs3nWDxNL2xAczmOVZNj92YZCS6RGxfBPjKzuu/XirCgXdpKEb88dYNbrYGint6IVWLNP+yonwVAuRC0T2Dg==}
    dependencies:
      '@types/express': 4.17.14

  /@types/serve-static/1.15.0:
    resolution: {integrity: sha512-z5xyF6uh8CbjAu9760KDKsH2FcDxZ2tFCsA4HIMWE6IkiYMXfVoa+4f9KX+FN0ZLsaMw1WNG2ETLA6N+/YA+cg==}
    dependencies:
      '@types/mime': 3.0.1
      '@types/node': 16.11.59

  /@types/sockjs/0.3.33:
    resolution: {integrity: sha512-f0KEEe05NvUnat+boPTZ0dgaLZ4SfSouXUgv5noUiefG2ajgKjmETo9ZJyuqsl7dfl2aHlLJUiki6B4ZYldiiw==}
    dependencies:
      '@types/node': 16.11.59

  /@types/stack-utils/2.0.1:
    resolution: {integrity: sha512-Hl219/BT5fLAaz6NDkSuhzasy49dwQS/DSdu4MdggFB8zcXv7vflBI3xp7FEmkmdDkBUI2bPUNeMttp2knYdxw==}

  /@types/trusted-types/2.0.2:
    resolution: {integrity: sha512-F5DIZ36YVLE+PN+Zwws4kJogq47hNgX3Nx6WyDJ3kcplxyke3XIzB8uK5n/Lpm1HBsbGzd6nmGehL8cPekP+Tg==}

  /@types/warning/3.0.0:
    resolution: {integrity: sha512-t/Tvs5qR47OLOr+4E9ckN8AmP2Tf16gWq+/qA4iUGS/OOyHVO8wv2vjJuX8SNOUTJyWb+2t7wJm6cXILFnOROA==}
    dev: false

  /@types/ws/8.5.3:
    resolution: {integrity: sha512-6YOoWjruKj1uLf3INHH7D3qTXwFfEsg1kf3c0uDdSBJwfa/llkwIjrAGV7j7mVgGNbzTQ3HiHKKDXl6bJPD97w==}
    dependencies:
      '@types/node': 16.11.59

  /@types/yargs-parser/21.0.0:
    resolution: {integrity: sha512-iO9ZQHkZxHn4mSakYV0vFHAVDyEOIJQrV2uZ06HxEPcx+mt8swXoZHIbaaJ2crJYFfErySgktuTZ3BeLz+XmFA==}

  /@types/yargs/13.0.12:
    resolution: {integrity: sha512-qCxJE1qgz2y0hA4pIxjBR+PelCH0U5CK1XJXFwCNqfmliatKp47UCXXE9Dyk1OXBDLvsCF57TqQEJaeLfDYEOQ==}
    dependencies:
      '@types/yargs-parser': 21.0.0
    dev: true

  /@types/yargs/16.0.4:
    resolution: {integrity: sha512-T8Yc9wt/5LbJyCaLiHPReJa0kApcIgJ7Bn735GjItUfh08Z1pJvu8QZqb9s+mMvKV6WUQRV7K2R46YbjMXTTJw==}
    dependencies:
      '@types/yargs-parser': 21.0.0

  /@types/yargs/17.0.12:
    resolution: {integrity: sha512-Nz4MPhecOFArtm81gFQvQqdV7XYCrWKx5uUt6GNHredFHn1i2mtWqXTON7EPXMtNi1qjtjEM/VCHDhcHsAMLXQ==}
    dependencies:
      '@types/yargs-parser': 21.0.0

  /@typescript-eslint/eslint-plugin/5.38.0_wsb62dxj2oqwgas4kadjymcmry:
    resolution: {integrity: sha512-GgHi/GNuUbTOeoJiEANi0oI6fF3gBQc3bGFYj40nnAPCbhrtEDf2rjBmefFadweBmO1Du1YovHeDP2h5JLhtTQ==}
    engines: {node: ^12.22.0 || ^14.17.0 || >=16.0.0}
    peerDependencies:
      '@typescript-eslint/parser': ^5.0.0
      eslint: ^6.0.0 || ^7.0.0 || ^8.0.0
      typescript: '*'
    peerDependenciesMeta:
      typescript:
        optional: true
    dependencies:
      '@typescript-eslint/parser': 5.38.0_irgkl5vooow2ydyo6aokmferha
      '@typescript-eslint/scope-manager': 5.38.0
      '@typescript-eslint/type-utils': 5.38.0_irgkl5vooow2ydyo6aokmferha
      '@typescript-eslint/utils': 5.38.0_irgkl5vooow2ydyo6aokmferha
      debug: 4.3.4
      eslint: 8.23.1
      ignore: 5.2.0
      regexpp: 3.2.0
      semver: 7.3.7
      tsutils: 3.21.0_typescript@4.8.3
      typescript: 4.8.3
    transitivePeerDependencies:
      - supports-color

  /@typescript-eslint/experimental-utils/5.38.0_irgkl5vooow2ydyo6aokmferha:
    resolution: {integrity: sha512-kzXBRfvGlicgGk4CYuRUqKvwc2s3wHXNssUWWJU18bhMRxriFm3BZWyQ6vEHBRpEIMKB6b7MIQHO+9lYlts19w==}
    engines: {node: ^12.22.0 || ^14.17.0 || >=16.0.0}
    peerDependencies:
      eslint: ^6.0.0 || ^7.0.0 || ^8.0.0
    dependencies:
      '@typescript-eslint/utils': 5.38.0_irgkl5vooow2ydyo6aokmferha
      eslint: 8.23.1
    transitivePeerDependencies:
      - supports-color
      - typescript

  /@typescript-eslint/parser/5.38.0_irgkl5vooow2ydyo6aokmferha:
    resolution: {integrity: sha512-/F63giJGLDr0ms1Cr8utDAxP2SPiglaD6V+pCOcG35P2jCqdfR7uuEhz1GIC3oy4hkUF8xA1XSXmd9hOh/a5EA==}
    engines: {node: ^12.22.0 || ^14.17.0 || >=16.0.0}
    peerDependencies:
      eslint: ^6.0.0 || ^7.0.0 || ^8.0.0
      typescript: '*'
    peerDependenciesMeta:
      typescript:
        optional: true
    dependencies:
      '@typescript-eslint/scope-manager': 5.38.0
      '@typescript-eslint/types': 5.38.0
      '@typescript-eslint/typescript-estree': 5.38.0_typescript@4.8.3
      debug: 4.3.4
      eslint: 8.23.1
      typescript: 4.8.3
    transitivePeerDependencies:
      - supports-color

  /@typescript-eslint/scope-manager/5.38.0:
    resolution: {integrity: sha512-ByhHIuNyKD9giwkkLqzezZ9y5bALW8VNY6xXcP+VxoH4JBDKjU5WNnsiD4HJdglHECdV+lyaxhvQjTUbRboiTA==}
    engines: {node: ^12.22.0 || ^14.17.0 || >=16.0.0}
    dependencies:
      '@typescript-eslint/types': 5.38.0
      '@typescript-eslint/visitor-keys': 5.38.0

  /@typescript-eslint/type-utils/5.38.0_irgkl5vooow2ydyo6aokmferha:
    resolution: {integrity: sha512-iZq5USgybUcj/lfnbuelJ0j3K9dbs1I3RICAJY9NZZpDgBYXmuUlYQGzftpQA9wC8cKgtS6DASTvF3HrXwwozA==}
    engines: {node: ^12.22.0 || ^14.17.0 || >=16.0.0}
    peerDependencies:
      eslint: '*'
      typescript: '*'
    peerDependenciesMeta:
      typescript:
        optional: true
    dependencies:
      '@typescript-eslint/typescript-estree': 5.38.0_typescript@4.8.3
      '@typescript-eslint/utils': 5.38.0_irgkl5vooow2ydyo6aokmferha
      debug: 4.3.4
      eslint: 8.23.1
      tsutils: 3.21.0_typescript@4.8.3
      typescript: 4.8.3
    transitivePeerDependencies:
      - supports-color

  /@typescript-eslint/types/5.38.0:
    resolution: {integrity: sha512-HHu4yMjJ7i3Cb+8NUuRCdOGu2VMkfmKyIJsOr9PfkBVYLYrtMCK/Ap50Rpov+iKpxDTfnqvDbuPLgBE5FwUNfA==}
    engines: {node: ^12.22.0 || ^14.17.0 || >=16.0.0}

  /@typescript-eslint/typescript-estree/5.38.0_typescript@4.8.3:
    resolution: {integrity: sha512-6P0RuphkR+UuV7Avv7MU3hFoWaGcrgOdi8eTe1NwhMp2/GjUJoODBTRWzlHpZh6lFOaPmSvgxGlROa0Sg5Zbyg==}
    engines: {node: ^12.22.0 || ^14.17.0 || >=16.0.0}
    peerDependencies:
      typescript: '*'
    peerDependenciesMeta:
      typescript:
        optional: true
    dependencies:
      '@typescript-eslint/types': 5.38.0
      '@typescript-eslint/visitor-keys': 5.38.0
      debug: 4.3.4
      globby: 11.1.0
      is-glob: 4.0.3
      semver: 7.3.7
      tsutils: 3.21.0_typescript@4.8.3
      typescript: 4.8.3
    transitivePeerDependencies:
      - supports-color

  /@typescript-eslint/utils/5.38.0_irgkl5vooow2ydyo6aokmferha:
    resolution: {integrity: sha512-6sdeYaBgk9Fh7N2unEXGz+D+som2QCQGPAf1SxrkEr+Z32gMreQ0rparXTNGRRfYUWk/JzbGdcM8NSSd6oqnTA==}
    engines: {node: ^12.22.0 || ^14.17.0 || >=16.0.0}
    peerDependencies:
      eslint: ^6.0.0 || ^7.0.0 || ^8.0.0
    dependencies:
      '@types/json-schema': 7.0.11
      '@typescript-eslint/scope-manager': 5.38.0
      '@typescript-eslint/types': 5.38.0
      '@typescript-eslint/typescript-estree': 5.38.0_typescript@4.8.3
      eslint: 8.23.1
      eslint-scope: 5.1.1
      eslint-utils: 3.0.0_eslint@8.23.1
    transitivePeerDependencies:
      - supports-color
      - typescript

  /@typescript-eslint/visitor-keys/5.38.0:
    resolution: {integrity: sha512-MxnrdIyArnTi+XyFLR+kt/uNAcdOnmT+879os7qDRI+EYySR4crXJq9BXPfRzzLGq0wgxkwidrCJ9WCAoacm1w==}
    engines: {node: ^12.22.0 || ^14.17.0 || >=16.0.0}
    dependencies:
      '@typescript-eslint/types': 5.38.0
      eslint-visitor-keys: 3.3.0

  /@webassemblyjs/ast/1.11.1:
    resolution: {integrity: sha512-ukBh14qFLjxTQNTXocdyksN5QdM28S1CxHt2rdskFyL+xFV7VremuBLVbmCePj+URalXBENx/9Lm7lnhihtCSw==}
    dependencies:
      '@webassemblyjs/helper-numbers': 1.11.1
      '@webassemblyjs/helper-wasm-bytecode': 1.11.1

  /@webassemblyjs/floating-point-hex-parser/1.11.1:
    resolution: {integrity: sha512-iGRfyc5Bq+NnNuX8b5hwBrRjzf0ocrJPI6GWFodBFzmFnyvrQ83SHKhmilCU/8Jv67i4GJZBMhEzltxzcNagtQ==}

  /@webassemblyjs/helper-api-error/1.11.1:
    resolution: {integrity: sha512-RlhS8CBCXfRUR/cwo2ho9bkheSXG0+NwooXcc3PAILALf2QLdFyj7KGsKRbVc95hZnhnERon4kW/D3SZpp6Tcg==}

  /@webassemblyjs/helper-buffer/1.11.1:
    resolution: {integrity: sha512-gwikF65aDNeeXa8JxXa2BAk+REjSyhrNC9ZwdT0f8jc4dQQeDQ7G4m0f2QCLPJiMTTO6wfDmRmj/pW0PsUvIcA==}

  /@webassemblyjs/helper-numbers/1.11.1:
    resolution: {integrity: sha512-vDkbxiB8zfnPdNK9Rajcey5C0w+QJugEglN0of+kmO8l7lDb77AnlKYQF7aarZuCrv+l0UvqL+68gSDr3k9LPQ==}
    dependencies:
      '@webassemblyjs/floating-point-hex-parser': 1.11.1
      '@webassemblyjs/helper-api-error': 1.11.1
      '@xtuc/long': 4.2.2

  /@webassemblyjs/helper-wasm-bytecode/1.11.1:
    resolution: {integrity: sha512-PvpoOGiJwXeTrSf/qfudJhwlvDQxFgelbMqtq52WWiXC6Xgg1IREdngmPN3bs4RoO83PnL/nFrxucXj1+BX62Q==}

  /@webassemblyjs/helper-wasm-section/1.11.1:
    resolution: {integrity: sha512-10P9No29rYX1j7F3EVPX3JvGPQPae+AomuSTPiF9eBQeChHI6iqjMIwR9JmOJXwpnn/oVGDk7I5IlskuMwU/pg==}
    dependencies:
      '@webassemblyjs/ast': 1.11.1
      '@webassemblyjs/helper-buffer': 1.11.1
      '@webassemblyjs/helper-wasm-bytecode': 1.11.1
      '@webassemblyjs/wasm-gen': 1.11.1

  /@webassemblyjs/ieee754/1.11.1:
    resolution: {integrity: sha512-hJ87QIPtAMKbFq6CGTkZYJivEwZDbQUgYd3qKSadTNOhVY7p+gfP6Sr0lLRVTaG1JjFj+r3YchoqRYxNH3M0GQ==}
    dependencies:
      '@xtuc/ieee754': 1.2.0

  /@webassemblyjs/leb128/1.11.1:
    resolution: {integrity: sha512-BJ2P0hNZ0u+Th1YZXJpzW6miwqQUGcIHT1G/sf72gLVD9DZ5AdYTqPNbHZh6K1M5VmKvFXwGSWZADz+qBWxeRw==}
    dependencies:
      '@xtuc/long': 4.2.2

  /@webassemblyjs/utf8/1.11.1:
    resolution: {integrity: sha512-9kqcxAEdMhiwQkHpkNiorZzqpGrodQQ2IGrHHxCy+Ozng0ofyMA0lTqiLkVs1uzTRejX+/O0EOT7KxqVPuXosQ==}

  /@webassemblyjs/wasm-edit/1.11.1:
    resolution: {integrity: sha512-g+RsupUC1aTHfR8CDgnsVRVZFJqdkFHpsHMfJuWQzWU3tvnLC07UqHICfP+4XyL2tnr1amvl1Sdp06TnYCmVkA==}
    dependencies:
      '@webassemblyjs/ast': 1.11.1
      '@webassemblyjs/helper-buffer': 1.11.1
      '@webassemblyjs/helper-wasm-bytecode': 1.11.1
      '@webassemblyjs/helper-wasm-section': 1.11.1
      '@webassemblyjs/wasm-gen': 1.11.1
      '@webassemblyjs/wasm-opt': 1.11.1
      '@webassemblyjs/wasm-parser': 1.11.1
      '@webassemblyjs/wast-printer': 1.11.1

  /@webassemblyjs/wasm-gen/1.11.1:
    resolution: {integrity: sha512-F7QqKXwwNlMmsulj6+O7r4mmtAlCWfO/0HdgOxSklZfQcDu0TpLiD1mRt/zF25Bk59FIjEuGAIyn5ei4yMfLhA==}
    dependencies:
      '@webassemblyjs/ast': 1.11.1
      '@webassemblyjs/helper-wasm-bytecode': 1.11.1
      '@webassemblyjs/ieee754': 1.11.1
      '@webassemblyjs/leb128': 1.11.1
      '@webassemblyjs/utf8': 1.11.1

  /@webassemblyjs/wasm-opt/1.11.1:
    resolution: {integrity: sha512-VqnkNqnZlU5EB64pp1l7hdm3hmQw7Vgqa0KF/KCNO9sIpI6Fk6brDEiX+iCOYrvMuBWDws0NkTOxYEb85XQHHw==}
    dependencies:
      '@webassemblyjs/ast': 1.11.1
      '@webassemblyjs/helper-buffer': 1.11.1
      '@webassemblyjs/wasm-gen': 1.11.1
      '@webassemblyjs/wasm-parser': 1.11.1

  /@webassemblyjs/wasm-parser/1.11.1:
    resolution: {integrity: sha512-rrBujw+dJu32gYB7/Lup6UhdkPx9S9SnobZzRVL7VcBH9Bt9bCBLEuX/YXOOtBsOZ4NQrRykKhffRWHvigQvOA==}
    dependencies:
      '@webassemblyjs/ast': 1.11.1
      '@webassemblyjs/helper-api-error': 1.11.1
      '@webassemblyjs/helper-wasm-bytecode': 1.11.1
      '@webassemblyjs/ieee754': 1.11.1
      '@webassemblyjs/leb128': 1.11.1
      '@webassemblyjs/utf8': 1.11.1

  /@webassemblyjs/wast-printer/1.11.1:
    resolution: {integrity: sha512-IQboUWM4eKzWW+N/jij2sRatKMh99QEelo3Eb2q0qXkvPRISAj8Qxtmw5itwqK+TTkBuUIE45AxYPToqPtL5gg==}
    dependencies:
      '@webassemblyjs/ast': 1.11.1
      '@xtuc/long': 4.2.2

  /@xtuc/ieee754/1.2.0:
    resolution: {integrity: sha512-DX8nKgqcGwsc0eJSqYt5lwP4DH5FlHnmuWWBRy7X0NcaGR0ZtuyeESgMwTYVEtxmsNGY+qit4QYT/MIYTOTPeA==}

  /@xtuc/long/4.2.2:
    resolution: {integrity: sha512-NuHqBY1PB/D8xU6s/thBgOAiAP7HOYDQ32+BFZILJ8ivkUkAHQnWfn6WhL79Owj1qmUnoN/YPhktdIoucipkAQ==}

  /JSONStream/1.3.5:
    resolution: {integrity: sha512-E+iruNOY8VV9s4JEbe1aNEm6MiszPRr/UfcHMz0TQh1BXSxHK+ASV1R6W4HpjBhSeS+54PIsAMCBmwD06LLsqQ==}
    hasBin: true
    dependencies:
      jsonparse: 1.3.1
      through: 2.3.8
    dev: true

  /abab/2.0.6:
    resolution: {integrity: sha512-j2afSsaIENvHZN2B8GOpF566vZ5WVk5opAiMTvWgaQT8DkbOqsTfvNAvHoRGU2zzP8cPoqys+xHTRDWW8L+/BA==}

  /accepts/1.3.8:
    resolution: {integrity: sha512-PYAthTa2m2VKxuvSD3DPC/Gy+U+sOA1LAuT8mkmRuvw+NACSaeXEQ+NHcVF7rONl6qcaxV3Uuemwawk+7+SJLw==}
    engines: {node: '>= 0.6'}
    dependencies:
      mime-types: 2.1.35
      negotiator: 0.6.3

  /acorn-globals/6.0.0:
    resolution: {integrity: sha512-ZQl7LOWaF5ePqqcX4hLuv/bLXYQNfNWw2c0/yX/TsPRKamzHcTGQnlCjHT3TsmkOUVEPS3crCxiPfdzE/Trlhg==}
    dependencies:
      acorn: 7.4.1
      acorn-walk: 7.2.0

  /acorn-import-assertions/1.8.0_acorn@8.8.0:
    resolution: {integrity: sha512-m7VZ3jwz4eK6A4Vtt8Ew1/mNbP24u0FhdyfA7fSvnJR6LMdfOYnmuIrrJAgrYfYJ10F/otaHTtrtrtmHdMNzEw==}
    peerDependencies:
      acorn: ^8
    dependencies:
      acorn: 8.8.0

  /acorn-jsx/5.3.2_acorn@8.8.0:
    resolution: {integrity: sha512-rq9s+JNhf0IChjtDXxllJ7g41oZk5SlXtp0LHwyA5cejwn7vKmKp4pPri6YEePv2PU65sAsegbXtIinmDFDXgQ==}
    peerDependencies:
      acorn: ^6.0.0 || ^7.0.0 || ^8.0.0
    dependencies:
      acorn: 8.8.0

  /acorn-node/1.8.2:
    resolution: {integrity: sha512-8mt+fslDufLYntIoPAaIMUe/lrbrehIiwmR3t2k9LljIzoigEPF27eLk2hy8zSGzmR/ogr7zbRKINMo1u0yh5A==}
    dependencies:
      acorn: 7.4.1
      acorn-walk: 7.2.0
      xtend: 4.0.2

  /acorn-walk/7.2.0:
    resolution: {integrity: sha512-OPdCF6GsMIP+Az+aWfAAOEt2/+iVDKE7oy6lJ098aoe59oAmK76qV6Gw60SbZ8jHuG2wH058GF4pLFbYamYrVA==}
    engines: {node: '>=0.4.0'}

  /acorn-walk/8.2.0:
    resolution: {integrity: sha512-k+iyHEuPgSw6SbuDpGQM+06HQUa04DZ3o+F6CSzXMvvI5KMvnaEqXe+YVe555R9nn6GPt404fos4wcgpw12SDA==}
    engines: {node: '>=0.4.0'}

  /acorn/7.4.1:
    resolution: {integrity: sha512-nQyp0o1/mNdbTO1PO6kHkwSrmgZ0MT/jCCpNiwbUjGoRN4dlBhqJtoQuCnEOKzgTVwg0ZWiCoQy6SxMebQVh8A==}
    engines: {node: '>=0.4.0'}
    hasBin: true

  /acorn/8.8.0:
    resolution: {integrity: sha512-QOxyigPVrpZ2GXT+PFyZTl6TtOFc5egxHIP9IlQ+RbupQuX4RkT/Bee4/kQuC02Xkzg84JcT7oLYtDIQxp+v7w==}
    engines: {node: '>=0.4.0'}
    hasBin: true

  /address/1.2.1:
    resolution: {integrity: sha512-B+6bi5D34+fDYENiH5qOlA0cV2rAGKuWZ9LeyUUehbXy8e0VS9e498yO0Jeeh+iM+6KbfudHTFjXw2MmJD4QRA==}
    engines: {node: '>= 10.0.0'}

  /adjust-sourcemap-loader/4.0.0:
    resolution: {integrity: sha512-OXwN5b9pCUXNQHJpwwD2qP40byEmSgzj8B4ydSN0uMNYWiFmJ6x6KwUllMmfk8Rwu/HJDFR7U8ubsWBoN0Xp0A==}
    engines: {node: '>=8.9'}
    dependencies:
      loader-utils: 2.0.2
      regex-parser: 2.2.11

  /agent-base/6.0.2:
    resolution: {integrity: sha512-RZNwNclF7+MS/8bDg70amg32dyeZGZxiDuQmZxKLAlQjr3jGyLx+4Kkk58UO7D2QdgFIQCovuSuZESne6RG6XQ==}
    engines: {node: '>= 6.0.0'}
    dependencies:
      debug: 4.3.4
    transitivePeerDependencies:
      - supports-color

  /aggregate-error/3.1.0:
    resolution: {integrity: sha512-4I7Td01quW/RpocfNayFdFVk1qSuoh0E7JrbRJ16nH01HhKFQ88INq9Sd+nd72zqRySlr9BmDA8xlEJ6vJMrYA==}
    engines: {node: '>=8'}
    dependencies:
      clean-stack: 2.2.0
      indent-string: 4.0.0
    dev: true

  /ajv-formats/2.1.1_ajv@8.11.0:
    resolution: {integrity: sha512-Wx0Kx52hxE7C18hkMEggYlEifqWZtYaRgouJor+WMdPnQyEK13vgEWyVNup7SoeeoLMsr4kf5h6dOW11I15MUA==}
    peerDependencies:
      ajv: ^8.0.0
    peerDependenciesMeta:
      ajv:
        optional: true
    dependencies:
      ajv: 8.11.0

  /ajv-keywords/3.5.2_ajv@6.12.6:
    resolution: {integrity: sha512-5p6WTN0DdTGVQk6VjcEju19IgaHudalcfabD7yhDGeA6bcQnmL+CpveLJq/3hvfwd1aof6L386Ougkx6RfyMIQ==}
    peerDependencies:
      ajv: ^6.9.1
    dependencies:
      ajv: 6.12.6

  /ajv-keywords/5.1.0_ajv@8.11.0:
    resolution: {integrity: sha512-YCS/JNFAUyr5vAuhk1DWm1CBxRHW9LbJ2ozWeemrIqpbsqKjHVxYPyi5GC0rjZIT5JxJ3virVTS8wk4i/Z+krw==}
    peerDependencies:
      ajv: ^8.8.2
    dependencies:
      ajv: 8.11.0
      fast-deep-equal: 3.1.3

  /ajv/6.12.6:
    resolution: {integrity: sha512-j3fVLgvTo527anyYyJOGTYJbG+vnnQYvE0m5mmkc1TK+nxAppkCLMIL0aZ4dblVCNoGShhm+kzE4ZUykBoMg4g==}
    dependencies:
      fast-deep-equal: 3.1.3
      fast-json-stable-stringify: 2.1.0
      json-schema-traverse: 0.4.1
      uri-js: 4.4.1

  /ajv/8.11.0:
    resolution: {integrity: sha512-wGgprdCvMalC0BztXvitD2hC04YffAvtsUn93JbGXYLAtCUO4xd17mCCZQxUOItiBwZvJScWo8NIvQMQ71rdpg==}
    dependencies:
      fast-deep-equal: 3.1.3
      json-schema-traverse: 1.0.0
      require-from-string: 2.0.2
      uri-js: 4.4.1

  /ansi-escapes/4.3.2:
    resolution: {integrity: sha512-gKXj5ALrKWQLsYG9jlTRmR/xKluxHV+Z9QEwNIgCfM1/uwPMCuzVVnh5mwTd+OuBZcwSIMbqssNWRm1lE51QaQ==}
    engines: {node: '>=8'}
    dependencies:
      type-fest: 0.21.3

  /ansi-html-community/0.0.8:
    resolution: {integrity: sha512-1APHAyr3+PCamwNw3bXCPp4HFLONZt/yIH0sZp0/469KWNTEy+qN5jQ3GVX6DMZ1UXAi34yVwtTeaG/HpBuuzw==}
    engines: {'0': node >= 0.8.0}
    hasBin: true

  /ansi-regex/4.1.1:
    resolution: {integrity: sha512-ILlv4k/3f6vfQ4OoP2AGvirOktlQ98ZEL1k9FaQjxa3L1abBgbuTDAdPOpvbGncC0BTVQrl+OM8xZGK6tWXt7g==}
    engines: {node: '>=6'}
    dev: true

  /ansi-regex/5.0.1:
    resolution: {integrity: sha512-quJQXlTSUGL2LH9SUXo8VwsY4soanhgo6LNSm84E1LBcE8s3O0wpdiRzyR9z/ZZJMlMWv37qOOb9pdJlMUEKFQ==}
    engines: {node: '>=8'}

  /ansi-regex/6.0.1:
    resolution: {integrity: sha512-n5M855fKb2SsfMIiFFoVrABHJC8QtHwVx+mHWP3QcEqBHYienj5dHSgjbxtC0WEZXYt4wcD6zrQElDPhFuZgfA==}
    engines: {node: '>=12'}

  /ansi-styles/3.2.1:
    resolution: {integrity: sha512-VT0ZI6kZRdTh8YyJw3SMbYm/u+NqfsAxEpWO0Pf9sq8/e94WxxOpPKx9FR1FlyCtOVDNOQ+8ntlqFxiRc+r5qA==}
    engines: {node: '>=4'}
    dependencies:
      color-convert: 1.9.3

  /ansi-styles/4.3.0:
    resolution: {integrity: sha512-zbB9rCJAT1rbjiVDb2hqKFHNYLxgtk8NURxZ3IZwD3F6NtxbXZQCnnSi1Lkx+IDohdPlFp222wVALIheZJQSEg==}
    engines: {node: '>=8'}
    dependencies:
      color-convert: 2.0.1

  /ansi-styles/5.2.0:
    resolution: {integrity: sha512-Cxwpt2SfTzTtXcfOlzGEee8O+c+MmUgGrNiBcXnuWxuFJHe6a5Hz7qwhwe5OgaSYI0IJvkLqWX1ASG+cJOkEiA==}
    engines: {node: '>=10'}

  /ansi-styles/6.1.1:
    resolution: {integrity: sha512-qDOv24WjnYuL+wbwHdlsYZFy+cgPtrYw0Tn7GLORicQp9BkQLzrgI3Pm4VyR9ERZ41YTn7KlMPuL1n05WdZvmg==}
    engines: {node: '>=12'}
    dev: true

  /anymatch/3.1.2:
    resolution: {integrity: sha512-P43ePfOAIupkguHUycrc4qJ9kz8ZiuOUijaETwX7THt0Y/GNK7v0aa8rY816xWjZ7rJdA5XdMcpVFTKMq+RvWg==}
    engines: {node: '>= 8'}
    dependencies:
      normalize-path: 3.0.0
      picomatch: 2.3.1

  /arg/4.1.3:
    resolution: {integrity: sha512-58S9QDqG0Xx27YwPSt9fJxivjYl432YCwfDMfZ+71RAqUrZef7LrKQZ3LHLOwCS4FLNBplP533Zx895SeOCHvA==}

  /arg/5.0.2:
    resolution: {integrity: sha512-PYjyFOLKQ9y57JvQ6QLo8dAgNqswh8M1RMJYdQduT6xbWSgK36P/Z/v+p888pM69jMMfS8Xd8F6I1kQ/I9HUGg==}

  /argparse/1.0.10:
    resolution: {integrity: sha512-o5Roy6tNG4SL/FOkCAN6RzjiakZS25RLYFrcMttJqbdd8BWrnA+fGz57iN5Pb06pvBGvl5gQ0B48dJlslXvoTg==}
    dependencies:
      sprintf-js: 1.0.3

  /argparse/2.0.1:
    resolution: {integrity: sha512-8+9WqebbFzpX9OR+Wa6O29asIogeRMzcGtAINdpMHHyAg10f05aSFVBbcEqGf/PXw1EjAZ+q2/bEBg3DvurK3Q==}

  /aria-query/4.2.2:
    resolution: {integrity: sha512-o/HelwhuKpTj/frsOsbNLNgnNGVIFsVP/SW2BSF14gVl7kAfMOJ6/8wUAUvG1R1NHKrfG+2sHZTu0yauT1qBrA==}
    engines: {node: '>=6.0'}
    dependencies:
      '@babel/runtime': 7.19.0
      '@babel/runtime-corejs3': 7.19.1

  /aria-query/5.0.2:
    resolution: {integrity: sha512-eigU3vhqSO+Z8BKDnVLN/ompjhf3pYzecKXz8+whRy+9gZu8n1TCGfwzQUUPnqdHl9ax1Hr9031orZ+UOEYr7Q==}
    engines: {node: '>=6.0'}
    dev: true

  /array-flatten/1.1.1:
    resolution: {integrity: sha512-PCVAQswWemu6UdxsDFFX/+gVeYqKAod3D3UVm91jHwynguOwAvYPhx8nNlM++NqRcK6CxxpUafjmhIdKiHibqg==}

  /array-flatten/2.1.2:
    resolution: {integrity: sha512-hNfzcOV8W4NdualtqBFPyVO+54DSJuZGY9qT4pRroB6S9e3iiido2ISIC5h9R2sPJ8H3FHCIiEnsv1lPXO3KtQ==}

  /array-ify/1.0.0:
    resolution: {integrity: sha512-c5AMf34bKdvPhQ7tBGhqkgKNUzMr4WUs+WDtC2ZUGOUncbxKMTvqxYctiseW3+L4bA8ec+GcZ6/A/FW4m8ukng==}
    dev: true

  /array-includes/3.1.5:
    resolution: {integrity: sha512-iSDYZMMyTPkiFasVqfuAQnWAYcvO/SeBSCGKePoEthjp4LEMTe4uLc7b025o4jAZpHhihh8xPo99TNWUWWkGDQ==}
    engines: {node: '>= 0.4'}
    dependencies:
      call-bind: 1.0.2
      define-properties: 1.1.4
      es-abstract: 1.20.2
      get-intrinsic: 1.1.3
      is-string: 1.0.7

  /array-union/2.1.0:
    resolution: {integrity: sha512-HGyxoOTYUyCM6stUe6EJgnd4EoewAI7zMdfqO+kGjnlZmBDz/cR5pf8r/cR4Wq60sL/p0IkcjUEEPwS3GFrIyw==}
    engines: {node: '>=8'}

  /array.prototype.flat/1.3.0:
    resolution: {integrity: sha512-12IUEkHsAhA4DY5s0FPgNXIdc8VRSqD9Zp78a5au9abH/SOBrsp082JOWFNTjkMozh8mqcdiKuaLGhPeYztxSw==}
    engines: {node: '>= 0.4'}
    dependencies:
      call-bind: 1.0.2
      define-properties: 1.1.4
      es-abstract: 1.20.2
      es-shim-unscopables: 1.0.0

  /array.prototype.flatmap/1.3.0:
    resolution: {integrity: sha512-PZC9/8TKAIxcWKdyeb77EzULHPrIX/tIZebLJUQOMR1OwYosT8yggdfWScfTBCDj5utONvOuPQQumYsU2ULbkg==}
    engines: {node: '>= 0.4'}
    dependencies:
      call-bind: 1.0.2
      define-properties: 1.1.4
      es-abstract: 1.20.2
      es-shim-unscopables: 1.0.0

  /array.prototype.reduce/1.0.4:
    resolution: {integrity: sha512-WnM+AjG/DvLRLo4DDl+r+SvCzYtD2Jd9oeBYMcEaI7t3fFrHY9M53/wdLcTvmZNQ70IU6Htj0emFkZ5TS+lrdw==}
    engines: {node: '>= 0.4'}
    dependencies:
      call-bind: 1.0.2
      define-properties: 1.1.4
      es-abstract: 1.20.2
      es-array-method-boxes-properly: 1.0.0
      is-string: 1.0.7

  /arrify/1.0.1:
    resolution: {integrity: sha512-3CYzex9M9FGQjCGMGyi6/31c8GJbgb0qGyrx5HWxPd0aCwh4cB2YjMb2Xf9UuoogrMrlO9cTqnB5rI5GHZTcUA==}
    engines: {node: '>=0.10.0'}
    dev: true

  /asap/2.0.6:
    resolution: {integrity: sha512-BSHWgDSAiKs50o2Re8ppvp3seVHXSRM44cdSsT9FfNEUUZLOGWVCsiWaRPWM1Znn+mqZ1OfVZ3z3DWEzSp7hRA==}

  /ast-types-flow/0.0.7:
    resolution: {integrity: sha512-eBvWn1lvIApYMhzQMsu9ciLfkBY499mFZlNqG+/9WR7PVlroQw0vG30cOQQbaKz3sCEc44TAOu2ykzqXSNnwag==}

  /astral-regex/2.0.0:
    resolution: {integrity: sha512-Z7tMw1ytTXt5jqMcOP+OQteU1VuNK9Y02uuJtKQ1Sv69jXQKKg5cibLwGJow8yzZP+eAc18EmLGPal0bp36rvQ==}
    engines: {node: '>=8'}
    dev: true

  /async/3.2.4:
    resolution: {integrity: sha512-iAB+JbDEGXhyIUavoDl9WP/Jj106Kz9DEn1DPgYw5ruDn0e3Wgi3sKFm55sASdGBNOQB8F59d9qQ7deqrHA8wQ==}

  /asynckit/0.4.0:
    resolution: {integrity: sha512-Oei9OH4tRh0YqU3GxhX79dM/mwVgvbZJaSNaRk+bshkj0S5cfHcgYakreBjrHwatXKbz+IoIdYLxrKim2MjW0Q==}

  /at-least-node/1.0.0:
    resolution: {integrity: sha512-+q/t7Ekv1EDY2l6Gda6LLiX14rU9TV20Wa3ofeQmwPFZbOMo9DXrLbOjFaaclkXKWidIaopwAObQDqwWtGUjqg==}
    engines: {node: '>= 4.0.0'}

  /atob/2.1.2:
    resolution: {integrity: sha512-Wm6ukoaOGJi/73p/cl2GvLjTI5JM1k/O14isD73YML8StrH/7/lRFgmg8nICZgD3bZZvjwCGxtMOD3wWNAu8cg==}
    engines: {node: '>= 4.5.0'}
    hasBin: true
    dev: true

  /autoprefixer/10.4.12_postcss@8.4.16:
    resolution: {integrity: sha512-WrCGV9/b97Pa+jtwf5UGaRjgQIg7OK3D06GnoYoZNcG1Xb8Gt3EfuKjlhh9i/VtT16g6PYjZ69jdJ2g8FxSC4Q==}
    engines: {node: ^10 || ^12 || >=14}
    hasBin: true
    peerDependencies:
      postcss: ^8.1.0
    dependencies:
      browserslist: 4.21.4
      caniuse-lite: 1.0.30001408
      fraction.js: 4.2.0
      normalize-range: 0.1.2
      picocolors: 1.0.0
      postcss: 8.4.16
      postcss-value-parser: 4.2.0

  /axe-core/4.4.3:
    resolution: {integrity: sha512-32+ub6kkdhhWick/UjvEwRchgoetXqTK14INLqbGm5U2TzBkBNF3nQtLYm8ovxSkQWArjEQvftCKryjZaATu3w==}
    engines: {node: '>=4'}

  /axios/0.27.2:
    resolution: {integrity: sha512-t+yRIyySRTp/wua5xEr+z1q60QmLq8ABsS5O9Me1AsE5dfKqgnCFzwiCZZ/cGNd1lq4/7akDWMxdhVlucjmnOQ==}
    dependencies:
      follow-redirects: 1.15.2
      form-data: 4.0.0
    transitivePeerDependencies:
      - debug
    dev: false

  /axobject-query/2.2.0:
    resolution: {integrity: sha512-Td525n+iPOOyUQIeBfcASuG6uJsDOITl7Mds5gFyerkWiX7qhUTdYUBlSgNMyVqtSJqwpt1kXGLdUt6SykLMRA==}

  /babel-jest/27.5.1_@babel+core@7.19.1:
    resolution: {integrity: sha512-cdQ5dXjGRd0IBRATiQ4mZGlGlRE8kJpjPOixdNRdT+m3UcNqmYWN6rK6nvtXYfY3D76cb8s/O1Ss8ea24PIwcg==}
    engines: {node: ^10.13.0 || ^12.13.0 || ^14.15.0 || >=15.0.0}
    peerDependencies:
      '@babel/core': ^7.8.0
    dependencies:
      '@babel/core': 7.19.1
      '@jest/transform': 27.5.1
      '@jest/types': 27.5.1
      '@types/babel__core': 7.1.19
      babel-plugin-istanbul: 6.1.1
      babel-preset-jest: 27.5.1_@babel+core@7.19.1
      chalk: 4.1.2
      graceful-fs: 4.2.10
      slash: 3.0.0
    transitivePeerDependencies:
      - supports-color

  /babel-loader/8.2.5_rhsdbzevgb5tizdhlla5jsbgyu:
    resolution: {integrity: sha512-OSiFfH89LrEMiWd4pLNqGz4CwJDtbs2ZVc+iGu2HrkRfPxId9F2anQj38IxWpmRfsUY0aBZYi1EFcd3mhtRMLQ==}
    engines: {node: '>= 8.9'}
    peerDependencies:
      '@babel/core': ^7.0.0
      webpack: '>=2'
    dependencies:
      '@babel/core': 7.19.1
      find-cache-dir: 3.3.2
      loader-utils: 2.0.2
      make-dir: 3.1.0
      schema-utils: 2.7.1
      webpack: 5.74.0

  /babel-plugin-dynamic-import-node/2.3.3:
    resolution: {integrity: sha512-jZVI+s9Zg3IqA/kdi0i6UDCybUI3aSBLnglhYbSSjKlV7yF1F/5LWv8MakQmvYpnbJDS6fcBL2KzHSxNCMtWSQ==}
    dependencies:
      object.assign: 4.1.4

  /babel-plugin-istanbul/6.1.1:
    resolution: {integrity: sha512-Y1IQok9821cC9onCx5otgFfRm7Lm+I+wwxOx738M/WLPZ9Q42m4IG5W0FNX8WLL2gYMZo3JkuXIH2DOpWM+qwA==}
    engines: {node: '>=8'}
    dependencies:
      '@babel/helper-plugin-utils': 7.19.0
      '@istanbuljs/load-nyc-config': 1.1.0
      '@istanbuljs/schema': 0.1.3
      istanbul-lib-instrument: 5.2.0
      test-exclude: 6.0.0
    transitivePeerDependencies:
      - supports-color

  /babel-plugin-jest-hoist/27.5.1:
    resolution: {integrity: sha512-50wCwD5EMNW4aRpOwtqzyZHIewTYNxLA4nhB+09d8BIssfNfzBRhkBIHiaPv1Si226TQSvp8gxAJm2iY2qs2hQ==}
    engines: {node: ^10.13.0 || ^12.13.0 || ^14.15.0 || >=15.0.0}
    dependencies:
      '@babel/template': 7.18.10
      '@babel/types': 7.19.0
      '@types/babel__core': 7.1.19
      '@types/babel__traverse': 7.18.1

  /babel-plugin-macros/3.1.0:
    resolution: {integrity: sha512-Cg7TFGpIr01vOQNODXOOaGz2NpCU5gl8x1qJFbb6hbZxR7XrcE2vtbAsTAbJ7/xwJtUuJEw8K8Zr/AE0LHlesg==}
    engines: {node: '>=10', npm: '>=6'}
    dependencies:
      '@babel/runtime': 7.19.0
      cosmiconfig: 7.0.1
      resolve: 1.22.1

  /babel-plugin-named-asset-import/0.3.8_@babel+core@7.19.1:
    resolution: {integrity: sha512-WXiAc++qo7XcJ1ZnTYGtLxmBCVbddAml3CEXgWaBzNzLNoxtQ8AiGEFDMOhot9XjTCQbvP5E77Fj9Gk924f00Q==}
    peerDependencies:
      '@babel/core': ^7.1.0
    dependencies:
      '@babel/core': 7.19.1

  /babel-plugin-polyfill-corejs2/0.3.3_@babel+core@7.19.1:
    resolution: {integrity: sha512-8hOdmFYFSZhqg2C/JgLUQ+t52o5nirNwaWM2B9LWteozwIvM14VSwdsCAUET10qT+kmySAlseadmfeeSWFCy+Q==}
    peerDependencies:
      '@babel/core': ^7.0.0-0
    dependencies:
      '@babel/compat-data': 7.19.1
      '@babel/core': 7.19.1
      '@babel/helper-define-polyfill-provider': 0.3.3_@babel+core@7.19.1
      semver: 6.3.0
    transitivePeerDependencies:
      - supports-color

  /babel-plugin-polyfill-corejs3/0.6.0_@babel+core@7.19.1:
    resolution: {integrity: sha512-+eHqR6OPcBhJOGgsIar7xoAB1GcSwVUA3XjAd7HJNzOXT4wv6/H7KIdA/Nc60cvUlDbKApmqNvD1B1bzOt4nyA==}
    peerDependencies:
      '@babel/core': ^7.0.0-0
    dependencies:
      '@babel/core': 7.19.1
      '@babel/helper-define-polyfill-provider': 0.3.3_@babel+core@7.19.1
      core-js-compat: 3.25.2
    transitivePeerDependencies:
      - supports-color

  /babel-plugin-polyfill-regenerator/0.4.1_@babel+core@7.19.1:
    resolution: {integrity: sha512-NtQGmyQDXjQqQ+IzRkBVwEOz9lQ4zxAQZgoAYEtU9dJjnl1Oc98qnN7jcp+bE7O7aYzVpavXE3/VKXNzUbh7aw==}
    peerDependencies:
      '@babel/core': ^7.0.0-0
    dependencies:
      '@babel/core': 7.19.1
      '@babel/helper-define-polyfill-provider': 0.3.3_@babel+core@7.19.1
    transitivePeerDependencies:
      - supports-color

  /babel-plugin-transform-react-remove-prop-types/0.4.24:
    resolution: {integrity: sha512-eqj0hVcJUR57/Ug2zE1Yswsw4LhuqqHhD+8v120T1cl3kjg76QwtyBrdIk4WVwK+lAhBJVYCd/v+4nc4y+8JsA==}

  /babel-preset-current-node-syntax/1.0.1_@babel+core@7.19.1:
    resolution: {integrity: sha512-M7LQ0bxarkxQoN+vz5aJPsLBn77n8QgTFmo8WK0/44auK2xlCXrYcUxHFxgU7qW5Yzw/CjmLRK2uJzaCd7LvqQ==}
    peerDependencies:
      '@babel/core': ^7.0.0
    dependencies:
      '@babel/core': 7.19.1
      '@babel/plugin-syntax-async-generators': 7.8.4_@babel+core@7.19.1
      '@babel/plugin-syntax-bigint': 7.8.3_@babel+core@7.19.1
      '@babel/plugin-syntax-class-properties': 7.12.13_@babel+core@7.19.1
      '@babel/plugin-syntax-import-meta': 7.10.4_@babel+core@7.19.1
      '@babel/plugin-syntax-json-strings': 7.8.3_@babel+core@7.19.1
      '@babel/plugin-syntax-logical-assignment-operators': 7.10.4_@babel+core@7.19.1
      '@babel/plugin-syntax-nullish-coalescing-operator': 7.8.3_@babel+core@7.19.1
      '@babel/plugin-syntax-numeric-separator': 7.10.4_@babel+core@7.19.1
      '@babel/plugin-syntax-object-rest-spread': 7.8.3_@babel+core@7.19.1
      '@babel/plugin-syntax-optional-catch-binding': 7.8.3_@babel+core@7.19.1
      '@babel/plugin-syntax-optional-chaining': 7.8.3_@babel+core@7.19.1
      '@babel/plugin-syntax-top-level-await': 7.14.5_@babel+core@7.19.1

  /babel-preset-jest/27.5.1_@babel+core@7.19.1:
    resolution: {integrity: sha512-Nptf2FzlPCWYuJg41HBqXVT8ym6bXOevuCTbhxlUpjwtysGaIWFvDEjp4y+G7fl13FgOdjs7P/DmErqH7da0Ag==}
    engines: {node: ^10.13.0 || ^12.13.0 || ^14.15.0 || >=15.0.0}
    peerDependencies:
      '@babel/core': ^7.0.0
    dependencies:
      '@babel/core': 7.19.1
      babel-plugin-jest-hoist: 27.5.1
      babel-preset-current-node-syntax: 1.0.1_@babel+core@7.19.1

  /babel-preset-react-app/10.0.1:
    resolution: {integrity: sha512-b0D9IZ1WhhCWkrTXyFuIIgqGzSkRIH5D5AmB0bXbzYAB1OBAwHcUeyWW2LorutLWF5btNo/N7r/cIdmvvKJlYg==}
    dependencies:
      '@babel/core': 7.19.1
      '@babel/plugin-proposal-class-properties': 7.18.6_@babel+core@7.19.1
      '@babel/plugin-proposal-decorators': 7.19.1_@babel+core@7.19.1
      '@babel/plugin-proposal-nullish-coalescing-operator': 7.18.6_@babel+core@7.19.1
      '@babel/plugin-proposal-numeric-separator': 7.18.6_@babel+core@7.19.1
      '@babel/plugin-proposal-optional-chaining': 7.18.9_@babel+core@7.19.1
      '@babel/plugin-proposal-private-methods': 7.18.6_@babel+core@7.19.1
      '@babel/plugin-proposal-private-property-in-object': 7.18.6_@babel+core@7.19.1
      '@babel/plugin-transform-flow-strip-types': 7.19.0_@babel+core@7.19.1
      '@babel/plugin-transform-react-display-name': 7.18.6_@babel+core@7.19.1
      '@babel/plugin-transform-runtime': 7.19.1_@babel+core@7.19.1
      '@babel/preset-env': 7.19.1_@babel+core@7.19.1
      '@babel/preset-react': 7.18.6_@babel+core@7.19.1
      '@babel/preset-typescript': 7.18.6_@babel+core@7.19.1
      '@babel/runtime': 7.19.0
      babel-plugin-macros: 3.1.0
      babel-plugin-transform-react-remove-prop-types: 0.4.24
    transitivePeerDependencies:
      - supports-color

  /balanced-match/1.0.2:
    resolution: {integrity: sha512-3oSeUO0TMV67hN1AmbXsK4yaqU7tjiHlbxRDZOpH0KW9+CeX4bRAaX0Anxt0tx2MrpRpWwQaPwIlISEJhYU5Pw==}

  /batch/0.6.1:
    resolution: {integrity: sha512-x+VAiMRL6UPkx+kudNvxTl6hB2XNNCG2r+7wixVfIYwu/2HKRXimwQyaumLjMveWvT2Hkd/cAJw+QBMfJ/EKVw==}

  /bfj/7.0.2:
    resolution: {integrity: sha512-+e/UqUzwmzJamNF50tBV6tZPTORow7gQ96iFow+8b562OdMpEK0BcJEq2OSPEDmAbSMBQ7PKZ87ubFkgxpYWgw==}
    engines: {node: '>= 8.0.0'}
    dependencies:
      bluebird: 3.7.2
      check-types: 11.1.2
      hoopy: 0.1.4
      tryer: 1.0.1

  /big.js/5.2.2:
    resolution: {integrity: sha512-vyL2OymJxmarO8gxMr0mhChsO9QGwhynfuu4+MHTAW6czfq9humCB7rKpUjDd9YUiDPU4mzpyupFSvOClAwbmQ==}

  /binary-extensions/2.2.0:
    resolution: {integrity: sha512-jDctJ/IVQbZoJykoeHbhXpOlNBqGNcwXJKJog42E5HDPUwQTSdjCHdihjj0DlnheQ7blbT6dHOafNAiS8ooQKA==}
    engines: {node: '>=8'}

  /bluebird/3.7.2:
    resolution: {integrity: sha512-XpNj6GDQzdfW+r2Wnn7xiSAd7TM3jzkxGXBGTtWKuSXv1xUV+azxAm8jdWZN06QTQk+2N2XB9jRDkvbmQmcRtg==}

  /body-parser/1.20.0:
    resolution: {integrity: sha512-DfJ+q6EPcGKZD1QWUjSpqp+Q7bDQTsQIF4zfUAtZ6qk+H/3/QRhg9CEp39ss+/T2vw0+HaidC0ecJj/DRLIaKg==}
    engines: {node: '>= 0.8', npm: 1.2.8000 || >= 1.4.16}
    dependencies:
      bytes: 3.1.2
      content-type: 1.0.4
      debug: 2.6.9
      depd: 2.0.0
      destroy: 1.2.0
      http-errors: 2.0.0
      iconv-lite: 0.4.24
      on-finished: 2.4.1
      qs: 6.10.3
      raw-body: 2.5.1
      type-is: 1.6.18
      unpipe: 1.0.0
    transitivePeerDependencies:
      - supports-color

  /bonjour-service/1.0.14:
    resolution: {integrity: sha512-HIMbgLnk1Vqvs6B4Wq5ep7mxvj9sGz5d1JJyDNSGNIdA/w2MCz6GTjWTdjqOJV1bEPj+6IkxDvWNFKEBxNt4kQ==}
    dependencies:
      array-flatten: 2.1.2
      dns-equal: 1.0.0
      fast-deep-equal: 3.1.3
      multicast-dns: 7.2.5

  /boolbase/1.0.0:
    resolution: {integrity: sha512-JZOSA7Mo9sNGB8+UjSgzdLtokWAky1zbztM3WRLCbZ70/3cTANmQmOdR7y2g+J0e2WXywy1yS468tY+IruqEww==}

  /bootstrap-icons/1.9.1:
    resolution: {integrity: sha512-d4ZkO30MIkAhQ2nNRJqKXJVEQorALGbLWTuRxyCTJF96lRIV6imcgMehWGJUiJMJhglN0o2tqLIeDnMdiQEE9g==}
    dev: false

  /bootstrap/5.2.1_@popperjs+core@2.11.6:
    resolution: {integrity: sha512-UQi3v2NpVPEi1n35dmRRzBJFlgvWHYwyem6yHhuT6afYF+sziEt46McRbT//kVXZ7b1YUYEVGdXEH74Nx3xzGA==}
    peerDependencies:
      '@popperjs/core': ^2.11.6
    dependencies:
      '@popperjs/core': 2.11.6
    dev: false

  /brace-expansion/1.1.11:
    resolution: {integrity: sha512-iCuPHDFgrHX7H2vEI/5xpz07zSHB00TpugqhmYtVmMO6518mCuRMoOYFldEBl0g187ufozdaHgWKcYFb61qGiA==}
    dependencies:
      balanced-match: 1.0.2
      concat-map: 0.0.1

  /brace-expansion/2.0.1:
    resolution: {integrity: sha512-XnAIvQ8eM+kC6aULx6wuQiwVsnzsi9d3WxzV3FpWTGA19F621kwdbsAcFKXgKUHZWsy+mY6iL1sHTxWEFCytDA==}
    dependencies:
      balanced-match: 1.0.2

  /braces/3.0.2:
    resolution: {integrity: sha512-b8um+L1RzM3WDSzvhm6gIz1yfTbBt6YTlcEKAvsmqCZZFw46z626lVj9j1yEPW33H5H+lBQpZMP1k8l+78Ha0A==}
    engines: {node: '>=8'}
    dependencies:
      fill-range: 7.0.1

  /browser-process-hrtime/1.0.0:
    resolution: {integrity: sha512-9o5UecI3GhkpM6DrXr69PblIuWxPKk9Y0jHBRhdocZ2y7YECBFCsHm79Pr3OyR2AvjhDkabFJaDJMYRazHgsow==}

  /browserslist/4.21.4:
    resolution: {integrity: sha512-CBHJJdDmgjl3daYjN5Cp5kbTf1mUhZoS+beLklHIvkOWscs83YAhLlF3Wsh/lciQYAcbBJgTOD44VtG31ZM4Hw==}
    engines: {node: ^6 || ^7 || ^8 || ^9 || ^10 || ^11 || ^12 || >=13.7}
    hasBin: true
    dependencies:
      caniuse-lite: 1.0.30001408
      electron-to-chromium: 1.4.256
      node-releases: 2.0.6
      update-browserslist-db: 1.0.9_browserslist@4.21.4

  /bser/2.1.1:
    resolution: {integrity: sha512-gQxTNE/GAfIIrmHLUE3oJyp5FO6HRBfhjnw4/wMmA63ZGDJnWBmgY/lyQBpnDUkGmAhbSe39tx2d/iTOAfglwQ==}
    dependencies:
      node-int64: 0.4.0

  /buffer-from/1.1.2:
    resolution: {integrity: sha512-E+XQCRwSbaaiChtv6k6Dwgc+bx+Bs6vuKJHHl5kox/BaKbhiXzqQOwK4cO22yElGp2OCmjwVhT3HmxgyPGnJfQ==}

  /builtin-modules/3.3.0:
    resolution: {integrity: sha512-zhaCDicdLuWN5UbN5IMnFqNMhNfo919sH85y2/ea+5Yg9TsTkeZxpL+JLbp6cgYFS4sRLp3YV4S6yDuqVWHYOw==}
    engines: {node: '>=6'}

  /builtins/5.0.1:
    resolution: {integrity: sha512-qwVpFEHNfhYJIzNRBvd2C1kyo6jz3ZSMPyyuR47OPdiKWlbYnZNyDWuyR175qDnAJLiCo5fBBqPb3RiXgWlkOQ==}
    dependencies:
      semver: 7.3.7
    dev: true

  /bytes/3.0.0:
    resolution: {integrity: sha512-pMhOfFDPiv9t5jjIXkHosWmkSyQbvsgEVNkz0ERHbuLh2T/7j4Mqqpz523Fe8MVY89KC6Sh/QfS2sM+SjgFDcw==}
    engines: {node: '>= 0.8'}

  /bytes/3.1.2:
    resolution: {integrity: sha512-/Nf7TyzTx6S3yRJObOAV7956r8cr2+Oj8AC5dt8wSP3BQAoeX58NoHyCU8P8zGkNXStjTSi6fzO6F0pBdcYbEg==}
    engines: {node: '>= 0.8'}

  /call-bind/1.0.2:
    resolution: {integrity: sha512-7O+FbCihrB5WGbFYesctwmTKae6rOiIzmz1icreWJ+0aA7LJfuqhEso2T9ncpcFtzMQtzXf2QGGueWJGTYsqrA==}
    dependencies:
      function-bind: 1.1.1
      get-intrinsic: 1.1.3

  /callsites/3.1.0:
    resolution: {integrity: sha512-P8BjAsXvZS+VIDUI11hHCQEv74YT67YUi5JJFNWIqL235sBmjX4+qx9Muvls5ivyNENctx46xQLQ3aTuE7ssaQ==}
    engines: {node: '>=6'}

  /camel-case/4.1.2:
    resolution: {integrity: sha512-gxGWBrTT1JuMx6R+o5PTXMmUnhnVzLQ9SNutD4YqKtI6ap897t3tKECYla6gCWEkplXnlNybEkZg9GEGxKFCgw==}
    dependencies:
      pascal-case: 3.1.2
      tslib: 2.4.0

  /camelcase-css/2.0.1:
    resolution: {integrity: sha512-QOSvevhslijgYwRx6Rv7zKdMF8lbRmx+uQGx2+vDc+KI/eBnsy9kit5aj23AgGu3pa4t9AgwbnXWqS+iOY+2aA==}
    engines: {node: '>= 6'}

  /camelcase-keys/6.2.2:
    resolution: {integrity: sha512-YrwaA0vEKazPBkn0ipTiMpSajYDSe+KjQfrjhcBMxJt/znbvlHd8Pw/Vamaz5EB4Wfhs3SUR3Z9mwRu/P3s3Yg==}
    engines: {node: '>=8'}
    dependencies:
      camelcase: 5.3.1
      map-obj: 4.3.0
      quick-lru: 4.0.1
    dev: true

  /camelcase/5.3.1:
    resolution: {integrity: sha512-L28STB170nwWS63UjtlEOE3dldQApaJXZkOI1uMFfzf3rRuPegHaHesyee+YxQ+W6SvRDQV6UrdOdRiR153wJg==}
    engines: {node: '>=6'}

  /camelcase/6.3.0:
    resolution: {integrity: sha512-Gmy6FhYlCY7uOElZUSbxo2UCDH8owEk996gkbrpsgGtrJLM3J7jGxl9Ic7Qwwj4ivOE5AWZWRMecDdF7hqGjFA==}
    engines: {node: '>=10'}

  /caniuse-api/3.0.0:
    resolution: {integrity: sha512-bsTwuIg/BZZK/vreVTYYbSWoe2F+71P7K5QGEX+pT250DZbfU1MQ5prOKpPR+LL6uWKK3KMwMCAS74QB3Um1uw==}
    dependencies:
      browserslist: 4.21.4
      caniuse-lite: 1.0.30001408
      lodash.memoize: 4.1.2
      lodash.uniq: 4.5.0

  /caniuse-lite/1.0.30001408:
    resolution: {integrity: sha512-DdUCktgMSM+1ndk9EFMZcavsGszV7zxV9O7MtOHniTa/iyAIwJCF0dFVBdU9SijJbfh29hC9bCs07wu8pjnGJQ==}

  /case-sensitive-paths-webpack-plugin/2.4.0:
    resolution: {integrity: sha512-roIFONhcxog0JSSWbvVAh3OocukmSgpqOH6YpMkCvav/ySIV3JKg4Dc8vYtQjYi/UxpNE36r/9v+VqTQqgkYmw==}
    engines: {node: '>=4'}

  /chalk/2.4.2:
    resolution: {integrity: sha512-Mti+f9lpJNcwF4tWV8/OrTTtF1gZi+f8FqlyAdouralcFWFQWF2+NgCHShjkCb+IFBLq9buZwE1xckQU4peSuQ==}
    engines: {node: '>=4'}
    dependencies:
      ansi-styles: 3.2.1
      escape-string-regexp: 1.0.5
      supports-color: 5.5.0

  /chalk/4.1.2:
    resolution: {integrity: sha512-oKnbhFyRIXpUuez8iBMmyEa4nbj4IOQyuhc/wy9kY7/WVPcwIO9VA668Pu8RkO7+0G76SLROeyw9CpQ061i4mA==}
    engines: {node: '>=10'}
    dependencies:
      ansi-styles: 4.3.0
      supports-color: 7.2.0

  /char-regex/1.0.2:
    resolution: {integrity: sha512-kWWXztvZ5SBQV+eRgKFeh8q5sLuZY2+8WUIzlxWVTg+oGwY14qylx1KbKzHd8P6ZYkAg0xyIDU9JMHhyJMZ1jw==}
    engines: {node: '>=10'}

  /char-regex/2.0.1:
    resolution: {integrity: sha512-oSvEeo6ZUD7NepqAat3RqoucZ5SeqLJgOvVIwkafu6IP3V0pO38s/ypdVUmDDK6qIIHNlYHJAKX9E7R7HoKElw==}
    engines: {node: '>=12.20'}

  /charenc/0.0.2:
    resolution: {integrity: sha512-yrLQ/yVUFXkzg7EDQsPieE/53+0RlaWTs+wBrvW36cyilJ2SaDWfl4Yj7MtLTXleV9uEKefbAGUPv2/iWSooRA==}
    dev: false

  /check-types/11.1.2:
    resolution: {integrity: sha512-tzWzvgePgLORb9/3a0YenggReLKAIb2owL03H2Xdoe5pKcUyWRSEQ8xfCar8t2SIAuEDwtmx2da1YB52YuHQMQ==}

  /chokidar/3.5.3:
    resolution: {integrity: sha512-Dr3sfKRP6oTcjf2JmUmFJfeVMvXBdegxB0iVQ5eb2V10uFJUCAS8OByZdVAyVb8xXNz3GjjTgj9kLWsZTqE6kw==}
    engines: {node: '>= 8.10.0'}
    dependencies:
      anymatch: 3.1.2
      braces: 3.0.2
      glob-parent: 5.1.2
      is-binary-path: 2.1.0
      is-glob: 4.0.3
      normalize-path: 3.0.0
      readdirp: 3.6.0
    optionalDependencies:
      fsevents: 2.3.2

  /chrome-trace-event/1.0.3:
    resolution: {integrity: sha512-p3KULyQg4S7NIHixdwbGX+nFHkoBiA4YQmyWtjb8XngSKV124nJmRysgAeujbUVb15vh+RvFUfCPqU7rXk+hZg==}
    engines: {node: '>=6.0'}

  /ci-info/3.4.0:
    resolution: {integrity: sha512-t5QdPT5jq3o262DOQ8zA6E1tlH2upmUc4Hlvrbx1pGYJuiiHl7O7rvVNI+l8HTVhd/q3Qc9vqimkNk5yiXsAug==}

  /cjs-module-lexer/1.2.2:
    resolution: {integrity: sha512-cOU9usZw8/dXIXKtwa8pM0OTJQuJkxMN6w30csNRUerHfeQ5R6U3kkU/FtJeIf3M202OHfY2U8ccInBG7/xogA==}

  /classnames/2.3.2:
    resolution: {integrity: sha512-CSbhY4cFEJRe6/GQzIk5qXZ4Jeg5pcsP7b5peFSDpffpe1cqjASH/n9UTjBwOp6XpMSTwQ8Za2K5V02ueA7Tmw==}
    dev: false

  /clean-css/5.3.1:
    resolution: {integrity: sha512-lCr8OHhiWCTw4v8POJovCoh4T7I9U11yVsPjMWWnnMmp9ZowCxyad1Pathle/9HjaDp+fdQKjO9fQydE6RHTZg==}
    engines: {node: '>= 10.0'}
    dependencies:
      source-map: 0.6.1

  /clean-stack/2.2.0:
    resolution: {integrity: sha512-4diC9HaTE+KRAMWhDhrGOECgWZxoevMc5TlkObMqNSsVU62PYzXZ/SMTjzyGAFF1YusgxGcSWTEXBhp0CPwQ1A==}
    engines: {node: '>=6'}
    dev: true

  /cli-cursor/3.1.0:
    resolution: {integrity: sha512-I/zHAwsKf9FqGoXM4WWRACob9+SNukZTd94DWF57E4toouRulbCxcUh6RKUEOQlYTHJnzkPMySvPNaaSLNfLZw==}
    engines: {node: '>=8'}
    dependencies:
      restore-cursor: 3.1.0
    dev: true

  /cli-truncate/2.1.0:
    resolution: {integrity: sha512-n8fOixwDD6b/ObinzTrp1ZKFzbgvKZvuz/TvejnLn1aQfC6r52XEx85FmuC+3HI+JM7coBRXUvNqEU2PHVrHpg==}
    engines: {node: '>=8'}
    dependencies:
      slice-ansi: 3.0.0
      string-width: 4.2.3
    dev: true

  /cli-truncate/3.1.0:
    resolution: {integrity: sha512-wfOBkjXteqSnI59oPcJkcPl/ZmwvMMOj340qUIY1SKZCv0B9Cf4D4fAucRkIKQmsIuYK3x1rrgU7MeGRruiuiA==}
    engines: {node: ^12.20.0 || ^14.13.1 || >=16.0.0}
    dependencies:
      slice-ansi: 5.0.0
      string-width: 5.1.2
    dev: true

  /cliui/7.0.4:
    resolution: {integrity: sha512-OcRE68cOsVMXp1Yvonl/fzkQOyjLSu/8bhPDfQt0e0/Eb283TKP20Fs2MqoPsr9SwA595rRCA+QMzYc9nBP+JQ==}
    dependencies:
      string-width: 4.2.3
      strip-ansi: 6.0.1
      wrap-ansi: 7.0.0

  /co/4.6.0:
    resolution: {integrity: sha512-QVb0dM5HvG+uaxitm8wONl7jltx8dqhfU33DcqtOZcLSVIKSDDLDi7+0LbAKiyI8hD9u42m2YxXSkMGWThaecQ==}
    engines: {iojs: '>= 1.0.0', node: '>= 0.12.0'}

  /coa/2.0.2:
    resolution: {integrity: sha512-q5/jG+YQnSy4nRTV4F7lPepBJZ8qBNJJDBuJdoejDyLXgmL7IEo+Le2JDZudFTFt7mrCqIRaSjws4ygRCTCAXA==}
    engines: {node: '>= 4.0'}
    dependencies:
      '@types/q': 1.5.5
      chalk: 2.4.2
      q: 1.5.1

  /codemirror/5.65.0:
    resolution: {integrity: sha512-gWEnHKEcz1Hyz7fsQWpK7P0sPI2/kSkRX2tc7DFA6TmZuDN75x/1ejnH/Pn8adYKrLEA1V2ww6L00GudHZbSKw==}
    dev: false

  /collect-v8-coverage/1.0.1:
    resolution: {integrity: sha512-iBPtljfCNcTKNAto0KEtDfZ3qzjJvqE3aTGZsbhjSBlorqpXJlaWWtPO35D+ZImoC3KWejX64o+yPGxhWSTzfg==}

  /color-convert/1.9.3:
    resolution: {integrity: sha512-QfAUtd+vFdAtFQcC8CCyYt1fYWxSqAiK2cSD6zDB8N3cpsEBAvRxp9zOGg6G/SHHJYAT88/az/IuDGALsNVbGg==}
    dependencies:
      color-name: 1.1.3

  /color-convert/2.0.1:
    resolution: {integrity: sha512-RRECPsj7iu/xb5oKYcsFHSppFNnsj/52OVTRKb4zP5onXwVF3zVmmToNcOfGC+CRDpfK/U584fMg38ZHCaElKQ==}
    engines: {node: '>=7.0.0'}
    dependencies:
      color-name: 1.1.4

  /color-name/1.1.3:
    resolution: {integrity: sha512-72fSenhMw2HZMTVHeCA9KCmpEIbzWiQsjN+BHcBbS9vr1mtt+vJjPdksIBNUmKAW8TFUDPJK5SUU3QhE9NEXDw==}

  /color-name/1.1.4:
    resolution: {integrity: sha512-dOy+3AuW3a2wNbZHIuMZpTcgjGuLU/uBL/ubcZF9OXbDo8ff4O8yVp5Bf0efS8uEoYo5q4Fx7dY9OgQGXgAsQA==}

  /colord/2.9.3:
    resolution: {integrity: sha512-jeC1axXpnb0/2nn/Y1LPuLdgXBLH7aDcHu4KEKfqw3CUhX7ZpfBSlPKyqXE6btIgEzfWtrX3/tyBCaCvXvMkOw==}

  /colorette/2.0.19:
    resolution: {integrity: sha512-3tlv/dIP7FWvj3BsbHrGLJ6l/oKh1O3TcgBqMn+yyCagOxc23fyzDS6HypQbgxWbkpDnf52p1LuR4eWDQ/K9WQ==}

  /combined-stream/1.0.8:
    resolution: {integrity: sha512-FQN4MRfuJeHf7cBbBMJFXhKSDq+2kAArBlmRBvcvFE5BB1HZKXtSFASDhdlz9zOYwxh8lDdnvmMOe/+5cdoEdg==}
    engines: {node: '>= 0.8'}
    dependencies:
      delayed-stream: 1.0.0

  /commander/2.20.3:
    resolution: {integrity: sha512-GpVkmM8vF2vQUkj2LvZmD35JxeJOLCwJ9cUkugyk2nuhbv3+mJvpLYYt+0+USMxE+oj+ey/lJEnhZw75x/OMcQ==}

  /commander/7.2.0:
    resolution: {integrity: sha512-QrWXB+ZQSVPmIWIhtEO9H+gwHaMGYiF5ChvoJ+K9ZGHG/sVsa6yiesAD1GC/x46sET00Xlwo1u49RVVVzvcSkw==}
    engines: {node: '>= 10'}

  /commander/8.3.0:
    resolution: {integrity: sha512-OkTL9umf+He2DZkUq8f8J9of7yL6RJKI24dVITBmNfZBmri9zYZQrKkuXiKhyfPSu8tUhnVBB1iKXevvnlR4Ww==}
    engines: {node: '>= 12'}

  /commander/9.4.0:
    resolution: {integrity: sha512-sRPT+umqkz90UA8M1yqYfnHlZA7fF6nSphDtxeywPZ49ysjxDQybzk13CL+mXekDRG92skbcqCLVovuCusNmFw==}
    engines: {node: ^12.20.0 || >=14}
    dev: true

  /common-path-prefix/3.0.0:
    resolution: {integrity: sha512-QE33hToZseCH3jS0qN96O/bSh3kaw/h+Tq7ngyY9eWDUnTlTNUyqfqvCXioLe5Na5jFsL78ra/wuBU4iuEgd4w==}

  /common-tags/1.8.2:
    resolution: {integrity: sha512-gk/Z852D2Wtb//0I+kRFNKKE9dIIVirjoqPoA1wJU+XePVXZfGeBpk45+A1rKO4Q43prqWBNY/MiIeRLbPWUaA==}
    engines: {node: '>=4.0.0'}

  /commondir/1.0.1:
    resolution: {integrity: sha512-W9pAhw0ja1Edb5GVdIF1mjZw/ASI0AlShXM83UUGe2DVr5TdAPEA1OA8m/g8zWp9x6On7gqufY+FatDbC3MDQg==}

  /compare-func/2.0.0:
    resolution: {integrity: sha512-zHig5N+tPWARooBnb0Zx1MFcdfpyJrfTJ3Y5L+IFvUm8rM74hHz66z0gw0x4tijh5CorKkKUCnW82R2vmpeCRA==}
    dependencies:
      array-ify: 1.0.0
      dot-prop: 5.3.0
    dev: true

  /compressible/2.0.18:
    resolution: {integrity: sha512-AF3r7P5dWxL8MxyITRMlORQNaOA2IkAFaTr4k7BUumjPtRpGDTZpl0Pb1XCO6JeDCBdp126Cgs9sMxqSjgYyRg==}
    engines: {node: '>= 0.6'}
    dependencies:
      mime-db: 1.52.0

  /compression/1.7.4:
    resolution: {integrity: sha512-jaSIDzP9pZVS4ZfQ+TzvtiWhdpFhE2RDHz8QJkpX9SIpLq88VueF5jJw6t+6CUQcAoA6t+x89MLrWAqpfDE8iQ==}
    engines: {node: '>= 0.8.0'}
    dependencies:
      accepts: 1.3.8
      bytes: 3.0.0
      compressible: 2.0.18
      debug: 2.6.9
      on-headers: 1.0.2
      safe-buffer: 5.1.2
      vary: 1.1.2
    transitivePeerDependencies:
      - supports-color

  /concat-map/0.0.1:
    resolution: {integrity: sha512-/Srv4dswyQNBfohGpz9o6Yb3Gz3SrUDqBH5rTuhGR7ahtlbYKnVxw2bCFMRljaA7EXHaXZ8wsHdodFvbkhKmqg==}

  /confusing-browser-globals/1.0.11:
    resolution: {integrity: sha512-JsPKdmh8ZkmnHxDk55FZ1TqVLvEQTvoByJZRN9jzI0UjxK/QgAmsphz7PGtqgPieQZ/CQcHWXCR7ATDNhGe+YA==}

  /connect-history-api-fallback/2.0.0:
    resolution: {integrity: sha512-U73+6lQFmfiNPrYbXqr6kZ1i1wiRqXnp2nhMsINseWXO8lDau0LGEffJ8kQi4EjLZympVgRdvqjAgiZ1tgzDDA==}
    engines: {node: '>=0.8'}

  /content-disposition/0.5.4:
    resolution: {integrity: sha512-FveZTNuGw04cxlAiWbzi6zTAL/lhehaWbTtgluJh4/E95DqMwTmha3KZN1aAWA8cFIhHzMZUvLevkw5Rqk+tSQ==}
    engines: {node: '>= 0.6'}
    dependencies:
      safe-buffer: 5.2.1

  /content-type/1.0.4:
    resolution: {integrity: sha512-hIP3EEPs8tB9AT1L+NUqtwOAps4mk2Zob89MWXMHjHWg9milF/j4osnnQLXBCBFBk/tvIG/tUc9mOUJiPBhPXA==}
    engines: {node: '>= 0.6'}

  /conventional-changelog-angular/5.0.13:
    resolution: {integrity: sha512-i/gipMxs7s8L/QeuavPF2hLnJgH6pEZAttySB6aiQLWcX3puWDL3ACVmvBhJGxnAy52Qc15ua26BufY6KpmrVA==}
    engines: {node: '>=10'}
    dependencies:
      compare-func: 2.0.0
      q: 1.5.1
    dev: true

  /conventional-commits-parser/3.2.4:
    resolution: {integrity: sha512-nK7sAtfi+QXbxHCYfhpZsfRtaitZLIA6889kFIouLvz6repszQDgxBu7wf2WbU+Dco7sAnNCJYERCwt54WPC2Q==}
    engines: {node: '>=10'}
    hasBin: true
    dependencies:
      JSONStream: 1.3.5
      is-text-path: 1.0.1
      lodash: 4.17.21
      meow: 8.1.2
      split2: 3.2.2
      through2: 4.0.2
    dev: true

  /convert-source-map/1.8.0:
    resolution: {integrity: sha512-+OQdjP49zViI/6i7nIJpA8rAl4sV/JdPfU9nZs3VqOwGIgizICvuN2ru6fMd+4llL0tar18UYJXfZ/TWtmhUjA==}
    dependencies:
      safe-buffer: 5.1.2

  /cookie-signature/1.0.6:
    resolution: {integrity: sha512-QADzlaHc8icV8I7vbaJXJwod9HWYp8uCqf1xa4OfNu1T7JVxQIrUgOWtHdNDtPiywmFbiS12VjotIXLrKM3orQ==}

  /cookie/0.5.0:
    resolution: {integrity: sha512-YZ3GUyn/o8gfKJlnlX7g7xq4gyO6OSuhGPKaaGssGB2qgDUS0gPgtTvoyZLTt9Ab6dC4hfc9dV5arkvc/OCmrw==}
    engines: {node: '>= 0.6'}

  /copy-to-clipboard/3.3.2:
    resolution: {integrity: sha512-Vme1Z6RUDzrb6xAI7EZlVZ5uvOk2F//GaxKUxajDqm9LhOVM1inxNAD2vy+UZDYsd0uyA9s7b3/FVZPSxqrCfg==}
    dependencies:
      toggle-selection: 1.0.6
    dev: false

  /core-js-compat/3.25.2:
    resolution: {integrity: sha512-TxfyECD4smdn3/CjWxczVtJqVLEEC2up7/82t7vC0AzNogr+4nQ8vyF7abxAuTXWvjTClSbvGhU0RgqA4ToQaQ==}
    dependencies:
      browserslist: 4.21.4

  /core-js-pure/3.25.2:
    resolution: {integrity: sha512-ItD7YpW1cUB4jaqFLZXe1AXkyqIxz6GqPnsDV4uF4hVcWh/WAGIqSqw5p0/WdsILM0Xht9s3Koyw05R3K6RtiA==}
    requiresBuild: true

  /core-js/3.25.2:
    resolution: {integrity: sha512-YB4IAT1bjEfxTJ1XYy11hJAKskO+qmhuDBM8/guIfMz4JvdsAQAqvyb97zXX7JgSrfPLG5mRGFWJwJD39ruq2A==}
    requiresBuild: true

  /core-util-is/1.0.3:
    resolution: {integrity: sha512-ZQBvi1DcpJ4GDqanjucZ2Hj3wEO5pZDS89BWbkcrvdxksJorwUDDZamX9ldFkp9aw2lmBDLgkObEA4DWNJ9FYQ==}

  /cosmiconfig-typescript-loader/4.1.0_3owiowz3ujipd4k6pbqn3n7oui:
    resolution: {integrity: sha512-HbWIuR5O+XO5Oj9SZ5bzgrD4nN+rfhrm2PMb0FVx+t+XIvC45n8F0oTNnztXtspWGw0i2IzHaUWFD5LzV1JB4A==}
    engines: {node: '>=12', npm: '>=6'}
    peerDependencies:
      '@types/node': '*'
      cosmiconfig: '>=7'
      ts-node: '>=10'
      typescript: '>=3'
    dependencies:
      '@types/node': 14.18.29
      cosmiconfig: 7.0.1
      ts-node: 10.9.1_ck2axrxkiif44rdbzjywaqjysa
      typescript: 4.8.3
    dev: true

  /cosmiconfig/6.0.0:
    resolution: {integrity: sha512-xb3ZL6+L8b9JLLCx3ZdoZy4+2ECphCMo2PwqgP1tlfVq6M6YReyzBJtvWWtbDSpNr9hn96pkCiZqUcFEc+54Qg==}
    engines: {node: '>=8'}
    dependencies:
      '@types/parse-json': 4.0.0
      import-fresh: 3.3.0
      parse-json: 5.2.0
      path-type: 4.0.0
      yaml: 1.10.2

  /cosmiconfig/7.0.1:
    resolution: {integrity: sha512-a1YWNUV2HwGimB7dU2s1wUMurNKjpx60HxBB6xUM8Re+2s1g1IIfJvFR0/iCF+XHdE0GMTKTuLR32UQff4TEyQ==}
    engines: {node: '>=10'}
    dependencies:
      '@types/parse-json': 4.0.0
      import-fresh: 3.3.0
      parse-json: 5.2.0
      path-type: 4.0.0
      yaml: 1.10.2

  /create-require/1.1.1:
    resolution: {integrity: sha512-dcKFX3jn0MpIaXjisoRvexIJVEKzaq7z2rZKxf+MSr9TkdmHmsU4m2lcLojrj/FHl8mk5VxMmYA+ftRkP/3oKQ==}

  /cross-spawn/7.0.3:
    resolution: {integrity: sha512-iRDPJKUPVEND7dHPO8rkbOnPpyDygcDFtWjpeWNCgy8WP2rXcxXL8TskReQl6OrB2G7+UJrags1q15Fudc7G6w==}
    engines: {node: '>= 8'}
    dependencies:
      path-key: 3.1.1
      shebang-command: 2.0.0
      which: 2.0.2

  /crypt/0.0.2:
    resolution: {integrity: sha512-mCxBlsHFYh9C+HVpiEacem8FEBnMXgU9gy4zmNC+SXAZNB/1idgp/aulFJ4FgCi7GPEVbfyng092GqL2k2rmow==}
    dev: false

  /crypto-random-string/2.0.0:
    resolution: {integrity: sha512-v1plID3y9r/lPhviJ1wrXpLeyUIGAZ2SHNYTEapm7/8A9nLPoyvVp3RK/EPFqn5kEznyWgYZNsRtYYIWbuG8KA==}
    engines: {node: '>=8'}

  /css-blank-pseudo/3.0.3_postcss@8.4.16:
    resolution: {integrity: sha512-VS90XWtsHGqoM0t4KpH053c4ehxZ2E6HtGI7x68YFV0pTo/QmkV/YFA+NnlvK8guxZVNWGQhVNJGC39Q8XF4OQ==}
    engines: {node: ^12 || ^14 || >=16}
    hasBin: true
    peerDependencies:
      postcss: ^8.4
    dependencies:
      postcss: 8.4.16
      postcss-selector-parser: 6.0.10

  /css-declaration-sorter/6.3.1_postcss@8.4.16:
    resolution: {integrity: sha512-fBffmak0bPAnyqc/HO8C3n2sHrp9wcqQz6ES9koRF2/mLOVAx9zIQ3Y7R29sYCteTPqMCwns4WYQoCX91Xl3+w==}
    engines: {node: ^10 || ^12 || >=14}
    peerDependencies:
      postcss: ^8.0.9
    dependencies:
      postcss: 8.4.16

  /css-has-pseudo/3.0.4_postcss@8.4.16:
    resolution: {integrity: sha512-Vse0xpR1K9MNlp2j5w1pgWIJtm1a8qS0JwS9goFYcImjlHEmywP9VUF05aGBXzGpDJF86QXk4L0ypBmwPhGArw==}
    engines: {node: ^12 || ^14 || >=16}
    hasBin: true
    peerDependencies:
      postcss: ^8.4
    dependencies:
      postcss: 8.4.16
      postcss-selector-parser: 6.0.10

  /css-loader/6.7.1_webpack@5.74.0:
    resolution: {integrity: sha512-yB5CNFa14MbPJcomwNh3wLThtkZgcNyI2bNMRt8iE5Z8Vwl7f8vQXFAzn2HDOJvtDq2NTZBUGMSUNNyrv3/+cw==}
    engines: {node: '>= 12.13.0'}
    peerDependencies:
      webpack: ^5.0.0
    dependencies:
      icss-utils: 5.1.0_postcss@8.4.16
      postcss: 8.4.16
      postcss-modules-extract-imports: 3.0.0_postcss@8.4.16
      postcss-modules-local-by-default: 4.0.0_postcss@8.4.16
      postcss-modules-scope: 3.0.0_postcss@8.4.16
      postcss-modules-values: 4.0.0_postcss@8.4.16
      postcss-value-parser: 4.2.0
      semver: 7.3.7
      webpack: 5.74.0

  /css-minimizer-webpack-plugin/3.4.1_webpack@5.74.0:
    resolution: {integrity: sha512-1u6D71zeIfgngN2XNRJefc/hY7Ybsxd74Jm4qngIXyUEk7fss3VUzuHxLAq/R8NAba4QU9OUSaMZlbpRc7bM4Q==}
    engines: {node: '>= 12.13.0'}
    peerDependencies:
      '@parcel/css': '*'
      clean-css: '*'
      csso: '*'
      esbuild: '*'
      webpack: ^5.0.0
    peerDependenciesMeta:
      '@parcel/css':
        optional: true
      clean-css:
        optional: true
      csso:
        optional: true
      esbuild:
        optional: true
    dependencies:
      cssnano: 5.1.13_postcss@8.4.16
      jest-worker: 27.5.1
      postcss: 8.4.16
      schema-utils: 4.0.0
      serialize-javascript: 6.0.0
      source-map: 0.6.1
      webpack: 5.74.0

  /css-prefers-color-scheme/6.0.3_postcss@8.4.16:
    resolution: {integrity: sha512-4BqMbZksRkJQx2zAjrokiGMd07RqOa2IxIrrN10lyBe9xhn9DEvjUK79J6jkeiv9D9hQFXKb6g1jwU62jziJZA==}
    engines: {node: ^12 || ^14 || >=16}
    hasBin: true
    peerDependencies:
      postcss: ^8.4
    dependencies:
      postcss: 8.4.16

  /css-select-base-adapter/0.1.1:
    resolution: {integrity: sha512-jQVeeRG70QI08vSTwf1jHxp74JoZsr2XSgETae8/xC8ovSnL2WF87GTLO86Sbwdt2lK4Umg4HnnwMO4YF3Ce7w==}

  /css-select/2.1.0:
    resolution: {integrity: sha512-Dqk7LQKpwLoH3VovzZnkzegqNSuAziQyNZUcrdDM401iY+R5NkGBXGmtO05/yaXQziALuPogeG0b7UAgjnTJTQ==}
    dependencies:
      boolbase: 1.0.0
      css-what: 3.4.2
      domutils: 1.7.0
      nth-check: 1.0.2

  /css-select/4.3.0:
    resolution: {integrity: sha512-wPpOYtnsVontu2mODhA19JrqWxNsfdatRKd64kmpRbQgh1KtItko5sTnEpPdpSaJszTOhEMlF/RPz28qj4HqhQ==}
    dependencies:
      boolbase: 1.0.0
      css-what: 6.1.0
      domhandler: 4.3.1
      domutils: 2.8.0
      nth-check: 2.1.1

  /css-tree/1.0.0-alpha.37:
    resolution: {integrity: sha512-DMxWJg0rnz7UgxKT0Q1HU/L9BeJI0M6ksor0OgqOnF+aRCDWg/N2641HmVyU9KVIu0OVVWOb2IpC9A+BJRnejg==}
    engines: {node: '>=8.0.0'}
    dependencies:
      mdn-data: 2.0.4
      source-map: 0.6.1

  /css-tree/1.1.3:
    resolution: {integrity: sha512-tRpdppF7TRazZrjJ6v3stzv93qxRcSsFmW6cX0Zm2NVKpxE1WV1HblnghVv9TreireHkqI/VDEsfolRF1p6y7Q==}
    engines: {node: '>=8.0.0'}
    dependencies:
      mdn-data: 2.0.14
      source-map: 0.6.1

  /css-what/3.4.2:
    resolution: {integrity: sha512-ACUm3L0/jiZTqfzRM3Hi9Q8eZqd6IK37mMWPLz9PJxkLWllYeRf+EHUSHYEtFop2Eqytaq1FizFVh7XfBnXCDQ==}
    engines: {node: '>= 6'}

  /css-what/6.1.0:
    resolution: {integrity: sha512-HTUrgRJ7r4dsZKU6GjmpfRK1O76h97Z8MfS1G0FozR+oF2kG6Vfe8JE6zwrkbxigziPHinCJ+gCPjA9EaBDtRw==}
    engines: {node: '>= 6'}

  /css.escape/1.5.1:
    resolution: {integrity: sha512-YUifsXXuknHlUsmlgyY0PKzgPOr7/FjCePfHNt0jxm83wHZi44VDMQ7/fGNkjY3/jV1MC+1CmZbaHzugyeRtpg==}
    dev: true

  /css/2.2.4:
    resolution: {integrity: sha512-oUnjmWpy0niI3x/mPL8dVEI1l7MnG3+HHyRPHf+YFSbK+svOhXpmSOcDURUh2aOCgl2grzrOPt1nHLuCVFULLw==}
    dependencies:
      inherits: 2.0.4
      source-map: 0.6.1
      source-map-resolve: 0.5.3
      urix: 0.1.0
    dev: true

  /cssdb/7.0.1:
    resolution: {integrity: sha512-pT3nzyGM78poCKLAEy2zWIVX2hikq6dIrjuZzLV98MumBg+xMTNYfHx7paUlfiRTgg91O/vR889CIf+qiv79Rw==}

  /cssesc/3.0.0:
    resolution: {integrity: sha512-/Tb/JcjK111nNScGob5MNtsntNM1aCNUDipB/TkwZFhyDrrE47SOx/18wF2bbjgc3ZzCSKW1T5nt5EbFoAz/Vg==}
    engines: {node: '>=4'}
    hasBin: true

  /cssnano-preset-default/5.2.12_postcss@8.4.16:
    resolution: {integrity: sha512-OyCBTZi+PXgylz9HAA5kHyoYhfGcYdwFmyaJzWnzxuGRtnMw/kR6ilW9XzlzlRAtB6PLT/r+prYgkef7hngFew==}
    engines: {node: ^10 || ^12 || >=14.0}
    peerDependencies:
      postcss: ^8.2.15
    dependencies:
      css-declaration-sorter: 6.3.1_postcss@8.4.16
      cssnano-utils: 3.1.0_postcss@8.4.16
      postcss: 8.4.16
      postcss-calc: 8.2.4_postcss@8.4.16
      postcss-colormin: 5.3.0_postcss@8.4.16
      postcss-convert-values: 5.1.2_postcss@8.4.16
      postcss-discard-comments: 5.1.2_postcss@8.4.16
      postcss-discard-duplicates: 5.1.0_postcss@8.4.16
      postcss-discard-empty: 5.1.1_postcss@8.4.16
      postcss-discard-overridden: 5.1.0_postcss@8.4.16
      postcss-merge-longhand: 5.1.6_postcss@8.4.16
      postcss-merge-rules: 5.1.2_postcss@8.4.16
      postcss-minify-font-values: 5.1.0_postcss@8.4.16
      postcss-minify-gradients: 5.1.1_postcss@8.4.16
      postcss-minify-params: 5.1.3_postcss@8.4.16
      postcss-minify-selectors: 5.2.1_postcss@8.4.16
      postcss-normalize-charset: 5.1.0_postcss@8.4.16
      postcss-normalize-display-values: 5.1.0_postcss@8.4.16
      postcss-normalize-positions: 5.1.1_postcss@8.4.16
      postcss-normalize-repeat-style: 5.1.1_postcss@8.4.16
      postcss-normalize-string: 5.1.0_postcss@8.4.16
      postcss-normalize-timing-functions: 5.1.0_postcss@8.4.16
      postcss-normalize-unicode: 5.1.0_postcss@8.4.16
      postcss-normalize-url: 5.1.0_postcss@8.4.16
      postcss-normalize-whitespace: 5.1.1_postcss@8.4.16
      postcss-ordered-values: 5.1.3_postcss@8.4.16
      postcss-reduce-initial: 5.1.0_postcss@8.4.16
      postcss-reduce-transforms: 5.1.0_postcss@8.4.16
      postcss-svgo: 5.1.0_postcss@8.4.16
      postcss-unique-selectors: 5.1.1_postcss@8.4.16

  /cssnano-utils/3.1.0_postcss@8.4.16:
    resolution: {integrity: sha512-JQNR19/YZhz4psLX/rQ9M83e3z2Wf/HdJbryzte4a3NSuafyp9w/I4U+hx5C2S9g41qlstH7DEWnZaaj83OuEA==}
    engines: {node: ^10 || ^12 || >=14.0}
    peerDependencies:
      postcss: ^8.2.15
    dependencies:
      postcss: 8.4.16

  /cssnano/5.1.13_postcss@8.4.16:
    resolution: {integrity: sha512-S2SL2ekdEz6w6a2epXn4CmMKU4K3KpcyXLKfAYc9UQQqJRkD/2eLUG0vJ3Db/9OvO5GuAdgXw3pFbR6abqghDQ==}
    engines: {node: ^10 || ^12 || >=14.0}
    peerDependencies:
      postcss: ^8.2.15
    dependencies:
      cssnano-preset-default: 5.2.12_postcss@8.4.16
      lilconfig: 2.0.6
      postcss: 8.4.16
      yaml: 1.10.2

  /csso/4.2.0:
    resolution: {integrity: sha512-wvlcdIbf6pwKEk7vHj8/Bkc0B4ylXZruLvOgs9doS5eOsOpuodOV2zJChSpkp+pRpYQLQMeF04nr3Z68Sta9jA==}
    engines: {node: '>=8.0.0'}
    dependencies:
      css-tree: 1.1.3

  /cssom/0.3.8:
    resolution: {integrity: sha512-b0tGHbfegbhPJpxpiBPU2sCkigAqtM9O121le6bbOlgyV+NyGyCmVfJ6QW9eRjz8CpNfWEOYBIMIGRYkLwsIYg==}

  /cssom/0.4.4:
    resolution: {integrity: sha512-p3pvU7r1MyyqbTk+WbNJIgJjG2VmTIaB10rI93LzVPrmDJKkzKYMtxxyAvQXR/NS6otuzveI7+7BBq3SjBS2mw==}

  /cssstyle/2.3.0:
    resolution: {integrity: sha512-AZL67abkUzIuvcHqk7c09cezpGNcxUxU4Ioi/05xHk4DQeTkWmGYftIE6ctU6AEt+Gn4n1lDStOtj7FKycP71A==}
    engines: {node: '>=8'}
    dependencies:
      cssom: 0.3.8

  /csstype/3.1.1:
    resolution: {integrity: sha512-DJR/VvkAvSZW9bTouZue2sSxDwdTN92uHjqeKVm+0dAqdfNykRzQ95tay8aXMBAAPpUiq4Qcug2L7neoRh2Egw==}

  /customize-cra/1.0.0:
    resolution: {integrity: sha512-DbtaLuy59224U+xCiukkxSq8clq++MOtJ1Et7LED1fLszWe88EoblEYFBJ895sB1mC6B4uu3xPT/IjClELhMbA==}
    dependencies:
      lodash.flow: 3.5.0
    dev: true

  /d3-array/1.2.4:
    resolution: {integrity: sha512-KHW6M86R+FUPYGb3R5XiYjXPq7VzwxZ22buHhAEVG5ztoEcZZMLov530mmccaqA1GghZArjQV46fuc8kUqhhHw==}
    dev: false

  /d3-array/3.2.0:
    resolution: {integrity: sha512-3yXFQo0oG3QCxbF06rMPFyGRMGJNS7NvsV1+2joOjbBE+9xvWQ8+GcMJAjRCzw06zQ3/arXeJgbPYcjUCuC+3g==}
    engines: {node: '>=12'}
    dependencies:
      internmap: 2.0.3
    dev: false

  /d3-axis/1.0.12:
    resolution: {integrity: sha512-ejINPfPSNdGFKEOAtnBtdkpr24c4d4jsei6Lg98mxf424ivoDP2956/5HDpIAtmHo85lqT4pruy+zEgvRUBqaQ==}
    dev: false

  /d3-axis/3.0.0:
    resolution: {integrity: sha512-IH5tgjV4jE/GhHkRV0HiVYPDtvfjHQlQfJHs0usq7M30XcSBvOotpmH1IgkcXsO/5gEQZD43B//fc7SRT5S+xw==}
    engines: {node: '>=12'}
    dev: false

  /d3-brush/1.1.6:
    resolution: {integrity: sha512-7RW+w7HfMCPyZLifTz/UnJmI5kdkXtpCbombUSs8xniAyo0vIbrDzDwUJB6eJOgl9u5DQOt2TQlYumxzD1SvYA==}
    dependencies:
      d3-dispatch: 1.0.6
      d3-drag: 1.2.5
      d3-interpolate: 1.4.0
      d3-selection: 1.4.2
      d3-transition: 1.3.2
    dev: false

  /d3-brush/3.0.0:
    resolution: {integrity: sha512-ALnjWlVYkXsVIGlOsuWH1+3udkYFI48Ljihfnh8FZPF2QS9o+PzGLBslO0PjzVoHLZ2KCVgAM8NVkXPJB2aNnQ==}
    engines: {node: '>=12'}
    dependencies:
      d3-dispatch: 3.0.1
      d3-drag: 3.0.0
      d3-interpolate: 3.0.1
      d3-selection: 3.0.0
      d3-transition: 3.0.1_d3-selection@3.0.0
    dev: false

  /d3-chord/1.0.6:
    resolution: {integrity: sha512-JXA2Dro1Fxw9rJe33Uv+Ckr5IrAa74TlfDEhE/jfLOaXegMQFQTAgAw9WnZL8+HxVBRXaRGCkrNU7pJeylRIuA==}
    dependencies:
      d3-array: 1.2.4
      d3-path: 1.0.9
    dev: false

  /d3-chord/3.0.1:
    resolution: {integrity: sha512-VE5S6TNa+j8msksl7HwjxMHDM2yNK3XCkusIlpX5kwauBfXuyLAtNg9jCp/iHH61tgI4sb6R/EIMWCqEIdjT/g==}
    engines: {node: '>=12'}
    dependencies:
      d3-path: 3.0.1
    dev: false

  /d3-collection/1.0.7:
    resolution: {integrity: sha512-ii0/r5f4sjKNTfh84Di+DpztYwqKhEyUlKoPrzUFfeSkWxjW49xU2QzO9qrPrNkpdI0XJkfzvmTu8V2Zylln6A==}
    dev: false

  /d3-color/1.4.1:
    resolution: {integrity: sha512-p2sTHSLCJI2QKunbGb7ocOh7DgTAn8IrLx21QRc/BSnodXM4sv6aLQlnfpvehFMLZEfBc6g9pH9SWQccFYfJ9Q==}
    dev: false

  /d3-color/3.1.0:
    resolution: {integrity: sha512-zg/chbXyeBtMQ1LbD/WSoW2DpC3I0mpmPdW+ynRTj/x2DAWYrIY7qeZIHidozwV24m4iavr15lNwIwLxRmOxhA==}
    engines: {node: '>=12'}
    dev: false

  /d3-contour/1.3.2:
    resolution: {integrity: sha512-hoPp4K/rJCu0ladiH6zmJUEz6+u3lgR+GSm/QdM2BBvDraU39Vr7YdDCicJcxP1z8i9B/2dJLgDC1NcvlF8WCg==}
    dependencies:
      d3-array: 1.2.4
    dev: false

  /d3-contour/4.0.0:
    resolution: {integrity: sha512-7aQo0QHUTu/Ko3cP9YK9yUTxtoDEiDGwnBHyLxG5M4vqlBkO/uixMRele3nfsfj6UXOcuReVpVXzAboGraYIJw==}
    engines: {node: '>=12'}
    dependencies:
      d3-array: 3.2.0
    dev: false

  /d3-delaunay/6.0.2:
    resolution: {integrity: sha512-IMLNldruDQScrcfT+MWnazhHbDJhcRJyOEBAJfwQnHle1RPh6WDuLvxNArUju2VSMSUuKlY5BGHRJ2cYyoFLQQ==}
    engines: {node: '>=12'}
    dependencies:
      delaunator: 5.0.0
    dev: false

  /d3-dispatch/1.0.6:
    resolution: {integrity: sha512-fVjoElzjhCEy+Hbn8KygnmMS7Or0a9sI2UzGwoB7cCtvI1XpVN9GpoYlnb3xt2YV66oXYb1fLJ8GMvP4hdU1RA==}
    dev: false

  /d3-dispatch/3.0.1:
    resolution: {integrity: sha512-rzUyPU/S7rwUflMyLc1ETDeBj0NRuHKKAcvukozwhshr6g6c5d8zh4c2gQjY2bZ0dXeGLWc1PF174P2tVvKhfg==}
    engines: {node: '>=12'}
    dev: false

  /d3-drag/1.2.5:
    resolution: {integrity: sha512-rD1ohlkKQwMZYkQlYVCrSFxsWPzI97+W+PaEIBNTMxRuxz9RF0Hi5nJWHGVJ3Om9d2fRTe1yOBINJyy/ahV95w==}
    dependencies:
      d3-dispatch: 1.0.6
      d3-selection: 1.4.2
    dev: false

  /d3-drag/3.0.0:
    resolution: {integrity: sha512-pWbUJLdETVA8lQNJecMxoXfH6x+mO2UQo8rSmZ+QqxcbyA3hfeprFgIT//HW2nlHChWeIIMwS2Fq+gEARkhTkg==}
    engines: {node: '>=12'}
    dependencies:
      d3-dispatch: 3.0.1
      d3-selection: 3.0.0
    dev: false

  /d3-dsv/1.2.0:
    resolution: {integrity: sha512-9yVlqvZcSOMhCYzniHE7EVUws7Fa1zgw+/EAV2BxJoG3ME19V6BQFBwI855XQDsxyOuG7NibqRMTtiF/Qup46g==}
    hasBin: true
    dependencies:
      commander: 2.20.3
      iconv-lite: 0.4.24
      rw: 1.3.3
    dev: false

  /d3-dsv/3.0.1:
    resolution: {integrity: sha512-UG6OvdI5afDIFP9w4G0mNq50dSOsXHJaRE8arAS5o9ApWnIElp8GZw1Dun8vP8OyHOZ/QJUKUJwxiiCCnUwm+Q==}
    engines: {node: '>=12'}
    hasBin: true
    dependencies:
      commander: 7.2.0
      iconv-lite: 0.6.3
      rw: 1.3.3
    dev: false

  /d3-ease/1.0.7:
    resolution: {integrity: sha512-lx14ZPYkhNx0s/2HX5sLFUI3mbasHjSSpwO/KaaNACweVwxUruKyWVcb293wMv1RqTPZyZ8kSZ2NogUZNcLOFQ==}
    dev: false

  /d3-ease/3.0.1:
    resolution: {integrity: sha512-wR/XK3D3XcLIZwpbvQwQ5fK+8Ykds1ip7A2Txe0yxncXSdq1L9skcG7blcedkOX+ZcgxGAmLX1FrRGbADwzi0w==}
    engines: {node: '>=12'}
    dev: false

  /d3-fetch/1.2.0:
    resolution: {integrity: sha512-yC78NBVcd2zFAyR/HnUiBS7Lf6inSCoWcSxFfw8FYL7ydiqe80SazNwoffcqOfs95XaLo7yebsmQqDKSsXUtvA==}
    dependencies:
      d3-dsv: 1.2.0
    dev: false

  /d3-fetch/3.0.1:
    resolution: {integrity: sha512-kpkQIM20n3oLVBKGg6oHrUchHM3xODkTzjMoj7aWQFq5QEM+R6E4WkzT5+tojDY7yjez8KgCBRoj4aEr99Fdqw==}
    engines: {node: '>=12'}
    dependencies:
      d3-dsv: 3.0.1
    dev: false

  /d3-force/1.2.1:
    resolution: {integrity: sha512-HHvehyaiUlVo5CxBJ0yF/xny4xoaxFxDnBXNvNcfW9adORGZfyNF1dj6DGLKyk4Yh3brP/1h3rnDzdIAwL08zg==}
    dependencies:
      d3-collection: 1.0.7
      d3-dispatch: 1.0.6
      d3-quadtree: 1.0.7
      d3-timer: 1.0.10
    dev: false

  /d3-force/3.0.0:
    resolution: {integrity: sha512-zxV/SsA+U4yte8051P4ECydjD/S+qeYtnaIyAs9tgHCqfguma/aAQDjo85A9Z6EKhBirHRJHXIgJUlffT4wdLg==}
    engines: {node: '>=12'}
    dependencies:
      d3-dispatch: 3.0.1
      d3-quadtree: 3.0.1
      d3-timer: 3.0.1
    dev: false

  /d3-format/1.4.5:
    resolution: {integrity: sha512-J0piedu6Z8iB6TbIGfZgDzfXxUFN3qQRMofy2oPdXzQibYGqPB/9iMcxr/TGalU+2RsyDO+U4f33id8tbnSRMQ==}
    dev: false

  /d3-format/3.1.0:
    resolution: {integrity: sha512-YyUI6AEuY/Wpt8KWLgZHsIU86atmikuoOmCfommt0LYHiQSPjvX2AcFc38PX0CBpr2RCyZhjex+NS/LPOv6YqA==}
    engines: {node: '>=12'}
    dev: false

  /d3-geo/1.12.1:
    resolution: {integrity: sha512-XG4d1c/UJSEX9NfU02KwBL6BYPj8YKHxgBEw5om2ZnTRSbIcego6dhHwcxuSR3clxh0EpE38os1DVPOmnYtTPg==}
    dependencies:
      d3-array: 1.2.4
    dev: false

  /d3-geo/3.0.1:
    resolution: {integrity: sha512-Wt23xBych5tSy9IYAM1FR2rWIBFWa52B/oF/GYe5zbdHrg08FU8+BuI6X4PvTwPDdqdAdq04fuWJpELtsaEjeA==}
    engines: {node: '>=12'}
    dependencies:
      d3-array: 3.2.0
    dev: false

  /d3-hierarchy/1.1.9:
    resolution: {integrity: sha512-j8tPxlqh1srJHAtxfvOUwKNYJkQuBFdM1+JAUfq6xqH5eAqf93L7oG1NVqDa4CpFZNvnNKtCYEUC8KY9yEn9lQ==}
    dev: false

  /d3-hierarchy/3.1.2:
    resolution: {integrity: sha512-FX/9frcub54beBdugHjDCdikxThEqjnR93Qt7PvQTOHxyiNCAlvMrHhclk3cD5VeAaq9fxmfRp+CnWw9rEMBuA==}
    engines: {node: '>=12'}
    dev: false

  /d3-interpolate/1.4.0:
    resolution: {integrity: sha512-V9znK0zc3jOPV4VD2zZn0sDhZU3WAE2bmlxdIwwQPPzPjvyLkd8B3JUVdS1IDUFDkWZ72c9qnv1GK2ZagTZ8EA==}
    dependencies:
      d3-color: 1.4.1
    dev: false

  /d3-interpolate/3.0.1:
    resolution: {integrity: sha512-3bYs1rOD33uo8aqJfKP3JWPAibgw8Zm2+L9vBKEHJ2Rg+viTR7o5Mmv5mZcieN+FRYaAOWX5SJATX6k1PWz72g==}
    engines: {node: '>=12'}
    dependencies:
      d3-color: 3.1.0
    dev: false

  /d3-path/1.0.9:
    resolution: {integrity: sha512-VLaYcn81dtHVTjEHd8B+pbe9yHWpXKZUC87PzoFmsFrJqgFwDe/qxfp5MlfsfM1V5E/iVt0MmEbWQ7FVIXh/bg==}
    dev: false

  /d3-path/3.0.1:
    resolution: {integrity: sha512-gq6gZom9AFZby0YLduxT1qmrp4xpBA1YZr19OI717WIdKE2OM5ETq5qrHLb301IgxhLwcuxvGZVLeeWc/k1I6w==}
    engines: {node: '>=12'}
    dev: false

  /d3-polygon/1.0.6:
    resolution: {integrity: sha512-k+RF7WvI08PC8reEoXa/w2nSg5AUMTi+peBD9cmFc+0ixHfbs4QmxxkarVal1IkVkgxVuk9JSHhJURHiyHKAuQ==}
    dev: false

  /d3-polygon/3.0.1:
    resolution: {integrity: sha512-3vbA7vXYwfe1SYhED++fPUQlWSYTTGmFmQiany/gdbiWgU/iEyQzyymwL9SkJjFFuCS4902BSzewVGsHHmHtXg==}
    engines: {node: '>=12'}
    dev: false

  /d3-quadtree/1.0.7:
    resolution: {integrity: sha512-RKPAeXnkC59IDGD0Wu5mANy0Q2V28L+fNe65pOCXVdVuTJS3WPKaJlFHer32Rbh9gIo9qMuJXio8ra4+YmIymA==}
    dev: false

  /d3-quadtree/3.0.1:
    resolution: {integrity: sha512-04xDrxQTDTCFwP5H6hRhsRcb9xxv2RzkcsygFzmkSIOJy3PeRJP7sNk3VRIbKXcog561P9oU0/rVH6vDROAgUw==}
    engines: {node: '>=12'}
    dev: false

  /d3-random/1.1.2:
    resolution: {integrity: sha512-6AK5BNpIFqP+cx/sreKzNjWbwZQCSUatxq+pPRmFIQaWuoD+NrbVWw7YWpHiXpCQ/NanKdtGDuB+VQcZDaEmYQ==}
    dev: false

  /d3-random/3.0.1:
    resolution: {integrity: sha512-FXMe9GfxTxqd5D6jFsQ+DJ8BJS4E/fT5mqqdjovykEB2oFbTMDVdg1MGFxfQW+FBOGoB++k8swBrgwSHT1cUXQ==}
    engines: {node: '>=12'}
    dev: false

  /d3-scale-chromatic/1.5.0:
    resolution: {integrity: sha512-ACcL46DYImpRFMBcpk9HhtIyC7bTBR4fNOPxwVSl0LfulDAwyiHyPOTqcDG1+t5d4P9W7t/2NAuWu59aKko/cg==}
    dependencies:
      d3-color: 1.4.1
      d3-interpolate: 1.4.0
    dev: false

  /d3-scale-chromatic/3.0.0:
    resolution: {integrity: sha512-Lx9thtxAKrO2Pq6OO2Ua474opeziKr279P/TKZsMAhYyNDD3EnCffdbgeSYN5O7m2ByQsxtuP2CSDczNUIZ22g==}
    engines: {node: '>=12'}
    dependencies:
      d3-color: 3.1.0
      d3-interpolate: 3.0.1
    dev: false

  /d3-scale/2.2.2:
    resolution: {integrity: sha512-LbeEvGgIb8UMcAa0EATLNX0lelKWGYDQiPdHj+gLblGVhGLyNbaCn3EvrJf0A3Y/uOOU5aD6MTh5ZFCdEwGiCw==}
    dependencies:
      d3-array: 1.2.4
      d3-collection: 1.0.7
      d3-format: 1.4.5
      d3-interpolate: 1.4.0
      d3-time: 1.1.0
      d3-time-format: 2.3.0
    dev: false

  /d3-scale/4.0.2:
    resolution: {integrity: sha512-GZW464g1SH7ag3Y7hXjf8RoUuAFIqklOAq3MRl4OaWabTFJY9PN/E1YklhXLh+OQ3fM9yS2nOkCoS+WLZ6kvxQ==}
    engines: {node: '>=12'}
    dependencies:
      d3-array: 3.2.0
      d3-format: 3.1.0
      d3-interpolate: 3.0.1
      d3-time: 3.0.0
      d3-time-format: 4.1.0
    dev: false

  /d3-selection/1.4.2:
    resolution: {integrity: sha512-SJ0BqYihzOjDnnlfyeHT0e30k0K1+5sR3d5fNueCNeuhZTnGw4M4o8mqJchSwgKMXCNFo+e2VTChiSJ0vYtXkg==}
    dev: false

  /d3-selection/3.0.0:
    resolution: {integrity: sha512-fmTRWbNMmsmWq6xJV8D19U/gw/bwrHfNXxrIN+HfZgnzqTHp9jOmKMhsTUjXOJnZOdZY9Q28y4yebKzqDKlxlQ==}
    engines: {node: '>=12'}
    dev: false

  /d3-shape/1.3.7:
    resolution: {integrity: sha512-EUkvKjqPFUAZyOlhY5gzCxCeI0Aep04LwIRpsZ/mLFelJiUfnK56jo5JMDSE7yyP2kLSb6LtF+S5chMk7uqPqw==}
    dependencies:
      d3-path: 1.0.9
    dev: false

  /d3-shape/3.1.0:
    resolution: {integrity: sha512-tGDh1Muf8kWjEDT/LswZJ8WF85yDZLvVJpYU9Nq+8+yW1Z5enxrmXOhTArlkaElU+CTn0OTVNli+/i+HP45QEQ==}
    engines: {node: '>=12'}
    dependencies:
      d3-path: 3.0.1
    dev: false

  /d3-time-format/2.3.0:
    resolution: {integrity: sha512-guv6b2H37s2Uq/GefleCDtbe0XZAuy7Wa49VGkPVPMfLL9qObgBST3lEHJBMUp8S7NdLQAGIvr2KXk8Hc98iKQ==}
    dependencies:
      d3-time: 1.1.0
    dev: false

  /d3-time-format/4.1.0:
    resolution: {integrity: sha512-dJxPBlzC7NugB2PDLwo9Q8JiTR3M3e4/XANkreKSUxF8vvXKqm1Yfq4Q5dl8budlunRVlUUaDUgFt7eA8D6NLg==}
    engines: {node: '>=12'}
    dependencies:
      d3-time: 3.0.0
    dev: false

  /d3-time/1.1.0:
    resolution: {integrity: sha512-Xh0isrZ5rPYYdqhAVk8VLnMEidhz5aP7htAADH6MfzgmmicPkTo8LhkLxci61/lCB7n7UmE3bN0leRt+qvkLxA==}
    dev: false

  /d3-time/3.0.0:
    resolution: {integrity: sha512-zmV3lRnlaLI08y9IMRXSDshQb5Nj77smnfpnd2LrBa/2K281Jijactokeak14QacHs/kKq0AQ121nidNYlarbQ==}
    engines: {node: '>=12'}
    dependencies:
      d3-array: 3.2.0
    dev: false

  /d3-timer/1.0.10:
    resolution: {integrity: sha512-B1JDm0XDaQC+uvo4DT79H0XmBskgS3l6Ve+1SBCfxgmtIb1AVrPIoqd+nPSv+loMX8szQ0sVUhGngL7D5QPiXw==}
    dev: false

  /d3-timer/3.0.1:
    resolution: {integrity: sha512-ndfJ/JxxMd3nw31uyKoY2naivF+r29V+Lc0svZxe1JvvIRmi8hUsrMvdOwgS1o6uBHmiz91geQ0ylPP0aj1VUA==}
    engines: {node: '>=12'}
    dev: false

  /d3-transition/1.3.2:
    resolution: {integrity: sha512-sc0gRU4PFqZ47lPVHloMn9tlPcv8jxgOQg+0zjhfZXMQuvppjG6YuwdMBE0TuqCZjeJkLecku/l9R0JPcRhaDA==}
    dependencies:
      d3-color: 1.4.1
      d3-dispatch: 1.0.6
      d3-ease: 1.0.7
      d3-interpolate: 1.4.0
      d3-selection: 1.4.2
      d3-timer: 1.0.10
    dev: false

  /d3-transition/3.0.1_d3-selection@3.0.0:
    resolution: {integrity: sha512-ApKvfjsSR6tg06xrL434C0WydLr7JewBB3V+/39RMHsaXTOG0zmt/OAXeng5M5LBm0ojmxJrpomQVZ1aPvBL4w==}
    engines: {node: '>=12'}
    peerDependencies:
      d3-selection: 2 - 3
    dependencies:
      d3-color: 3.1.0
      d3-dispatch: 3.0.1
      d3-ease: 3.0.1
      d3-interpolate: 3.0.1
      d3-selection: 3.0.0
      d3-timer: 3.0.1
    dev: false

  /d3-voronoi/1.1.4:
    resolution: {integrity: sha512-dArJ32hchFsrQ8uMiTBLq256MpnZjeuBtdHpaDlYuQyjU0CVzCJl/BVW+SkszaAeH95D/8gxqAhgx0ouAWAfRg==}
    dev: false

  /d3-zoom/1.8.3:
    resolution: {integrity: sha512-VoLXTK4wvy1a0JpH2Il+F2CiOhVu7VRXWF5M/LroMIh3/zBAC3WAt7QoIvPibOavVo20hN6/37vwAsdBejLyKQ==}
    dependencies:
      d3-dispatch: 1.0.6
      d3-drag: 1.2.5
      d3-interpolate: 1.4.0
      d3-selection: 1.4.2
      d3-transition: 1.3.2
    dev: false

  /d3-zoom/3.0.0:
    resolution: {integrity: sha512-b8AmV3kfQaqWAuacbPuNbL6vahnOJflOhexLzMMNLga62+/nh0JzvJ0aO/5a5MVgUFGS7Hu1P9P03o3fJkDCyw==}
    engines: {node: '>=12'}
    dependencies:
      d3-dispatch: 3.0.1
      d3-drag: 3.0.0
      d3-interpolate: 3.0.1
      d3-selection: 3.0.0
      d3-transition: 3.0.1_d3-selection@3.0.0
    dev: false

  /d3/5.16.0:
    resolution: {integrity: sha512-4PL5hHaHwX4m7Zr1UapXW23apo6pexCgdetdJ5kTmADpG/7T9Gkxw0M0tf/pjoB63ezCCm0u5UaFYy2aMt0Mcw==}
    dependencies:
      d3-array: 1.2.4
      d3-axis: 1.0.12
      d3-brush: 1.1.6
      d3-chord: 1.0.6
      d3-collection: 1.0.7
      d3-color: 1.4.1
      d3-contour: 1.3.2
      d3-dispatch: 1.0.6
      d3-drag: 1.2.5
      d3-dsv: 1.2.0
      d3-ease: 1.0.7
      d3-fetch: 1.2.0
      d3-force: 1.2.1
      d3-format: 1.4.5
      d3-geo: 1.12.1
      d3-hierarchy: 1.1.9
      d3-interpolate: 1.4.0
      d3-path: 1.0.9
      d3-polygon: 1.0.6
      d3-quadtree: 1.0.7
      d3-random: 1.1.2
      d3-scale: 2.2.2
      d3-scale-chromatic: 1.5.0
      d3-selection: 1.4.2
      d3-shape: 1.3.7
      d3-time: 1.1.0
      d3-time-format: 2.3.0
      d3-timer: 1.0.10
      d3-transition: 1.3.2
      d3-voronoi: 1.1.4
      d3-zoom: 1.8.3
    dev: false

  /d3/7.6.1:
    resolution: {integrity: sha512-txMTdIHFbcpLx+8a0IFhZsbp+PfBBPt8yfbmukZTQFroKuFqIwqswF0qE5JXWefylaAVpSXFoKm3yP+jpNLFLw==}
    engines: {node: '>=12'}
    dependencies:
      d3-array: 3.2.0
      d3-axis: 3.0.0
      d3-brush: 3.0.0
      d3-chord: 3.0.1
      d3-color: 3.1.0
      d3-contour: 4.0.0
      d3-delaunay: 6.0.2
      d3-dispatch: 3.0.1
      d3-drag: 3.0.0
      d3-dsv: 3.0.1
      d3-ease: 3.0.1
      d3-fetch: 3.0.1
      d3-force: 3.0.0
      d3-format: 3.1.0
      d3-geo: 3.0.1
      d3-hierarchy: 3.1.2
      d3-interpolate: 3.0.1
      d3-path: 3.0.1
      d3-polygon: 3.0.1
      d3-quadtree: 3.0.1
      d3-random: 3.0.1
      d3-scale: 4.0.2
      d3-scale-chromatic: 3.0.0
      d3-selection: 3.0.0
      d3-shape: 3.1.0
      d3-time: 3.0.0
      d3-time-format: 4.1.0
      d3-timer: 3.0.1
      d3-transition: 3.0.1_d3-selection@3.0.0
      d3-zoom: 3.0.0
    dev: false

  /dagre-d3/0.6.4:
    resolution: {integrity: sha512-e/6jXeCP7/ptlAM48clmX4xTZc5Ek6T6kagS7Oz2HrYSdqcLZFLqpAfh7ldbZRFfxCZVyh61NEPR08UQRVxJzQ==}
    dependencies:
      d3: 5.16.0
      dagre: 0.8.5
      graphlib: 2.1.8
      lodash: 4.17.21
    dev: false

  /dagre/0.8.5:
    resolution: {integrity: sha512-/aTqmnRta7x7MCCpExk7HQL2O4owCT2h8NT//9I1OQ9vt29Pa0BzSAkR5lwFUcQ7491yVi/3CXU9jQ5o0Mn2Sw==}
    dependencies:
      graphlib: 2.1.8
      lodash: 4.17.21
    dev: false

  /damerau-levenshtein/1.0.8:
    resolution: {integrity: sha512-sdQSFB7+llfUcQHUQO3+B8ERRj0Oa4w9POWMI/puGtuf7gFywGmkaLCElnudfTiKZV+NvHqL0ifzdrI8Ro7ESA==}

  /dargs/7.0.0:
    resolution: {integrity: sha512-2iy1EkLdlBzQGvbweYRFxmFath8+K7+AKB0TlhHWkNuH+TmovaMH/Wp7V7R4u7f4SnX3OgLsU9t1NI9ioDnUpg==}
    engines: {node: '>=8'}
    dev: true

  /data-urls/2.0.0:
    resolution: {integrity: sha512-X5eWTSXO/BJmpdIKCRuKUgSCgAN0OwliVK3yPKbwIWU1Tdw5BRajxlzMidvh+gwko9AfQ9zIj52pzF91Q3YAvQ==}
    engines: {node: '>=10'}
    dependencies:
      abab: 2.0.6
      whatwg-mimetype: 2.3.0
      whatwg-url: 8.7.0

  /dayjs/1.11.5:
    resolution: {integrity: sha512-CAdX5Q3YW3Gclyo5Vpqkgpj8fSdLQcRuzfX6mC6Phy0nfJ0eGYOeS7m4mt2plDWLAtA4TqTakvbboHvUxfe4iA==}
    dev: false

  /debug/2.6.9:
    resolution: {integrity: sha512-bC7ElrdJaJnPbAP+1EotYvqZsb3ecl5wi6Bfi6BJTUcNowp6cvspg0jXznRTKDjm/E7AdgFBVeAPVMNcKGsHMA==}
    peerDependencies:
      supports-color: '*'
    peerDependenciesMeta:
      supports-color:
        optional: true
    dependencies:
      ms: 2.0.0

  /debug/3.2.7:
    resolution: {integrity: sha512-CFjzYYAi4ThfiQvizrFQevTTXHtnCqWfe7x1AhgEscTz6ZbLbfoLRLPugTQyBth6f8ZERVUSyWHFD/7Wu4t1XQ==}
    peerDependencies:
      supports-color: '*'
    peerDependenciesMeta:
      supports-color:
        optional: true
    dependencies:
      ms: 2.1.3

  /debug/4.3.4:
    resolution: {integrity: sha512-PRWFHuSU3eDtQJPvnNY7Jcket1j0t5OuOsFzPPzsekD52Zl8qUfFIPEiswXqIvHWGVHOgX+7G/vCNNhehwxfkQ==}
    engines: {node: '>=6.0'}
    peerDependencies:
      supports-color: '*'
    peerDependenciesMeta:
      supports-color:
        optional: true
    dependencies:
      ms: 2.1.2

  /decamelize-keys/1.1.0:
    resolution: {integrity: sha512-ocLWuYzRPoS9bfiSdDd3cxvrzovVMZnRDVEzAs+hWIVXGDbHxWMECij2OBuyB/An0FFW/nLuq6Kv1i/YC5Qfzg==}
    engines: {node: '>=0.10.0'}
    dependencies:
      decamelize: 1.2.0
      map-obj: 1.0.1
    dev: true

  /decamelize/1.2.0:
    resolution: {integrity: sha512-z2S+W9X73hAUUki+N+9Za2lBlun89zigOyGrsax+KUQ6wKW4ZoWpEYBkGhQjwAjjDCkWxhY0VKEhk8wzY7F5cA==}
    engines: {node: '>=0.10.0'}
    dev: true

  /decimal.js/10.4.1:
    resolution: {integrity: sha512-F29o+vci4DodHYT9UrR5IEbfBw9pE5eSapIJdTqXK5+6hq+t8VRxwQyKlW2i+KDKFkkJQRvFyI/QXD83h8LyQw==}

  /decode-uri-component/0.2.0:
    resolution: {integrity: sha512-hjf+xovcEn31w/EUYdTXQh/8smFL/dzYjohQGEIgjyNavaJfBY2p5F527Bo1VPATxv0VYTUC2bOcXvqFwk78Og==}
    engines: {node: '>=0.10'}
    dev: true

  /dedent/0.7.0:
    resolution: {integrity: sha512-Q6fKUPqnAHAyhiUgFU7BUzLiv0kd8saH9al7tnu5Q/okj6dnupxyTgFIBjVzJATdfIAm9NAsvXNzjaKa+bxVyA==}

  /deep-is/0.1.4:
    resolution: {integrity: sha512-oIPzksmTg4/MriiaYGO+okXDT7ztn/w3Eptv/+gSIdMdKsJo0u4CfYNFJPy+4SKMuCqGw2wxnA+URMg3t8a/bQ==}

  /deepmerge/4.2.2:
    resolution: {integrity: sha512-FJ3UgI4gIl+PHZm53knsuSFpE+nESMr7M4v9QcgB7S63Kj/6WqMiFQJpBBYz1Pt+66bZpP3Q7Lye0Oo9MPKEdg==}
    engines: {node: '>=0.10.0'}

  /default-gateway/6.0.3:
    resolution: {integrity: sha512-fwSOJsbbNzZ/CUFpqFBqYfYNLj1NbMPm8MMCIzHjC83iSJRBEGmDUxU+WP661BaBQImeC2yHwXtz+P/O9o+XEg==}
    engines: {node: '>= 10'}
    dependencies:
      execa: 5.1.1

  /define-lazy-prop/2.0.0:
    resolution: {integrity: sha512-Ds09qNh8yw3khSjiJjiUInaGX9xlqZDY7JVryGxdxV7NPeuqQfplOpQ66yJFZut3jLa5zOwkXw1g9EI2uKh4Og==}
    engines: {node: '>=8'}

  /define-properties/1.1.4:
    resolution: {integrity: sha512-uckOqKcfaVvtBdsVkdPv3XjveQJsNQqmhXgRi8uhvWWuPYZCNlzT8qAyblUgNoXdHdjMTzAqeGjAoli8f+bzPA==}
    engines: {node: '>= 0.4'}
    dependencies:
      has-property-descriptors: 1.0.0
      object-keys: 1.1.1

  /defined/1.0.0:
    resolution: {integrity: sha512-Y2caI5+ZwS5c3RiNDJ6u53VhQHv+hHKwhkI1iHvceKUHw9Df6EK2zRLfjejRgMuCuxK7PfSWIMwWecceVvThjQ==}

  /delaunator/5.0.0:
    resolution: {integrity: sha512-AyLvtyJdbv/U1GkiS6gUUzclRoAY4Gs75qkMygJJhU75LW4DNuSF2RMzpxs9jw9Oz1BobHjTdkG3zdP55VxAqw==}
    dependencies:
      robust-predicates: 3.0.1
    dev: false

  /delayed-stream/1.0.0:
    resolution: {integrity: sha512-ZySD7Nf91aLB0RxL4KGrKHBXl7Eds1DAmEdcoVawXnLD7SDhpNgtuII2aAkg7a7QS41jxPSZ17p4VdGnMHk3MQ==}
    engines: {node: '>=0.4.0'}

  /depd/1.1.2:
    resolution: {integrity: sha512-7emPTl6Dpo6JRXOXjLRxck+FlLRX5847cLKEn00PLAgc3g2hTZZgr+e4c2v6QpSmLeFP3n5yUo7ft6avBK/5jQ==}
    engines: {node: '>= 0.6'}

  /depd/2.0.0:
    resolution: {integrity: sha512-g7nH6P6dyDioJogAAGprGpCtVImJhpPk/roCzdb3fIh61/s/nPsfR6onyMwkCAR/OlC3yBC0lESvUoQEAssIrw==}
    engines: {node: '>= 0.8'}

  /dequal/2.0.3:
    resolution: {integrity: sha512-0je+qPKHEMohvfRTCEo3CrPG6cAzAYgmzKyxRiYSSDkS6eGJdyVJm7WaYA5ECaAD9wLB2T4EEeymA5aFVcYXCA==}
    engines: {node: '>=6'}
    dev: false

  /destroy/1.2.0:
    resolution: {integrity: sha512-2sJGJTaXIIaR1w4iJSNoN0hnMY7Gpc/n8D4qSCJw8QqFWXf7cuAgnEHxBpweaVcPevC2l3KpjYCx3NypQQgaJg==}
    engines: {node: '>= 0.8', npm: 1.2.8000 || >= 1.4.16}

  /detect-newline/3.1.0:
    resolution: {integrity: sha512-TLz+x/vEXm/Y7P7wn1EJFNLxYpUD4TgMosxY6fAVJUnJMbupHBOncxyWUG9OpTaH9EBD7uFI5LfEgmMOc54DsA==}
    engines: {node: '>=8'}

  /detect-node/2.1.0:
    resolution: {integrity: sha512-T0NIuQpnTvFDATNuHN5roPwSBG83rFsuO+MXXH9/3N1eFbn4wcPjttvjMLEPWJ0RGUYgQE7cGgS3tNxbqCGM7g==}

  /detect-port-alt/1.1.6:
    resolution: {integrity: sha512-5tQykt+LqfJFBEYaDITx7S7cR7mJ/zQmLXZ2qt5w04ainYZw6tBf9dBunMjVeVOdYVRUzUOE4HkY5J7+uttb5Q==}
    engines: {node: '>= 4.2.1'}
    hasBin: true
    dependencies:
      address: 1.2.1
      debug: 2.6.9
    transitivePeerDependencies:
      - supports-color

  /detective/5.2.1:
    resolution: {integrity: sha512-v9XE1zRnz1wRtgurGu0Bs8uHKFSTdteYZNbIPFVhUZ39L/S79ppMpdmVOZAnoz1jfEFodc48n6MX483Xo3t1yw==}
    engines: {node: '>=0.8.0'}
    hasBin: true
    dependencies:
      acorn-node: 1.8.2
      defined: 1.0.0
      minimist: 1.2.6

  /didyoumean/1.2.2:
    resolution: {integrity: sha512-gxtyfqMg7GKyhQmb056K7M3xszy/myH8w+B4RT+QXBQsvAOdc3XymqDDPHx1BgPgsdAA5SIifona89YtRATDzw==}

  /diff-sequences/24.9.0:
    resolution: {integrity: sha512-Dj6Wk3tWyTE+Fo1rW8v0Xhwk80um6yFYKbuAxc9c3EZxIHFDYwbi34Uk42u1CdnIiVorvt4RmlSDjIPyzGC2ew==}
    engines: {node: '>= 6'}
    dev: true

  /diff-sequences/27.5.1:
    resolution: {integrity: sha512-k1gCAXAsNgLwEL+Y8Wvl+M6oEFj5bgazfZULpS5CneoPPXRaCCW7dm+q21Ky2VEE5X+VeRDBVg1Pcvvsr4TtNQ==}
    engines: {node: ^10.13.0 || ^12.13.0 || ^14.15.0 || >=15.0.0}

  /diff/4.0.2:
    resolution: {integrity: sha512-58lmxKSA4BNyLz+HHMUzlOEpg09FV+ev6ZMe3vJihgdxzgcwZ8VoEEPmALCZG9LmqfVoNMMKpttIYTVG6uDY7A==}
    engines: {node: '>=0.3.1'}

  /dir-glob/3.0.1:
    resolution: {integrity: sha512-WkrWp9GR4KXfKGYzOLmTuGVi1UWFfws377n9cc55/tb6DuqyF6pcQ5AbiHEshaDpY9v6oaSr2XCDidGmMwdzIA==}
    engines: {node: '>=8'}
    dependencies:
      path-type: 4.0.0

  /dlv/1.1.3:
    resolution: {integrity: sha512-+HlytyjlPKnIG8XuRG8WvmBP8xs8P71y+SKKS6ZXWoEgLuePxtDoUEiH7WkdePWrQ5JBpE6aoVqfZfJUQkjXwA==}

  /dns-equal/1.0.0:
    resolution: {integrity: sha512-z+paD6YUQsk+AbGCEM4PrOXSss5gd66QfcVBFTKR/HpFL9jCqikS94HYwKww6fQyO7IxrIIyUu+g0Ka9tUS2Cg==}

  /dns-packet/5.4.0:
    resolution: {integrity: sha512-EgqGeaBB8hLiHLZtp/IbaDQTL8pZ0+IvwzSHA6d7VyMDM+B9hgddEMa9xjK5oYnw0ci0JQ6g2XCD7/f6cafU6g==}
    engines: {node: '>=6'}
    dependencies:
      '@leichtgewicht/ip-codec': 2.0.4

  /doctrine/2.1.0:
    resolution: {integrity: sha512-35mSku4ZXK0vfCuHEDAwt55dg2jNajHZ1odvF+8SSr82EsZY4QmXfuWso8oEd8zRhVObSN18aM0CjSdoBX7zIw==}
    engines: {node: '>=0.10.0'}
    dependencies:
      esutils: 2.0.3

  /doctrine/3.0.0:
    resolution: {integrity: sha512-yS+Q5i3hBf7GBkd4KG8a7eBNNWNGLTaEwwYWUijIYM7zrlYDM0BFXHjjPWlWZ1Rg7UaddZeIDmi9jF3HmqiQ2w==}
    engines: {node: '>=6.0.0'}
    dependencies:
      esutils: 2.0.3

  /dom-accessibility-api/0.5.14:
    resolution: {integrity: sha512-NMt+m9zFMPZe0JcY9gN224Qvk6qLIdqex29clBvc/y75ZBX9YA9wNK3frsYvu2DI1xcCIwxwnX+TlsJ2DSOADg==}
    dev: true

  /dom-converter/0.2.0:
    resolution: {integrity: sha512-gd3ypIPfOMr9h5jIKq8E3sHOTCjeirnl0WK5ZdS1AW0Odt0b1PaWaHdJ4Qk4klv+YB9aJBS7mESXjFoDQPu6DA==}
    dependencies:
      utila: 0.4.0

  /dom-helpers/5.2.1:
    resolution: {integrity: sha512-nRCa7CK3VTrM2NmGkIy4cbK7IZlgBE/PYMn55rrXefr5xXDP0LdtfPnblFDoVdcAfslJ7or6iqAUnx0CCGIWQA==}
    dependencies:
      '@babel/runtime': 7.19.0
      csstype: 3.1.1
    dev: false

  /dom-serializer/0.2.2:
    resolution: {integrity: sha512-2/xPb3ORsQ42nHYiSunXkDjPLBaEj/xTwUO4B7XCZQTRk7EBtTOPaygh10YAAh2OI1Qrp6NWfpAhzswj0ydt9g==}
    dependencies:
      domelementtype: 2.3.0
      entities: 2.2.0

  /dom-serializer/1.4.1:
    resolution: {integrity: sha512-VHwB3KfrcOOkelEG2ZOfxqLZdfkil8PtJi4P8N2MMXucZq2yLp75ClViUlOVwyoHEDjYU433Aq+5zWP61+RGag==}
    dependencies:
      domelementtype: 2.3.0
      domhandler: 4.3.1
      entities: 2.2.0

  /domelementtype/1.3.1:
    resolution: {integrity: sha512-BSKB+TSpMpFI/HOxCNr1O8aMOTZ8hT3pM3GQ0w/mWRmkhEDSFJkkyzz4XQsBV44BChwGkrDfMyjVD0eA2aFV3w==}

  /domelementtype/2.3.0:
    resolution: {integrity: sha512-OLETBj6w0OsagBwdXnPdN0cnMfF9opN69co+7ZrbfPGrdpPVNBUj02spi6B1N7wChLQiPn4CSH/zJvXw56gmHw==}

  /domexception/2.0.1:
    resolution: {integrity: sha512-yxJ2mFy/sibVQlu5qHjOkf9J3K6zgmCxgJ94u2EdvDOV09H+32LtRswEcUsmUWN72pVLOEnTSRaIVVzVQgS0dg==}
    engines: {node: '>=8'}
    dependencies:
      webidl-conversions: 5.0.0

  /domhandler/4.3.1:
    resolution: {integrity: sha512-GrwoxYN+uWlzO8uhUXRl0P+kHE4GtVPfYzVLcUxPL7KNdHKj66vvlhiweIHqYYXWlw+T8iLMp42Lm67ghw4WMQ==}
    engines: {node: '>= 4'}
    dependencies:
      domelementtype: 2.3.0

  /dompurify/2.4.0:
    resolution: {integrity: sha512-Be9tbQMZds4a3C6xTmz68NlMfeONA//4dOavl/1rNw50E+/QO0KVpbcU0PcaW0nsQxurXls9ZocqFxk8R2mWEA==}
    dev: false

  /domutils/1.7.0:
    resolution: {integrity: sha512-Lgd2XcJ/NjEw+7tFvfKxOzCYKZsdct5lczQ2ZaQY8Djz7pfAD3Gbp8ySJWtreII/vDlMVmxwa6pHmdxIYgttDg==}
    dependencies:
      dom-serializer: 0.2.2
      domelementtype: 1.3.1

  /domutils/2.8.0:
    resolution: {integrity: sha512-w96Cjofp72M5IIhpjgobBimYEfoPjx1Vx0BSX9P30WBdZW2WIKU0T1Bd0kz2eNZ9ikjKgHbEyKx8BB6H1L3h3A==}
    dependencies:
      dom-serializer: 1.4.1
      domelementtype: 2.3.0
      domhandler: 4.3.1

  /dot-case/3.0.4:
    resolution: {integrity: sha512-Kv5nKlh6yRrdrGvxeJ2e5y2eRUpkUosIW4A2AS38zwSz27zu7ufDwQPi5Jhs3XAlGNetl3bmnGhQsMtkKJnj3w==}
    dependencies:
      no-case: 3.0.4
      tslib: 2.4.0

  /dot-prop/5.3.0:
    resolution: {integrity: sha512-QM8q3zDe58hqUqjraQOmzZ1LIH9SWQJTlEKCH4kJ2oQvLZk7RbQXvtDM2XEq3fwkV9CCvvH4LA0AV+ogFsBM2Q==}
    engines: {node: '>=8'}
    dependencies:
      is-obj: 2.0.0
    dev: true

  /dotenv-expand/5.1.0:
    resolution: {integrity: sha512-YXQl1DSa4/PQyRfgrv6aoNjhasp/p4qs9FjJ4q4cQk+8m4r6k4ZSiEyytKG8f8W9gi8WsQtIObNmKd+tMzNTmA==}

  /dotenv/10.0.0:
    resolution: {integrity: sha512-rlBi9d8jpv9Sf1klPjNfFAuWDjKLwTIJJ/VxtoTwIR6hnZxcEOQCZg2oIL3MWBYw5GpUDKOEnND7LXTbIpQ03Q==}
    engines: {node: '>=10'}

  /duplexer/0.1.2:
    resolution: {integrity: sha512-jtD6YG370ZCIi/9GTaJKQxWTZD045+4R4hTk/x1UyoqadyJ9x9CgSi1RlVDQF8U2sxLLSnFkCaMihqljHIWgMg==}

  /eastasianwidth/0.2.0:
    resolution: {integrity: sha512-I88TYZWc9XiYHRQ4/3c5rjjfgkjhLyW2luGIheGERbNQ6OY7yTybanSpDXZa8y7VUP9YmDcYa+eyq4ca7iLqWA==}
    dev: true

  /ee-first/1.1.1:
    resolution: {integrity: sha512-WMwm9LhRUo+WUaRN+vRuETqG89IgZphVSNkdFgeb6sS/E4OrDIN7t48CAewSHXc6C8lefD8KKfr5vY61brQlow==}

  /ejs/3.1.8:
    resolution: {integrity: sha512-/sXZeMlhS0ArkfX2Aw780gJzXSMPnKjtspYZv+f3NiKLlubezAHDU5+9xz6gd3/NhG3txQCo6xlglmTS+oTGEQ==}
    engines: {node: '>=0.10.0'}
    hasBin: true
    dependencies:
      jake: 10.8.5

  /electron-to-chromium/1.4.256:
    resolution: {integrity: sha512-x+JnqyluoJv8I0U9gVe+Sk2st8vF0CzMt78SXxuoWCooLLY2k5VerIBdpvG7ql6GKI4dzNnPjmqgDJ76EdaAKw==}

  /emittery/0.10.2:
    resolution: {integrity: sha512-aITqOwnLanpHLNXZJENbOgjUBeHocD+xsSJmNrjovKBW5HbSpW3d1pEls7GFQPUWXiwG9+0P4GtHfEqC/4M0Iw==}
    engines: {node: '>=12'}

  /emittery/0.8.1:
    resolution: {integrity: sha512-uDfvUjVrfGJJhymx/kz6prltenw1u7WrCg1oa94zYY8xxVpLLUu045LAT0dhDZdXG58/EpPL/5kA180fQ/qudg==}
    engines: {node: '>=10'}

  /emoji-regex/8.0.0:
    resolution: {integrity: sha512-MSjYzcWNOA0ewAHpz0MxpYFvwg6yjy1NG3xteoqz644VCo/RPgnr1/GGt+ic3iJTzQ8Eu3TdM14SawnVUmGE6A==}

  /emoji-regex/9.2.2:
    resolution: {integrity: sha512-L18DaJsXSUk2+42pv8mLs5jJT2hqFkFE4j21wOmgbUqsZ2hL72NsUU785g9RXgo3s0ZNgVl42TiHp3ZtOv/Vyg==}

  /emojis-list/3.0.0:
    resolution: {integrity: sha512-/kyM18EfinwXZbno9FyUGeFh87KC8HRQBQGildHZbEuRyWFOmv1U10o9BBp8XVZDVNNuQKyIGIu5ZYAAXJ0V2Q==}
    engines: {node: '>= 4'}

  /encodeurl/1.0.2:
    resolution: {integrity: sha512-TPJXq8JqFaVYm2CWmPvnP2Iyo4ZSM7/QKcSmuMLDObfpH5fi7RUGmd/rTDf+rut/saiDiQEeVTNgAmJEdAOx0w==}
    engines: {node: '>= 0.8'}

  /enhanced-resolve/5.10.0:
    resolution: {integrity: sha512-T0yTFjdpldGY8PmuXXR0PyQ1ufZpEGiHVrp7zHKB7jdR4qlmZHhONVM5AQOAWXuF/w3dnHbEQVrNptJgt7F+cQ==}
    engines: {node: '>=10.13.0'}
    dependencies:
      graceful-fs: 4.2.10
      tapable: 2.2.1

  /entities/2.2.0:
    resolution: {integrity: sha512-p92if5Nz619I0w+akJrLZH0MX0Pb5DX39XOwQTtXSdQQOaYH03S1uIQp4mhOZtAXrxq4ViO67YTiLBo2638o9A==}

  /error-ex/1.3.2:
    resolution: {integrity: sha512-7dFHNmqeFSEt2ZBsCriorKnn3Z2pj+fd9kmI6QoWw4//DL+icEBfc0U7qJCisqrTsKTjw4fNFy2pW9OqStD84g==}
    dependencies:
      is-arrayish: 0.2.1

  /error-stack-parser/2.1.4:
    resolution: {integrity: sha512-Sk5V6wVazPhq5MhpO+AUxJn5x7XSXGl1R93Vn7i+zS15KDVxQijejNCrz8340/2bgLBjR9GtEG8ZVKONDjcqGQ==}
    dependencies:
      stackframe: 1.3.4

  /es-abstract/1.20.2:
    resolution: {integrity: sha512-XxXQuVNrySBNlEkTYJoDNFe5+s2yIOpzq80sUHEdPdQr0S5nTLz4ZPPPswNIpKseDDUS5yghX1gfLIHQZ1iNuQ==}
    engines: {node: '>= 0.4'}
    dependencies:
      call-bind: 1.0.2
      es-to-primitive: 1.2.1
      function-bind: 1.1.1
      function.prototype.name: 1.1.5
      get-intrinsic: 1.1.3
      get-symbol-description: 1.0.0
      has: 1.0.3
      has-property-descriptors: 1.0.0
      has-symbols: 1.0.3
      internal-slot: 1.0.3
      is-callable: 1.2.6
      is-negative-zero: 2.0.2
      is-regex: 1.1.4
      is-shared-array-buffer: 1.0.2
      is-string: 1.0.7
      is-weakref: 1.0.2
      object-inspect: 1.12.2
      object-keys: 1.1.1
      object.assign: 4.1.4
      regexp.prototype.flags: 1.4.3
      string.prototype.trimend: 1.0.5
      string.prototype.trimstart: 1.0.5
      unbox-primitive: 1.0.2

  /es-array-method-boxes-properly/1.0.0:
    resolution: {integrity: sha512-wd6JXUmyHmt8T5a2xreUwKcGPq6f1f+WwIJkijUqiGcJz1qqnZgP6XIK+QyIWU5lT7imeNxUll48bziG+TSYcA==}

  /es-module-lexer/0.9.3:
    resolution: {integrity: sha512-1HQ2M2sPtxwnvOvT1ZClHyQDiggdNjURWpY2we6aMKCQiUVxTmVs2UYPLIrD84sS+kMdUwfBSylbJPwNnBrnHQ==}

  /es-shim-unscopables/1.0.0:
    resolution: {integrity: sha512-Jm6GPcCdC30eMLbZ2x8z2WuRwAws3zTBBKuusffYVUrNj/GVSUAZ+xKMaUpfNDR5IbyNA5LJbaecoUVbmUcB1w==}
    dependencies:
      has: 1.0.3

  /es-to-primitive/1.2.1:
    resolution: {integrity: sha512-QCOllgZJtaUo9miYBcLChTUaHNjJF3PYs1VidD7AwiEj1kYxKeQTctLAezAOH5ZKRH0g2IgPn6KwB4IT8iRpvA==}
    engines: {node: '>= 0.4'}
    dependencies:
      is-callable: 1.2.6
      is-date-object: 1.0.5
      is-symbol: 1.0.4

  /escalade/3.1.1:
    resolution: {integrity: sha512-k0er2gUkLf8O0zKJiAhmkTnJlTvINGv7ygDNPbeIsX/TJjGJZHuh9B2UxbsaEkmlEo9MfhrSzmhIlhRlI2GXnw==}
    engines: {node: '>=6'}

  /escape-html/1.0.3:
    resolution: {integrity: sha512-NiSupZ4OeuGwr68lGIeym/ksIZMJodUGOSCZ/FSnTxcrekbvqrgdUxlJOMpijaKZVjAJrWrGs/6Jy8OMuyj9ow==}

  /escape-string-regexp/1.0.5:
    resolution: {integrity: sha512-vbRorB5FUQWvla16U8R/qgaFIya2qGzwDrNmCZuYKrbdSUMG6I1ZCGQRefkRVhuOkIGVne7BQ35DSfo1qvJqFg==}
    engines: {node: '>=0.8.0'}

  /escape-string-regexp/2.0.0:
    resolution: {integrity: sha512-UpzcLCXolUWcNu5HtVMHYdXJjArjsF9C0aNnquZYY4uW/Vu0miy5YoWvbV345HauVvcAUnpRuhMMcqTcGOY2+w==}
    engines: {node: '>=8'}

  /escape-string-regexp/4.0.0:
    resolution: {integrity: sha512-TtpcNJ3XAzx3Gq8sWRzJaVajRs0uVxA2YAkdb1jm2YkPz4G6egUFAyA3n5vtEIZefPk5Wa4UXbKuS5fKkJWdgA==}
    engines: {node: '>=10'}

  /escodegen/2.0.0:
    resolution: {integrity: sha512-mmHKys/C8BFUGI+MAWNcSYoORYLMdPzjrknd2Vc+bUsjN5bXcr8EhrNB+UTqfL1y3I9c4fw2ihgtMPQLBRiQxw==}
    engines: {node: '>=6.0'}
    hasBin: true
    dependencies:
      esprima: 4.0.1
      estraverse: 5.3.0
      esutils: 2.0.3
      optionator: 0.8.3
    optionalDependencies:
      source-map: 0.6.1

  /eslint-config-airbnb-base/15.0.0_hdzsmr7kawaomymueo2tso6fjq:
    resolution: {integrity: sha512-xaX3z4ZZIcFLvh2oUNvcX5oEofXda7giYmuplVxoOg5A7EXJMrUyqRgR+mhDhPK8LZ4PttFOBvCYDbX3sUoUig==}
    engines: {node: ^10.12.0 || >=12.0.0}
    peerDependencies:
      eslint: ^7.32.0 || ^8.2.0
      eslint-plugin-import: ^2.25.2
    dependencies:
      confusing-browser-globals: 1.0.11
      eslint: 8.23.1
      eslint-plugin-import: 2.26.0_cxqatnnjiq7ozd2bkspxnuicdq
      object.assign: 4.1.4
      object.entries: 1.1.5
      semver: 6.3.0
    dev: true

  /eslint-config-airbnb-typescript/17.0.0_j57hrpt2hfp47otngkwtnuyxpa:
    resolution: {integrity: sha512-elNiuzD0kPAPTXjFWg+lE24nMdHMtuxgYoD30OyMD6yrW1AhFZPAg27VX7d3tzOErw+dgJTNWfRSDqEcXb4V0g==}
    peerDependencies:
      '@typescript-eslint/eslint-plugin': ^5.13.0
      '@typescript-eslint/parser': ^5.0.0
      eslint: ^7.32.0 || ^8.2.0
      eslint-plugin-import: ^2.25.3
    dependencies:
      '@typescript-eslint/eslint-plugin': 5.38.0_wsb62dxj2oqwgas4kadjymcmry
      '@typescript-eslint/parser': 5.38.0_irgkl5vooow2ydyo6aokmferha
      eslint: 8.23.1
      eslint-config-airbnb-base: 15.0.0_hdzsmr7kawaomymueo2tso6fjq
      eslint-plugin-import: 2.26.0_cxqatnnjiq7ozd2bkspxnuicdq
    dev: true

  /eslint-config-airbnb/19.0.4_4zstfqq5uopk5xuvotejlnl36y:
    resolution: {integrity: sha512-T75QYQVQX57jiNgpF9r1KegMICE94VYwoFQyMGhrvc+lB8YF2E/M/PYDaQe1AJcWaEgqLE+ErXV1Og/+6Vyzew==}
    engines: {node: ^10.12.0 || ^12.22.0 || ^14.17.0 || >=16.0.0}
    peerDependencies:
      eslint: ^7.32.0 || ^8.2.0
      eslint-plugin-import: ^2.25.3
      eslint-plugin-jsx-a11y: ^6.5.1
      eslint-plugin-react: ^7.28.0
      eslint-plugin-react-hooks: ^4.3.0
    dependencies:
      eslint: 8.23.1
      eslint-config-airbnb-base: 15.0.0_hdzsmr7kawaomymueo2tso6fjq
      eslint-plugin-import: 2.26.0_cxqatnnjiq7ozd2bkspxnuicdq
      eslint-plugin-jsx-a11y: 6.6.1_eslint@8.23.1
      eslint-plugin-react: 7.31.8_eslint@8.23.1
      eslint-plugin-react-hooks: 4.6.0_eslint@8.23.1
      object.assign: 4.1.4
      object.entries: 1.1.5
    dev: true

  /eslint-config-prettier/8.5.0_eslint@8.23.1:
    resolution: {integrity: sha512-obmWKLUNCnhtQRKc+tmnYuQl0pFU1ibYJQ5BGhTVB08bHe9wC8qUeG7c08dj9XX+AuPj1YSGSQIHl1pnDHZR0Q==}
    hasBin: true
    peerDependencies:
      eslint: '>=7.0.0'
    dependencies:
      eslint: 8.23.1
    dev: true

  /eslint-config-react-app/7.0.1_ep5hkfurrjf46kbnkcej3benz4:
    resolution: {integrity: sha512-K6rNzvkIeHaTd8m/QEh1Zko0KI7BACWkkneSs6s9cKZC/J27X3eZR6Upt1jkmZ/4FK+XUOPPxMEN7+lbUXfSlA==}
    engines: {node: '>=14.0.0'}
    peerDependencies:
      eslint: ^8.0.0
      typescript: '*'
    peerDependenciesMeta:
      typescript:
        optional: true
    dependencies:
      '@babel/core': 7.19.1
      '@babel/eslint-parser': 7.19.1_zdglor7vg7osicr5spasq6cc5a
      '@rushstack/eslint-patch': 1.2.0
      '@typescript-eslint/eslint-plugin': 5.38.0_wsb62dxj2oqwgas4kadjymcmry
      '@typescript-eslint/parser': 5.38.0_irgkl5vooow2ydyo6aokmferha
      babel-preset-react-app: 10.0.1
      confusing-browser-globals: 1.0.11
      eslint: 8.23.1
      eslint-plugin-flowtype: 8.0.3_yb7llsfoad77a2vx2os7pgkvmi
      eslint-plugin-import: 2.26.0_cxqatnnjiq7ozd2bkspxnuicdq
      eslint-plugin-jest: 25.7.0_hpujes4m5fznz335nz2hgbshme
      eslint-plugin-jsx-a11y: 6.6.1_eslint@8.23.1
      eslint-plugin-react: 7.31.8_eslint@8.23.1
      eslint-plugin-react-hooks: 4.6.0_eslint@8.23.1
      eslint-plugin-testing-library: 5.6.4_irgkl5vooow2ydyo6aokmferha
      typescript: 4.8.3
    transitivePeerDependencies:
      - '@babel/plugin-syntax-flow'
      - '@babel/plugin-transform-react-jsx'
      - eslint-import-resolver-typescript
      - eslint-import-resolver-webpack
      - jest
      - supports-color

  /eslint-config-standard-with-typescript/22.0.0_fsqc7gnfr7ufpr4slszrtm5abq:
    resolution: {integrity: sha512-VA36U7UlFpwULvkdnh6MQj5GAV2Q+tT68ALLAwJP0ZuNXU2m0wX07uxX4qyLRdHgSzH4QJ73CveKBuSOYvh7vQ==}
    peerDependencies:
      '@typescript-eslint/eslint-plugin': ^5.0.0
      eslint: ^8.0.1
      eslint-plugin-import: ^2.25.2
      eslint-plugin-n: ^15.0.0
      eslint-plugin-promise: ^6.0.0
      typescript: '*'
    dependencies:
      '@typescript-eslint/eslint-plugin': 5.38.0_wsb62dxj2oqwgas4kadjymcmry
      '@typescript-eslint/parser': 5.38.0_irgkl5vooow2ydyo6aokmferha
      eslint: 8.23.1
      eslint-config-standard: 17.0.0_4nulviyjkaspo7v2xlghuwxbf4
      eslint-plugin-import: 2.26.0_cxqatnnjiq7ozd2bkspxnuicdq
      eslint-plugin-n: 15.2.5_eslint@8.23.1
      eslint-plugin-promise: 6.0.1_eslint@8.23.1
      typescript: 4.8.3
    transitivePeerDependencies:
      - supports-color
    dev: true

  /eslint-config-standard/17.0.0_4nulviyjkaspo7v2xlghuwxbf4:
    resolution: {integrity: sha512-/2ks1GKyqSOkH7JFvXJicu0iMpoojkwB+f5Du/1SC0PtBL+s8v30k9njRZ21pm2drKYm2342jFnGWzttxPmZVg==}
    peerDependencies:
      eslint: ^8.0.1
      eslint-plugin-import: ^2.25.2
      eslint-plugin-n: ^15.0.0
      eslint-plugin-promise: ^6.0.0
    dependencies:
      eslint: 8.23.1
      eslint-plugin-import: 2.26.0_cxqatnnjiq7ozd2bkspxnuicdq
      eslint-plugin-n: 15.2.5_eslint@8.23.1
      eslint-plugin-promise: 6.0.1_eslint@8.23.1
    dev: true

  /eslint-import-resolver-node/0.3.6:
    resolution: {integrity: sha512-0En0w03NRVMn9Uiyn8YRPDKvWjxCWkslUEhGNTdGx15RvPJYQ+lbOlqrlNI2vEAs4pDYK4f/HN2TbDmk5TP0iw==}
    dependencies:
      debug: 3.2.7
      resolve: 1.22.1
    transitivePeerDependencies:
      - supports-color

  /eslint-module-utils/2.7.4_p4kveujfv4nmzmj4mix5hvnxlm:
    resolution: {integrity: sha512-j4GT+rqzCoRKHwURX7pddtIPGySnX9Si/cgMI5ztrcqOPtk5dDEeZ34CQVPphnqkJytlc97Vuk05Um2mJ3gEQA==}
    engines: {node: '>=4'}
    peerDependencies:
      '@typescript-eslint/parser': '*'
      eslint: '*'
      eslint-import-resolver-node: '*'
      eslint-import-resolver-typescript: '*'
      eslint-import-resolver-webpack: '*'
    peerDependenciesMeta:
      '@typescript-eslint/parser':
        optional: true
      eslint:
        optional: true
      eslint-import-resolver-node:
        optional: true
      eslint-import-resolver-typescript:
        optional: true
      eslint-import-resolver-webpack:
        optional: true
    dependencies:
      '@typescript-eslint/parser': 5.38.0_irgkl5vooow2ydyo6aokmferha
      debug: 3.2.7
      eslint: 8.23.1
      eslint-import-resolver-node: 0.3.6
    transitivePeerDependencies:
      - supports-color

  /eslint-plugin-es/4.1.0_eslint@8.23.1:
    resolution: {integrity: sha512-GILhQTnjYE2WorX5Jyi5i4dz5ALWxBIdQECVQavL6s7cI76IZTDWleTHkxz/QT3kvcs2QlGHvKLYsSlPOlPXnQ==}
    engines: {node: '>=8.10.0'}
    peerDependencies:
      eslint: '>=4.19.1'
    dependencies:
      eslint: 8.23.1
      eslint-utils: 2.1.0
      regexpp: 3.2.0
    dev: true

  /eslint-plugin-flowtype/8.0.3_yb7llsfoad77a2vx2os7pgkvmi:
    resolution: {integrity: sha512-dX8l6qUL6O+fYPtpNRideCFSpmWOUVx5QcaGLVqe/vlDiBSe4vYljDWDETwnyFzpl7By/WVIu6rcrniCgH9BqQ==}
    engines: {node: '>=12.0.0'}
    peerDependencies:
      '@babel/plugin-syntax-flow': ^7.14.5
      '@babel/plugin-transform-react-jsx': ^7.14.9
      eslint: ^8.1.0
    dependencies:
      '@babel/plugin-syntax-flow': 7.18.6_@babel+core@7.19.1
      '@babel/plugin-transform-react-jsx': 7.19.0_@babel+core@7.19.1
      eslint: 8.23.1
      lodash: 4.17.21
      string-natural-compare: 3.0.1

  /eslint-plugin-import/2.26.0_cxqatnnjiq7ozd2bkspxnuicdq:
    resolution: {integrity: sha512-hYfi3FXaM8WPLf4S1cikh/r4IxnO6zrhZbEGz2b660EJRbuxgpDS5gkCuYgGWg2xxh2rBuIr4Pvhve/7c31koA==}
    engines: {node: '>=4'}
    peerDependencies:
      '@typescript-eslint/parser': '*'
      eslint: ^2 || ^3 || ^4 || ^5 || ^6 || ^7.2.0 || ^8
    peerDependenciesMeta:
      '@typescript-eslint/parser':
        optional: true
    dependencies:
      '@typescript-eslint/parser': 5.38.0_irgkl5vooow2ydyo6aokmferha
      array-includes: 3.1.5
      array.prototype.flat: 1.3.0
      debug: 2.6.9
      doctrine: 2.1.0
      eslint: 8.23.1
      eslint-import-resolver-node: 0.3.6
      eslint-module-utils: 2.7.4_p4kveujfv4nmzmj4mix5hvnxlm
      has: 1.0.3
      is-core-module: 2.10.0
      is-glob: 4.0.3
      minimatch: 3.1.2
      object.values: 1.1.5
      resolve: 1.22.1
      tsconfig-paths: 3.14.1
    transitivePeerDependencies:
      - eslint-import-resolver-typescript
      - eslint-import-resolver-webpack
      - supports-color

  /eslint-plugin-jest/25.7.0_hpujes4m5fznz335nz2hgbshme:
    resolution: {integrity: sha512-PWLUEXeeF7C9QGKqvdSbzLOiLTx+bno7/HC9eefePfEb257QFHg7ye3dh80AZVkaa/RQsBB1Q/ORQvg2X7F0NQ==}
    engines: {node: ^12.13.0 || ^14.15.0 || >=16.0.0}
    peerDependencies:
      '@typescript-eslint/eslint-plugin': ^4.0.0 || ^5.0.0
      eslint: ^6.0.0 || ^7.0.0 || ^8.0.0
      jest: '*'
    peerDependenciesMeta:
      '@typescript-eslint/eslint-plugin':
        optional: true
      jest:
        optional: true
    dependencies:
      '@typescript-eslint/eslint-plugin': 5.38.0_wsb62dxj2oqwgas4kadjymcmry
      '@typescript-eslint/experimental-utils': 5.38.0_irgkl5vooow2ydyo6aokmferha
      eslint: 8.23.1
      jest: 27.5.1_ts-node@10.9.1
    transitivePeerDependencies:
      - supports-color
      - typescript

  /eslint-plugin-jsx-a11y/6.6.1_eslint@8.23.1:
    resolution: {integrity: sha512-sXgFVNHiWffBq23uiS/JaP6eVR622DqwB4yTzKvGZGcPq6/yZ3WmOZfuBks/vHWo9GaFOqC2ZK4i6+C35knx7Q==}
    engines: {node: '>=4.0'}
    peerDependencies:
      eslint: ^3 || ^4 || ^5 || ^6 || ^7 || ^8
    dependencies:
      '@babel/runtime': 7.19.0
      aria-query: 4.2.2
      array-includes: 3.1.5
      ast-types-flow: 0.0.7
      axe-core: 4.4.3
      axobject-query: 2.2.0
      damerau-levenshtein: 1.0.8
      emoji-regex: 9.2.2
      eslint: 8.23.1
      has: 1.0.3
      jsx-ast-utils: 3.3.3
      language-tags: 1.0.5
      minimatch: 3.1.2
      semver: 6.3.0

  /eslint-plugin-n/15.2.5_eslint@8.23.1:
    resolution: {integrity: sha512-8+BYsqiyZfpu6NXmdLOXVUfk8IocpCjpd8nMRRH0A9ulrcemhb2VI9RSJMEy5udx++A/YcVPD11zT8hpFq368g==}
    engines: {node: '>=12.22.0'}
    peerDependencies:
      eslint: '>=7.0.0'
    dependencies:
      builtins: 5.0.1
      eslint: 8.23.1
      eslint-plugin-es: 4.1.0_eslint@8.23.1
      eslint-utils: 3.0.0_eslint@8.23.1
      ignore: 5.2.0
      is-core-module: 2.10.0
      minimatch: 3.1.2
      resolve: 1.22.1
      semver: 7.3.7
    dev: true

  /eslint-plugin-prettier/4.2.1_cabrci5exjdaojcvd6xoxgeowu:
    resolution: {integrity: sha512-f/0rXLXUt0oFYs8ra4w49wYZBG5GKZpAYsJSm6rnYL5uVDjd+zowwMwVZHnAjf4edNrKpCDYfXDgmRE/Ak7QyQ==}
    engines: {node: '>=12.0.0'}
    peerDependencies:
      eslint: '>=7.28.0'
      eslint-config-prettier: '*'
      prettier: '>=2.0.0'
    peerDependenciesMeta:
      eslint-config-prettier:
        optional: true
    dependencies:
      eslint: 8.23.1
      eslint-config-prettier: 8.5.0_eslint@8.23.1
      prettier: 2.7.1
      prettier-linter-helpers: 1.0.0
    dev: true

  /eslint-plugin-promise/6.0.1_eslint@8.23.1:
    resolution: {integrity: sha512-uM4Tgo5u3UWQiroOyDEsYcVMOo7re3zmno0IZmB5auxoaQNIceAbXEkSt8RNrKtaYehARHG06pYK6K1JhtP0Zw==}
    engines: {node: ^12.22.0 || ^14.17.0 || >=16.0.0}
    peerDependencies:
      eslint: ^7.0.0 || ^8.0.0
    dependencies:
      eslint: 8.23.1
    dev: true

  /eslint-plugin-react-hooks/4.6.0_eslint@8.23.1:
    resolution: {integrity: sha512-oFc7Itz9Qxh2x4gNHStv3BqJq54ExXmfC+a1NjAta66IAN87Wu0R/QArgIS9qKzX3dXKPI9H5crl9QchNMY9+g==}
    engines: {node: '>=10'}
    peerDependencies:
      eslint: ^3.0.0 || ^4.0.0 || ^5.0.0 || ^6.0.0 || ^7.0.0 || ^8.0.0-0
    dependencies:
      eslint: 8.23.1

  /eslint-plugin-react/7.31.8_eslint@8.23.1:
    resolution: {integrity: sha512-5lBTZmgQmARLLSYiwI71tiGVTLUuqXantZM6vlSY39OaDSV0M7+32K5DnLkmFrwTe+Ksz0ffuLUC91RUviVZfw==}
    engines: {node: '>=4'}
    peerDependencies:
      eslint: ^3 || ^4 || ^5 || ^6 || ^7 || ^8
    dependencies:
      array-includes: 3.1.5
      array.prototype.flatmap: 1.3.0
      doctrine: 2.1.0
      eslint: 8.23.1
      estraverse: 5.3.0
      jsx-ast-utils: 3.3.3
      minimatch: 3.1.2
      object.entries: 1.1.5
      object.fromentries: 2.0.5
      object.hasown: 1.1.1
      object.values: 1.1.5
      prop-types: 15.8.1
      resolve: 2.0.0-next.4
      semver: 6.3.0
      string.prototype.matchall: 4.0.7

  /eslint-plugin-testing-library/5.6.4_irgkl5vooow2ydyo6aokmferha:
    resolution: {integrity: sha512-0oW3tC5NNT2WexmJ3848a/utawOymw4ibl3/NkwywndVAz2hT9+ab70imA7ccg3RaScQgMvJT60OL00hpmJvrg==}
    engines: {node: ^12.22.0 || ^14.17.0 || >=16.0.0, npm: '>=6'}
    peerDependencies:
      eslint: ^7.5.0 || ^8.0.0
    dependencies:
      '@typescript-eslint/utils': 5.38.0_irgkl5vooow2ydyo6aokmferha
      eslint: 8.23.1
    transitivePeerDependencies:
      - supports-color
      - typescript

  /eslint-scope/5.1.1:
    resolution: {integrity: sha512-2NxwbF/hZ0KpepYN0cNbo+FN6XoK7GaHlQhgx/hIZl6Va0bF45RQOOwhLIy8lQDbuCiadSLCBnH2CFYquit5bw==}
    engines: {node: '>=8.0.0'}
    dependencies:
      esrecurse: 4.3.0
      estraverse: 4.3.0

  /eslint-scope/7.1.1:
    resolution: {integrity: sha512-QKQM/UXpIiHcLqJ5AOyIW7XZmzjkzQXYE54n1++wb0u9V/abW3l9uQnxX8Z5Xd18xyKIMTUAyQ0k1e8pz6LUrw==}
    engines: {node: ^12.22.0 || ^14.17.0 || >=16.0.0}
    dependencies:
      esrecurse: 4.3.0
      estraverse: 5.3.0

  /eslint-utils/2.1.0:
    resolution: {integrity: sha512-w94dQYoauyvlDc43XnGB8lU3Zt713vNChgt4EWwhXAP2XkBvndfxF0AgIqKOOasjPIPzj9JqgwkwbCYD0/V3Zg==}
    engines: {node: '>=6'}
    dependencies:
      eslint-visitor-keys: 1.3.0
    dev: true

  /eslint-utils/3.0.0_eslint@8.23.1:
    resolution: {integrity: sha512-uuQC43IGctw68pJA1RgbQS8/NP7rch6Cwd4j3ZBtgo4/8Flj4eGE7ZYSZRN3iq5pVUv6GPdW5Z1RFleo84uLDA==}
    engines: {node: ^10.0.0 || ^12.0.0 || >= 14.0.0}
    peerDependencies:
      eslint: '>=5'
    dependencies:
      eslint: 8.23.1
      eslint-visitor-keys: 2.1.0

  /eslint-visitor-keys/1.3.0:
    resolution: {integrity: sha512-6J72N8UNa462wa/KFODt/PJ3IU60SDpC3QXC1Hjc1BXXpfL2C9R5+AU7jhe0F6GREqVMh4Juu+NY7xn+6dipUQ==}
    engines: {node: '>=4'}
    dev: true

  /eslint-visitor-keys/2.1.0:
    resolution: {integrity: sha512-0rSmRBzXgDzIsD6mGdJgevzgezI534Cer5L/vyMX0kHzT/jiB43jRhd9YUlMGYLQy2zprNmoT8qasCGtY+QaKw==}
    engines: {node: '>=10'}

  /eslint-visitor-keys/3.3.0:
    resolution: {integrity: sha512-mQ+suqKJVyeuwGYHAdjMFqjCyfl8+Ldnxuyp3ldiMBFKkvytrXUZWaiPCEav8qDHKty44bD+qV1IP4T+w+xXRA==}
    engines: {node: ^12.22.0 || ^14.17.0 || >=16.0.0}

  /eslint-webpack-plugin/3.2.0_cnsurwdbw57xgwxuf5k544xt5e:
    resolution: {integrity: sha512-avrKcGncpPbPSUHX6B3stNGzkKFto3eL+DKM4+VyMrVnhPc3vRczVlCq3uhuFOdRvDHTVXuzwk1ZKUrqDQHQ9w==}
    engines: {node: '>= 12.13.0'}
    peerDependencies:
      eslint: ^7.0.0 || ^8.0.0
      webpack: ^5.0.0
    dependencies:
      '@types/eslint': 8.4.6
      eslint: 8.23.1
      jest-worker: 28.1.3
      micromatch: 4.0.5
      normalize-path: 3.0.0
      schema-utils: 4.0.0
      webpack: 5.74.0

  /eslint/8.23.1:
    resolution: {integrity: sha512-w7C1IXCc6fNqjpuYd0yPlcTKKmHlHHktRkzmBPZ+7cvNBQuiNjx0xaMTjAJGCafJhQkrFJooREv0CtrVzmHwqg==}
    engines: {node: ^12.22.0 || ^14.17.0 || >=16.0.0}
    hasBin: true
    dependencies:
      '@eslint/eslintrc': 1.3.2
      '@humanwhocodes/config-array': 0.10.4
      '@humanwhocodes/gitignore-to-minimatch': 1.0.2
      '@humanwhocodes/module-importer': 1.0.1
      ajv: 6.12.6
      chalk: 4.1.2
      cross-spawn: 7.0.3
      debug: 4.3.4
      doctrine: 3.0.0
      escape-string-regexp: 4.0.0
      eslint-scope: 7.1.1
      eslint-utils: 3.0.0_eslint@8.23.1
      eslint-visitor-keys: 3.3.0
      espree: 9.4.0
      esquery: 1.4.0
      esutils: 2.0.3
      fast-deep-equal: 3.1.3
      file-entry-cache: 6.0.1
      find-up: 5.0.0
      glob-parent: 6.0.2
      globals: 13.17.0
      globby: 11.1.0
      grapheme-splitter: 1.0.4
      ignore: 5.2.0
      import-fresh: 3.3.0
      imurmurhash: 0.1.4
      is-glob: 4.0.3
      js-sdsl: 4.1.4
      js-yaml: 4.1.0
      json-stable-stringify-without-jsonify: 1.0.1
      levn: 0.4.1
      lodash.merge: 4.6.2
      minimatch: 3.1.2
      natural-compare: 1.4.0
      optionator: 0.9.1
      regexpp: 3.2.0
      strip-ansi: 6.0.1
      strip-json-comments: 3.1.1
      text-table: 0.2.0
    transitivePeerDependencies:
      - supports-color

  /espree/9.4.0:
    resolution: {integrity: sha512-DQmnRpLj7f6TgN/NYb0MTzJXL+vJF9h3pHy4JhCIs3zwcgez8xmGg3sXHcEO97BrmO2OSvCwMdfdlyl+E9KjOw==}
    engines: {node: ^12.22.0 || ^14.17.0 || >=16.0.0}
    dependencies:
      acorn: 8.8.0
      acorn-jsx: 5.3.2_acorn@8.8.0
      eslint-visitor-keys: 3.3.0

  /esprima/4.0.1:
    resolution: {integrity: sha512-eGuFFw7Upda+g4p+QHvnW0RyTX/SVeJBDM/gCtMARO0cLuT2HcEKnTPvhjV6aGeqrCB/sbNop0Kszm0jsaWU4A==}
    engines: {node: '>=4'}
    hasBin: true

  /esquery/1.4.0:
    resolution: {integrity: sha512-cCDispWt5vHHtwMY2YrAQ4ibFkAL8RbH5YGBnZBc90MolvvfkkQcJro/aZiAQUlQ3qgrYS6D6v8Gc5G5CQsc9w==}
    engines: {node: '>=0.10'}
    dependencies:
      estraverse: 5.3.0

  /esrecurse/4.3.0:
    resolution: {integrity: sha512-KmfKL3b6G+RXvP8N1vr3Tq1kL/oCFgn2NYXEtqP8/L3pKapUA4G8cFVaoF3SU323CD4XypR/ffioHmkti6/Tag==}
    engines: {node: '>=4.0'}
    dependencies:
      estraverse: 5.3.0

  /estraverse/4.3.0:
    resolution: {integrity: sha512-39nnKffWz8xN1BU/2c79n9nB9HDzo0niYUqx6xyqUnyoAnQyyWpOTdZEeiCch8BBu515t4wp9ZmgVfVhn9EBpw==}
    engines: {node: '>=4.0'}

  /estraverse/5.3.0:
    resolution: {integrity: sha512-MMdARuVEQziNTeJD8DgMqmhwR11BRQ/cBP+pLtYdSTnf3MIO8fFeiINEbX36ZdNlfU/7A9f3gUw49B3oQsvwBA==}
    engines: {node: '>=4.0'}

  /estree-walker/1.0.1:
    resolution: {integrity: sha512-1fMXF3YP4pZZVozF8j/ZLfvnR8NSIljt56UhbZ5PeeDmmGHpgpdwQt7ITlGvYaQukCvuBRMLEiKiYC+oeIg4cg==}

  /esutils/2.0.3:
    resolution: {integrity: sha512-kVscqXk4OCp68SZ0dkgEKVi6/8ij300KBWTJq32P/dYeWTSwK41WyTxalN1eRmA5Z9UU/LX9D7FWSmV9SAYx6g==}
    engines: {node: '>=0.10.0'}

  /etag/1.8.1:
    resolution: {integrity: sha512-aIL5Fx7mawVa300al2BnEE4iNvo1qETxLrPI/o05L7z6go7fCw1J6EQmbK4FmJ2AS7kgVF/KEZWufBfdClMcPg==}
    engines: {node: '>= 0.6'}

  /eventemitter3/4.0.7:
    resolution: {integrity: sha512-8guHBZCwKnFhYdHr2ysuRWErTwhoN2X8XELRlrRwpmfeY2jjuUN4taQMsULKUVo1K4DvZl+0pgfyoysHxvmvEw==}

  /events/3.3.0:
    resolution: {integrity: sha512-mQw+2fkQbALzQ7V0MY0IqdnXNOeTtP4r0lN9z7AAawCXgqea7bDii20AYrIBrFd/Hx0M2Ocz6S111CaFkUcb0Q==}
    engines: {node: '>=0.8.x'}

  /execa/5.1.1:
    resolution: {integrity: sha512-8uSpZZocAZRBAPIEINJj3Lo9HyGitllczc27Eh5YYojjMFMn8yHMDMaUHE2Jqfq05D/wucwI4JGURyXt1vchyg==}
    engines: {node: '>=10'}
    dependencies:
      cross-spawn: 7.0.3
      get-stream: 6.0.1
      human-signals: 2.1.0
      is-stream: 2.0.1
      merge-stream: 2.0.0
      npm-run-path: 4.0.1
      onetime: 5.1.2
      signal-exit: 3.0.7
      strip-final-newline: 2.0.0

  /execa/6.1.0:
    resolution: {integrity: sha512-QVWlX2e50heYJcCPG0iWtf8r0xjEYfz/OYLGDYH+IyjWezzPNxz63qNFOu0l4YftGWuizFVZHHs8PrLU5p2IDA==}
    engines: {node: ^12.20.0 || ^14.13.1 || >=16.0.0}
    dependencies:
      cross-spawn: 7.0.3
      get-stream: 6.0.1
      human-signals: 3.0.1
      is-stream: 3.0.0
      merge-stream: 2.0.0
      npm-run-path: 5.1.0
      onetime: 6.0.0
      signal-exit: 3.0.7
      strip-final-newline: 3.0.0
    dev: true

  /exit/0.1.2:
    resolution: {integrity: sha512-Zk/eNKV2zbjpKzrsQ+n1G6poVbErQxJ0LBOJXaKZ1EViLzH+hrLu9cdXI4zw9dBQJslwBEpbQ2P1oS7nDxs6jQ==}
    engines: {node: '>= 0.8.0'}

  /expect/27.5.1:
    resolution: {integrity: sha512-E1q5hSUG2AmYQwQJ041nvgpkODHQvB+RKlB4IYdru6uJsyFTRyZAP463M+1lINorwbqAmUggi6+WwkD8lCS/Dw==}
    engines: {node: ^10.13.0 || ^12.13.0 || ^14.15.0 || >=15.0.0}
    dependencies:
      '@jest/types': 27.5.1
      jest-get-type: 27.5.1
      jest-matcher-utils: 27.5.1
      jest-message-util: 27.5.1

  /express/4.18.1:
    resolution: {integrity: sha512-zZBcOX9TfehHQhtupq57OF8lFZ3UZi08Y97dwFCkD8p9d/d2Y3M+ykKcwaMDEL+4qyUolgBDX6AblpR3fL212Q==}
    engines: {node: '>= 0.10.0'}
    dependencies:
      accepts: 1.3.8
      array-flatten: 1.1.1
      body-parser: 1.20.0
      content-disposition: 0.5.4
      content-type: 1.0.4
      cookie: 0.5.0
      cookie-signature: 1.0.6
      debug: 2.6.9
      depd: 2.0.0
      encodeurl: 1.0.2
      escape-html: 1.0.3
      etag: 1.8.1
      finalhandler: 1.2.0
      fresh: 0.5.2
      http-errors: 2.0.0
      merge-descriptors: 1.0.1
      methods: 1.1.2
      on-finished: 2.4.1
      parseurl: 1.3.3
      path-to-regexp: 0.1.7
      proxy-addr: 2.0.7
      qs: 6.10.3
      range-parser: 1.2.1
      safe-buffer: 5.2.1
      send: 0.18.0
      serve-static: 1.15.0
      setprototypeof: 1.2.0
      statuses: 2.0.1
      type-is: 1.6.18
      utils-merge: 1.0.1
      vary: 1.1.2
    transitivePeerDependencies:
      - supports-color

  /fast-deep-equal/3.1.3:
    resolution: {integrity: sha512-f3qQ9oQy9j2AhBe/H9VC91wLmKBCCU/gDOnKNAYG5hswO7BLKj09Hc5HYNz9cGI++xlpDCIgDaitVs03ATR84Q==}

  /fast-diff/1.2.0:
    resolution: {integrity: sha512-xJuoT5+L99XlZ8twedaRf6Ax2TgQVxvgZOYoPKqZufmJib0tL2tegPBOZb1pVNgIhlqDlA0eO0c3wBvQcmzx4w==}
    dev: true

  /fast-glob/3.2.12:
    resolution: {integrity: sha512-DVj4CQIYYow0BlaelwK1pHl5n5cRSJfM60UA0zK891sVInoPri2Ekj7+e1CT3/3qxXenpI+nBBmQAcJPJgaj4w==}
    engines: {node: '>=8.6.0'}
    dependencies:
      '@nodelib/fs.stat': 2.0.5
      '@nodelib/fs.walk': 1.2.8
      glob-parent: 5.1.2
      merge2: 1.4.1
      micromatch: 4.0.5

  /fast-json-stable-stringify/2.1.0:
    resolution: {integrity: sha512-lhd/wF+Lk98HZoTCtlVraHtfh5XYijIjalXck7saUtuanSDyLMxnHhSXEDJqHxD7msR8D0uCmqlkwjCV8xvwHw==}

  /fast-levenshtein/2.0.6:
    resolution: {integrity: sha512-DCXu6Ifhqcks7TZKY3Hxp3y6qphY5SJZmrWMDrKcERSOXWQdMhU9Ig/PYrzyw/ul9jOIyh0N4M0tbC5hodg8dw==}

  /fastq/1.13.0:
    resolution: {integrity: sha512-YpkpUnK8od0o1hmeSc7UUs/eB/vIPWJYjKck2QKIzAf71Vm1AAQ3EbuZB3g2JIy+pg+ERD0vqI79KyZiB2e2Nw==}
    dependencies:
      reusify: 1.0.4

  /faye-websocket/0.11.4:
    resolution: {integrity: sha512-CzbClwlXAuiRQAlUyfqPgvPoNKTckTPGfwZV4ZdAhVcP2lh9KUxJg2b5GkE7XbjKQ3YJnQ9z6D9ntLAlB+tP8g==}
    engines: {node: '>=0.8.0'}
    dependencies:
      websocket-driver: 0.7.4

  /fb-watchman/2.0.1:
    resolution: {integrity: sha512-DkPJKQeY6kKwmuMretBhr7G6Vodr7bFwDYTXIkfG1gjvNpaxBTQV3PbXg6bR1c1UP4jPOX0jHUbbHANL9vRjVg==}
    dependencies:
      bser: 2.1.1

  /file-entry-cache/6.0.1:
    resolution: {integrity: sha512-7Gps/XWymbLk2QLYK4NzpMOrYjMhdIxXuIvy2QBsLE6ljuodKvdkWs/cpyJJ3CVIVpH0Oi1Hvg1ovbMzLdFBBg==}
    engines: {node: ^10.12.0 || >=12.0.0}
    dependencies:
      flat-cache: 3.0.4

  /file-loader/6.2.0_webpack@5.74.0:
    resolution: {integrity: sha512-qo3glqyTa61Ytg4u73GultjHGjdRyig3tG6lPtyX/jOEJvHif9uB0/OCI2Kif6ctF3caQTW2G5gym21oAsI4pw==}
    engines: {node: '>= 10.13.0'}
    peerDependencies:
      webpack: ^4.0.0 || ^5.0.0
    dependencies:
      loader-utils: 2.0.2
      schema-utils: 3.1.1
      webpack: 5.74.0

  /filelist/1.0.4:
    resolution: {integrity: sha512-w1cEuf3S+DrLCQL7ET6kz+gmlJdbq9J7yXCSjK/OZCPA+qEN1WyF4ZAf0YYJa4/shHJra2t/d/r8SV4Ji+x+8Q==}
    dependencies:
      minimatch: 5.1.0

  /filesize/8.0.7:
    resolution: {integrity: sha512-pjmC+bkIF8XI7fWaH8KxHcZL3DPybs1roSKP4rKDvy20tAWwIObE4+JIseG2byfGKhud5ZnM4YSGKBz7Sh0ndQ==}
    engines: {node: '>= 0.4.0'}

  /fill-range/7.0.1:
    resolution: {integrity: sha512-qOo9F+dMUmC2Lcb4BbVvnKJxTPjCm+RRpe4gDuGrzkL7mEVl/djYSu2OdQ2Pa302N4oqkSg9ir6jaLWJ2USVpQ==}
    engines: {node: '>=8'}
    dependencies:
      to-regex-range: 5.0.1

  /finalhandler/1.2.0:
    resolution: {integrity: sha512-5uXcUVftlQMFnWC9qu/svkWv3GTd2PfUhK/3PLkYNAe7FbqJMt3515HaxE6eRL74GdsriiwujiawdaB1BpEISg==}
    engines: {node: '>= 0.8'}
    dependencies:
      debug: 2.6.9
      encodeurl: 1.0.2
      escape-html: 1.0.3
      on-finished: 2.4.1
      parseurl: 1.3.3
      statuses: 2.0.1
      unpipe: 1.0.0
    transitivePeerDependencies:
      - supports-color

  /find-cache-dir/3.3.2:
    resolution: {integrity: sha512-wXZV5emFEjrridIgED11OoUKLxiYjAcqot/NJdAkOhlJ+vGzwhOAfcG5OX1jP+S0PcjEn8bdMJv+g2jwQ3Onig==}
    engines: {node: '>=8'}
    dependencies:
      commondir: 1.0.1
      make-dir: 3.1.0
      pkg-dir: 4.2.0

  /find-up/3.0.0:
    resolution: {integrity: sha512-1yD6RmLI1XBfxugvORwlck6f75tYL+iR0jqwsOrOxMZyGYqUuDhJ0l4AXdO1iX/FTs9cBAMEk1gWSEx1kSbylg==}
    engines: {node: '>=6'}
    dependencies:
      locate-path: 3.0.0

  /find-up/4.1.0:
    resolution: {integrity: sha512-PpOwAdQ/YlXQ2vj8a3h8IipDuYRi3wceVQQGYWxNINccq40Anw7BlsEXCMbt1Zt+OLA6Fq9suIpIWD0OsnISlw==}
    engines: {node: '>=8'}
    dependencies:
      locate-path: 5.0.0
      path-exists: 4.0.0

  /find-up/5.0.0:
    resolution: {integrity: sha512-78/PXT1wlLLDgTzDs7sjq9hzz0vXD+zn+7wypEe4fXQxCmdmqfGsEPQxmiCSQI3ajFV91bVSsvNtrJRiW6nGng==}
    engines: {node: '>=10'}
    dependencies:
      locate-path: 6.0.0
      path-exists: 4.0.0

  /flat-cache/3.0.4:
    resolution: {integrity: sha512-dm9s5Pw7Jc0GvMYbshN6zchCA9RgQlzzEZX3vylR9IqFfS8XciblUXOKfW6SiuJ0e13eDYZoZV5wdrev7P3Nwg==}
    engines: {node: ^10.12.0 || >=12.0.0}
    dependencies:
      flatted: 3.2.7
      rimraf: 3.0.2

  /flatted/3.2.7:
    resolution: {integrity: sha512-5nqDSxl8nn5BSNxyR3n4I6eDmbolI6WT+QqR547RwxQapgjQBmtktdP+HTBb/a/zLsbzERTONyUB5pefh5TtjQ==}

  /follow-redirects/1.15.2:
    resolution: {integrity: sha512-VQLG33o04KaQ8uYi2tVNbdrWp1QWxNNea+nmIB4EVM28v0hmP17z7aG1+wAkNzVq4KeXTq3221ye5qTJP91JwA==}
    engines: {node: '>=4.0'}
    peerDependencies:
      debug: '*'
    peerDependenciesMeta:
      debug:
        optional: true

  /fork-ts-checker-webpack-plugin/6.5.2_npfwkgbcmgrbevrxnqgustqabe:
    resolution: {integrity: sha512-m5cUmF30xkZ7h4tWUgTAcEaKmUW7tfyUyTqNNOz7OxWJ0v1VWKTcOvH8FWHUwSjlW/356Ijc9vi3XfcPstpQKA==}
    engines: {node: '>=10', yarn: '>=1.0.0'}
    peerDependencies:
      eslint: '>= 6'
      typescript: '>= 2.7'
      vue-template-compiler: '*'
      webpack: '>= 4'
    peerDependenciesMeta:
      eslint:
        optional: true
      vue-template-compiler:
        optional: true
    dependencies:
      '@babel/code-frame': 7.18.6
      '@types/json-schema': 7.0.11
      chalk: 4.1.2
      chokidar: 3.5.3
      cosmiconfig: 6.0.0
      deepmerge: 4.2.2
      eslint: 8.23.1
      fs-extra: 9.1.0
      glob: 7.2.3
      memfs: 3.4.7
      minimatch: 3.1.2
      schema-utils: 2.7.0
      semver: 7.3.7
      tapable: 1.1.3
      typescript: 4.8.3
      webpack: 5.74.0

  /form-data/3.0.1:
    resolution: {integrity: sha512-RHkBKtLWUVwd7SqRIvCZMEvAMoGUp0XU+seQiZejj0COz3RI3hWP4sCv3gZWWLjJTd7rGwcsF5eKZGii0r/hbg==}
    engines: {node: '>= 6'}
    dependencies:
      asynckit: 0.4.0
      combined-stream: 1.0.8
      mime-types: 2.1.35

  /form-data/4.0.0:
    resolution: {integrity: sha512-ETEklSGi5t0QMZuiXoA/Q6vcnxcLQP5vdugSpuAyi6SVGi2clPPp+xgEhuMaHC+zGgn31Kd235W35f7Hykkaww==}
    engines: {node: '>= 6'}
    dependencies:
      asynckit: 0.4.0
      combined-stream: 1.0.8
      mime-types: 2.1.35
    dev: false

  /forwarded/0.2.0:
    resolution: {integrity: sha512-buRG0fpBtRHSTCOASe6hD258tEubFoRLb4ZNA6NxMVHNw2gOcwHo9wyablzMzOA5z9xA9L1KNjk/Nt6MT9aYow==}
    engines: {node: '>= 0.6'}

  /fraction.js/4.2.0:
    resolution: {integrity: sha512-MhLuK+2gUcnZe8ZHlaaINnQLl0xRIGRfcGk2yl8xoQAfHrSsL3rYu6FCmBdkdbhc9EPlwyGHewaRsvwRMJtAlA==}

  /fresh/0.5.2:
    resolution: {integrity: sha512-zJ2mQYM18rEFOudeV4GShTGIQ7RbzA7ozbU9I/XBpm7kqgMywgmylMwXHxZJmkVoYkna9d2pVXVXPdYTP9ej8Q==}
    engines: {node: '>= 0.6'}

  /fs-extra/10.1.0:
    resolution: {integrity: sha512-oRXApq54ETRj4eMiFzGnHWGy+zo5raudjuxN0b8H7s/RU2oW0Wvsx9O0ACRN/kRq9E8Vu/ReskGB5o3ji+FzHQ==}
    engines: {node: '>=12'}
    dependencies:
      graceful-fs: 4.2.10
      jsonfile: 6.1.0
      universalify: 2.0.0

  /fs-extra/9.1.0:
    resolution: {integrity: sha512-hcg3ZmepS30/7BSFqRvoo3DOMQu7IjqxO5nCDt+zM9XWjb33Wg7ziNT+Qvqbuc3+gWpzO02JubVyk2G4Zvo1OQ==}
    engines: {node: '>=10'}
    dependencies:
      at-least-node: 1.0.0
      graceful-fs: 4.2.10
      jsonfile: 6.1.0
      universalify: 2.0.0

  /fs-monkey/1.0.3:
    resolution: {integrity: sha512-cybjIfiiE+pTWicSCLFHSrXZ6EilF30oh91FDP9S2B051prEa7QWfrVTQm10/dDpswBDXZugPa1Ogu8Yh+HV0Q==}

  /fs.realpath/1.0.0:
    resolution: {integrity: sha512-OO0pH2lK6a0hZnAdau5ItzHPI6pUlvI7jMVnxUQRtw4owF2wk8lOSabtGDCTP4Ggrg2MbGnWO9X8K1t4+fGMDw==}

  /fsevents/2.3.2:
    resolution: {integrity: sha512-xiqMQR4xAeHTuB9uWm+fFRcIOgKBMiOBP+eXiyT7jsgVCq1bkVygt00oASowB7EdtpOHaaPgKt812P9ab+DDKA==}
    engines: {node: ^8.16.0 || ^10.6.0 || >=11.0.0}
    os: [darwin]
    requiresBuild: true
    optional: true

  /function-bind/1.1.1:
    resolution: {integrity: sha512-yIovAzMX49sF8Yl58fSCWJ5svSLuaibPxXQJFLmBObTuCr0Mf1KiPopGM9NiFjiYBCbfaa2Fh6breQ6ANVTI0A==}

  /function.prototype.name/1.1.5:
    resolution: {integrity: sha512-uN7m/BzVKQnCUF/iW8jYea67v++2u7m5UgENbHRtdDVclOUP+FMPlCNdmk0h/ysGyo2tavMJEDqJAkJdRa1vMA==}
    engines: {node: '>= 0.4'}
    dependencies:
      call-bind: 1.0.2
      define-properties: 1.1.4
      es-abstract: 1.20.2
      functions-have-names: 1.2.3

  /functions-have-names/1.2.3:
    resolution: {integrity: sha512-xckBUXyTIqT97tq2x2AMb+g163b5JFysYk0x4qxNFwbfQkmNZoiRHb6sPzI9/QV33WeuvVYBUIiD4NzNIyqaRQ==}

  /gensync/1.0.0-beta.2:
    resolution: {integrity: sha512-3hN7NaskYvMDLQY55gnW3NQ+mesEAepTqlg+VEbj7zzqEMBVNhzcGYYeqFo/TlYz6eQiFcp1HcsCZO+nGgS8zg==}
    engines: {node: '>=6.9.0'}

  /get-caller-file/2.0.5:
    resolution: {integrity: sha512-DyFP3BM/3YHTQOCUL/w0OZHR0lpKeGrxotcHWcqNEdnltqFwXVfhEBQ94eIo34AfQpo0rGki4cyIiftY06h2Fg==}
    engines: {node: 6.* || 8.* || >= 10.*}

  /get-intrinsic/1.1.3:
    resolution: {integrity: sha512-QJVz1Tj7MS099PevUG5jvnt9tSkXN8K14dxQlikJuPt4uD9hHAHjLyLBiLR5zELelBdD9QNRAXZzsJx0WaDL9A==}
    dependencies:
      function-bind: 1.1.1
      has: 1.0.3
      has-symbols: 1.0.3

  /get-own-enumerable-property-symbols/3.0.2:
    resolution: {integrity: sha512-I0UBV/XOz1XkIJHEUDMZAbzCThU/H8DxmSfmdGcKPnVhu2VfFqr34jr9777IyaTYvxjedWhqVIilEDsCdP5G6g==}

  /get-package-type/0.1.0:
    resolution: {integrity: sha512-pjzuKtY64GYfWizNAJ0fr9VqttZkNiK2iS430LtIHzjBEr6bX8Am2zm4sW4Ro5wjWW5cAlRL1qAMTcXbjNAO2Q==}
    engines: {node: '>=8.0.0'}

  /get-stream/6.0.1:
    resolution: {integrity: sha512-ts6Wi+2j3jQjqi70w5AlN8DFnkSwC+MqmxEzdEALB2qXZYV3X/b1CTfgPLGJNMeAWxdPfU8FO1ms3NUfaHCPYg==}
    engines: {node: '>=10'}

  /get-symbol-description/1.0.0:
    resolution: {integrity: sha512-2EmdH1YvIQiZpltCNgkuiUnyukzxM/R6NDJX31Ke3BG1Nq5b0S2PhX59UKi9vZpPDQVdqn+1IcaAwnzTT5vCjw==}
    engines: {node: '>= 0.4'}
    dependencies:
      call-bind: 1.0.2
      get-intrinsic: 1.1.3

  /git-raw-commits/2.0.11:
    resolution: {integrity: sha512-VnctFhw+xfj8Va1xtfEqCUD2XDrbAPSJx+hSrE5K7fGdjZruW7XV+QOrN7LF/RJyvspRiD2I0asWsxFp0ya26A==}
    engines: {node: '>=10'}
    hasBin: true
    dependencies:
      dargs: 7.0.0
      lodash: 4.17.21
      meow: 8.1.2
      split2: 3.2.2
      through2: 4.0.2
    dev: true

  /glob-parent/5.1.2:
    resolution: {integrity: sha512-AOIgSQCepiJYwP3ARnGx+5VnTu2HBYdzbGP45eLw1vr3zB3vZLeyed1sC9hnbcOc9/SrMyM5RPQrkGz4aS9Zow==}
    engines: {node: '>= 6'}
    dependencies:
      is-glob: 4.0.3

  /glob-parent/6.0.2:
    resolution: {integrity: sha512-XxwI8EOhVQgWp6iDL+3b0r86f4d6AX6zSU55HfB4ydCEuXLXc5FcYeOu+nnGftS4TEju/11rt4KJPTMgbfmv4A==}
    engines: {node: '>=10.13.0'}
    dependencies:
      is-glob: 4.0.3

  /glob-to-regexp/0.4.1:
    resolution: {integrity: sha512-lkX1HJXwyMcprw/5YUZc2s7DrpAiHB21/V+E1rHUrVNokkvB6bqMzT0VfV6/86ZNabt1k14YOIaT7nDvOX3Iiw==}

  /glob/7.2.3:
    resolution: {integrity: sha512-nFR0zLpU2YCaRxwoCJvL6UvCH2JFyFVIvwTLsIf21AuHlMskA1hhTdk+LlYJtOlYt9v6dvszD2BGRqBL+iQK9Q==}
    dependencies:
      fs.realpath: 1.0.0
      inflight: 1.0.6
      inherits: 2.0.4
      minimatch: 3.1.2
      once: 1.4.0
      path-is-absolute: 1.0.1

  /global-dirs/0.1.1:
    resolution: {integrity: sha512-NknMLn7F2J7aflwFOlGdNIuCDpN3VGoSoB+aap3KABFWbHVn1TCgFC+np23J8W2BiZbjfEw3BFBycSMv1AFblg==}
    engines: {node: '>=4'}
    dependencies:
      ini: 1.3.8
    dev: true

  /global-modules/2.0.0:
    resolution: {integrity: sha512-NGbfmJBp9x8IxyJSd1P+otYK8vonoJactOogrVfFRIAEY1ukil8RSKDz2Yo7wh1oihl51l/r6W4epkeKJHqL8A==}
    engines: {node: '>=6'}
    dependencies:
      global-prefix: 3.0.0

  /global-prefix/3.0.0:
    resolution: {integrity: sha512-awConJSVCHVGND6x3tmMaKcQvwXLhjdkmomy2W+Goaui8YPgYgXJZewhg3fWC+DlfqqQuWg8AwqjGTD2nAPVWg==}
    engines: {node: '>=6'}
    dependencies:
      ini: 1.3.8
      kind-of: 6.0.3
      which: 1.3.1

  /globals/11.12.0:
    resolution: {integrity: sha512-WOBp/EEGUiIsJSp7wcv/y6MO+lV9UoncWqxuFfm8eBwzWNgyfBd6Gz+IeKQ9jCmyhoH99g15M3T+QaVHFjizVA==}
    engines: {node: '>=4'}

  /globals/13.17.0:
    resolution: {integrity: sha512-1C+6nQRb1GwGMKm2dH/E7enFAMxGTmGI7/dEdhy/DNelv85w9B72t3uc5frtMNXIbzrarJJ/lTCjcaZwbLJmyw==}
    engines: {node: '>=8'}
    dependencies:
      type-fest: 0.20.2

  /globby/11.1.0:
    resolution: {integrity: sha512-jhIXaOzy1sb8IyocaruWSn1TjmnBVs8Ayhcy83rmxNJ8q2uWKCAj3CnJY+KpGSXCueAPc0i05kVvVKtP1t9S3g==}
    engines: {node: '>=10'}
    dependencies:
      array-union: 2.1.0
      dir-glob: 3.0.1
      fast-glob: 3.2.12
      ignore: 5.2.0
      merge2: 1.4.1
      slash: 3.0.0

  /graceful-fs/4.2.10:
    resolution: {integrity: sha512-9ByhssR2fPVsNZj478qUUbKfmL0+t5BDVyjShtyZZLiK7ZDAArFFfopyOTj0M05wE2tJPisA4iTnnXl2YoPvOA==}

  /grapheme-splitter/1.0.4:
    resolution: {integrity: sha512-bzh50DW9kTPM00T8y4o8vQg89Di9oLJVLW/KaOGIXJWP/iqCN6WKYkbNOF04vFLJhwcpYUh9ydh/+5vpOqV4YQ==}

  /graphlib/2.1.8:
    resolution: {integrity: sha512-jcLLfkpoVGmH7/InMC/1hIvOPSUh38oJtGhvrOFGzioE1DZ+0YW16RgmOJhHiuWTvGiJQ9Z1Ik43JvkRPRvE+A==}
    dependencies:
      lodash: 4.17.21
    dev: false

  /gzip-size/6.0.0:
    resolution: {integrity: sha512-ax7ZYomf6jqPTQ4+XCpUGyXKHk5WweS+e05MBO4/y3WJ5RkmPXNKvX+bx1behVILVwr6JSQvZAku021CHPXG3Q==}
    engines: {node: '>=10'}
    dependencies:
      duplexer: 0.1.2

  /handle-thing/2.0.1:
    resolution: {integrity: sha512-9Qn4yBxelxoh2Ow62nP+Ka/kMnOXRi8BXnRaUwezLNhqelnN49xKz4F/dPP8OYLxLxq6JDtZb2i9XznUQbNPTg==}

  /hard-rejection/2.1.0:
    resolution: {integrity: sha512-VIZB+ibDhx7ObhAe7OVtoEbuP4h/MuOTHJ+J8h/eBXotJYl0fBgR72xDFCKgIh22OJZIOVNxBMWuhAr10r8HdA==}
    engines: {node: '>=6'}
    dev: true

  /harmony-reflect/1.6.2:
    resolution: {integrity: sha512-HIp/n38R9kQjDEziXyDTuW3vvoxxyxjxFzXLrBr18uB47GnSt+G9D29fqrpM5ZkspMcPICud3XsBJQ4Y2URg8g==}

  /has-bigints/1.0.2:
    resolution: {integrity: sha512-tSvCKtBr9lkF0Ex0aQiP9N+OpV4zi2r/Nee5VkRDbaqv35RLYMzbwQfFSZZH0kR+Rd6302UJZ2p/bJCEoR3VoQ==}

  /has-flag/3.0.0:
    resolution: {integrity: sha512-sKJf1+ceQBr4SMkvQnBDNDtf4TXpVhVGateu0t918bl30FnbE2m4vNLX+VWe/dpjlb+HugGYzW7uQXH98HPEYw==}
    engines: {node: '>=4'}

  /has-flag/4.0.0:
    resolution: {integrity: sha512-EykJT/Q1KjTWctppgIAgfSO0tKVuZUjhgMr17kqTumMl6Afv3EISleU7qZUzoXDFTAHTDC4NOoG/ZxU3EvlMPQ==}
    engines: {node: '>=8'}

  /has-property-descriptors/1.0.0:
    resolution: {integrity: sha512-62DVLZGoiEBDHQyqG4w9xCuZ7eJEwNmJRWw2VY84Oedb7WFcA27fiEVe8oUQx9hAUJ4ekurquucTGwsyO1XGdQ==}
    dependencies:
      get-intrinsic: 1.1.3

  /has-symbols/1.0.3:
    resolution: {integrity: sha512-l3LCuF6MgDNwTDKkdYGEihYjt5pRPbEg46rtlmnSPlUbgmB8LOIrKJbYYFBSbnPaJexMKtiPO8hmeRjRz2Td+A==}
    engines: {node: '>= 0.4'}

  /has-tostringtag/1.0.0:
    resolution: {integrity: sha512-kFjcSNhnlGV1kyoGk7OXKSawH5JOb/LzUc5w9B02hOTO0dfFRjbHQKvg1d6cf3HbeUmtU9VbbV3qzZ2Teh97WQ==}
    engines: {node: '>= 0.4'}
    dependencies:
      has-symbols: 1.0.3

  /has/1.0.3:
    resolution: {integrity: sha512-f2dvO0VU6Oej7RkWJGrehjbzMAjFp5/VKPp5tTpWIV4JHHZK1/BxbFRtf/siA2SWTe09caDmVtYYzWEIbBS4zw==}
    engines: {node: '>= 0.4.0'}
    dependencies:
      function-bind: 1.1.1

  /he/1.2.0:
    resolution: {integrity: sha512-F/1DnUGPopORZi0ni+CvrCgHQ5FyEAHRLSApuYWMmrbSwoN2Mn/7k+Gl38gJnR7yyDZk6WLXwiGod1JOWNDKGw==}
    hasBin: true

  /hoopy/0.1.4:
    resolution: {integrity: sha512-HRcs+2mr52W0K+x8RzcLzuPPmVIKMSv97RGHy0Ea9y/mpcaK+xTrjICA04KAHi4GRzxliNqNJEFYWHghy3rSfQ==}
    engines: {node: '>= 6.0.0'}

  /hosted-git-info/2.8.9:
    resolution: {integrity: sha512-mxIDAb9Lsm6DoOJ7xH+5+X4y1LU/4Hi50L9C5sIswK3JzULS4bwk1FvjdBgvYR4bzT4tuUQiC15FE2f5HbLvYw==}
    dev: true

  /hosted-git-info/4.1.0:
    resolution: {integrity: sha512-kyCuEOWjJqZuDbRHzL8V93NzQhwIB71oFWSyzVo+KPZI+pnQPPxucdkrOZvkLRnrf5URsQM+IJ09Dw29cRALIA==}
    engines: {node: '>=10'}
    dependencies:
      lru-cache: 6.0.0
    dev: true

  /hpack.js/2.1.6:
    resolution: {integrity: sha512-zJxVehUdMGIKsRaNt7apO2Gqp0BdqW5yaiGHXXmbpvxgBYVZnAql+BJb4RO5ad2MgpbZKn5G6nMnegrH1FcNYQ==}
    dependencies:
      inherits: 2.0.4
      obuf: 1.1.2
      readable-stream: 2.3.7
      wbuf: 1.7.3

  /html-encoding-sniffer/2.0.1:
    resolution: {integrity: sha512-D5JbOMBIR/TVZkubHT+OyT2705QvogUW4IBn6nHd756OwieSF9aDYFj4dv6HHEVGYbHaLETa3WggZYWWMyy3ZQ==}
    engines: {node: '>=10'}
    dependencies:
      whatwg-encoding: 1.0.5

  /html-entities/2.3.3:
    resolution: {integrity: sha512-DV5Ln36z34NNTDgnz0EWGBLZENelNAtkiFA4kyNOG2tDI6Mz1uSWiq1wAKdyjnJwyDiDO7Fa2SO1CTxPXL8VxA==}

  /html-escaper/2.0.2:
    resolution: {integrity: sha512-H2iMtd0I4Mt5eYiapRdIDjp+XzelXQ0tFE4JS7YFwFevXXMmOp9myNrUvCg0D6ws8iqkRPBfKHgbwig1SmlLfg==}

  /html-minifier-terser/6.1.0:
    resolution: {integrity: sha512-YXxSlJBZTP7RS3tWnQw74ooKa6L9b9i9QYXY21eUEvhZ3u9XLfv6OnFsQq6RxkhHygsaUMvYsZRV5rU/OVNZxw==}
    engines: {node: '>=12'}
    hasBin: true
    dependencies:
      camel-case: 4.1.2
      clean-css: 5.3.1
      commander: 8.3.0
      he: 1.2.0
      param-case: 3.0.4
      relateurl: 0.2.7
      terser: 5.15.0

  /html-parse-stringify/3.0.1:
    resolution: {integrity: sha512-KknJ50kTInJ7qIScF3jeaFRpMpE8/lfiTdzf/twXyPBLAGrLRTmkz3AdTnKeh40X8k9L2fdYwEp/42WGXIRGcg==}
    dependencies:
      void-elements: 3.1.0
    dev: false

  /html-webpack-plugin/5.5.0_webpack@5.74.0:
    resolution: {integrity: sha512-sy88PC2cRTVxvETRgUHFrL4No3UxvcH8G1NepGhqaTT+GXN2kTamqasot0inS5hXeg1cMbFDt27zzo9p35lZVw==}
    engines: {node: '>=10.13.0'}
    peerDependencies:
      webpack: ^5.20.0
    dependencies:
      '@types/html-minifier-terser': 6.1.0
      html-minifier-terser: 6.1.0
      lodash: 4.17.21
      pretty-error: 4.0.0
      tapable: 2.2.1
      webpack: 5.74.0

  /htmlparser2/6.1.0:
    resolution: {integrity: sha512-gyyPk6rgonLFEDGoeRgQNaEUvdJ4ktTmmUh/h2t7s+M8oPpIPxgNACWa+6ESR57kXstwqPiCut0V8NRpcwgU7A==}
    dependencies:
      domelementtype: 2.3.0
      domhandler: 4.3.1
      domutils: 2.8.0
      entities: 2.2.0

  /http-deceiver/1.2.7:
    resolution: {integrity: sha512-LmpOGxTfbpgtGVxJrj5k7asXHCgNZp5nLfp+hWc8QQRqtb7fUy6kRY3BO1h9ddF6yIPYUARgxGOwB42DnxIaNw==}

  /http-errors/1.6.3:
    resolution: {integrity: sha512-lks+lVC8dgGyh97jxvxeYTWQFvh4uw4yC12gVl63Cg30sjPX4wuGcdkICVXDAESr6OJGjqGA8Iz5mkeN6zlD7A==}
    engines: {node: '>= 0.6'}
    dependencies:
      depd: 1.1.2
      inherits: 2.0.3
      setprototypeof: 1.1.0
      statuses: 1.5.0

  /http-errors/2.0.0:
    resolution: {integrity: sha512-FtwrG/euBzaEjYeRqOgly7G0qviiXoJWnvEH2Z1plBdXgbyjv34pHTSb9zoeHMyDy33+DWy5Wt9Wo+TURtOYSQ==}
    engines: {node: '>= 0.8'}
    dependencies:
      depd: 2.0.0
      inherits: 2.0.4
      setprototypeof: 1.2.0
      statuses: 2.0.1
      toidentifier: 1.0.1

  /http-parser-js/0.5.8:
    resolution: {integrity: sha512-SGeBX54F94Wgu5RH3X5jsDtf4eHyRogWX1XGT3b4HuW3tQPM4AaBzoUji/4AAJNXCEOWZ5O0DgZmJw1947gD5Q==}

  /http-proxy-agent/4.0.1:
    resolution: {integrity: sha512-k0zdNgqWTGA6aeIRVpvfVob4fL52dTfaehylg0Y4UvSySvOq/Y+BOyPrgpUrA7HylqvU8vIZGsRuXmspskV0Tg==}
    engines: {node: '>= 6'}
    dependencies:
      '@tootallnate/once': 1.1.2
      agent-base: 6.0.2
      debug: 4.3.4
    transitivePeerDependencies:
      - supports-color

  /http-proxy-middleware/2.0.6_@types+express@4.17.14:
    resolution: {integrity: sha512-ya/UeJ6HVBYxrgYotAZo1KvPWlgB48kUJLDePFeneHsVujFaW5WNj2NgWCAE//B1Dl02BIfYlpNgBy8Kf8Rjmw==}
    engines: {node: '>=12.0.0'}
    peerDependencies:
      '@types/express': ^4.17.13
    peerDependenciesMeta:
      '@types/express':
        optional: true
    dependencies:
      '@types/express': 4.17.14
      '@types/http-proxy': 1.17.9
      http-proxy: 1.18.1
      is-glob: 4.0.3
      is-plain-obj: 3.0.0
      micromatch: 4.0.5
    transitivePeerDependencies:
      - debug

  /http-proxy/1.18.1:
    resolution: {integrity: sha512-7mz/721AbnJwIVbnaSv1Cz3Am0ZLT/UBwkC92VlxhXv/k/BBQfM2fXElQNC27BVGr0uwUpplYPQM9LnaBMR5NQ==}
    engines: {node: '>=8.0.0'}
    dependencies:
      eventemitter3: 4.0.7
      follow-redirects: 1.15.2
      requires-port: 1.0.0
    transitivePeerDependencies:
      - debug

  /https-proxy-agent/5.0.1:
    resolution: {integrity: sha512-dFcAjpTQFgoLMzC2VwU+C/CbS7uRL0lWmxDITmqm7C+7F0Odmj6s9l6alZc6AELXhrnggM2CeWSXHGOdX2YtwA==}
    engines: {node: '>= 6'}
    dependencies:
      agent-base: 6.0.2
      debug: 4.3.4
    transitivePeerDependencies:
      - supports-color

  /human-signals/2.1.0:
    resolution: {integrity: sha512-B4FFZ6q/T2jhhksgkbEW3HBvWIfDW85snkQgawt07S7J5QXTk6BkNV+0yAeZrM5QpMAdYlocGoljn0sJ/WQkFw==}
    engines: {node: '>=10.17.0'}

  /human-signals/3.0.1:
    resolution: {integrity: sha512-rQLskxnM/5OCldHo+wNXbpVgDn5A17CUoKX+7Sokwaknlq7CdSnphy0W39GU8dw59XiCXmFXDg4fRuckQRKewQ==}
    engines: {node: '>=12.20.0'}
    dev: true

  /husky/8.0.1:
    resolution: {integrity: sha512-xs7/chUH/CKdOCs7Zy0Aev9e/dKOMZf3K1Az1nar3tzlv0jfqnYtu235bstsWTmXOR0EfINrPa97yy4Lz6RiKw==}
    engines: {node: '>=14'}
    hasBin: true
    dev: true

  /i18next/21.9.2:
    resolution: {integrity: sha512-00fVrLQOwy45nm3OtC9l1WiLK3nJlIYSljgCt0qzTaAy65aciMdRy9GsuW+a2AtKtdg9/njUGfRH30LRupV7ZQ==}
    dependencies:
      '@babel/runtime': 7.19.0
    dev: false

  /iconv-lite/0.4.24:
    resolution: {integrity: sha512-v3MXnZAcvnywkTUEZomIActle7RXXeedOR31wwl7VlyoXO4Qi9arvSenNQWne1TcRwhCL1HwLI21bEqdpj8/rA==}
    engines: {node: '>=0.10.0'}
    dependencies:
      safer-buffer: 2.1.2

  /iconv-lite/0.6.3:
    resolution: {integrity: sha512-4fCk79wshMdzMp2rH06qWrJE4iolqLhCUH+OiuIgU++RB0+94NlDL81atO7GX55uUKueo0txHNtvEyI6D7WdMw==}
    engines: {node: '>=0.10.0'}
    dependencies:
      safer-buffer: 2.1.2

  /icss-utils/5.1.0_postcss@8.4.16:
    resolution: {integrity: sha512-soFhflCVWLfRNOPU3iv5Z9VUdT44xFRbzjLsEzSr5AQmgqPMTHdU3PMT1Cf1ssx8fLNJDA1juftYl+PUcv3MqA==}
    engines: {node: ^10 || ^12 || >= 14}
    peerDependencies:
      postcss: ^8.1.0
    dependencies:
      postcss: 8.4.16

  /idb/7.0.2:
    resolution: {integrity: sha512-jjKrT1EnyZewQ/gCBb/eyiYrhGzws2FeY92Yx8qT9S9GeQAmo4JFVIiWRIfKW/6Ob9A+UDAOW9j9jn58fy2HIg==}

  /identity-obj-proxy/3.0.0:
    resolution: {integrity: sha512-00n6YnVHKrinT9t0d9+5yZC6UBNJANpYEQvL2LlX6Ab9lnmxzIRcEmTPuyGScvl1+jKuCICX1Z0Ab1pPKKdikA==}
    engines: {node: '>=4'}
    dependencies:
      harmony-reflect: 1.6.2

  /ignore/5.2.0:
    resolution: {integrity: sha512-CmxgYGiEPCLhfLnpPp1MoRmifwEIOgjcHXxOBjv7mY96c+eWScsOP9c112ZyLdWHi0FxHjI+4uVhKYp/gcdRmQ==}
    engines: {node: '>= 4'}

  /immer/9.0.15:
    resolution: {integrity: sha512-2eB/sswms9AEUSkOm4SbV5Y7Vmt/bKRwByd52jfLkW4OLYeaTP3EEiJ9agqU0O/tq6Dk62Zfj+TJSqfm1rLVGQ==}

  /immutable/4.1.0:
    resolution: {integrity: sha512-oNkuqVTA8jqG1Q6c+UglTOD1xhC1BtjKI7XkCXRkZHrN5m18/XsnUp8Q89GkQO/z+0WjonSvl0FLhDYftp46nQ==}

  /import-fresh/3.3.0:
    resolution: {integrity: sha512-veYYhQa+D1QBKznvhUHxb8faxlrwUnxseDAbAp457E0wLNio2bOSKnjYDhMj+YiAq61xrMGhQk9iXVk5FzgQMw==}
    engines: {node: '>=6'}
    dependencies:
      parent-module: 1.0.1
      resolve-from: 4.0.0

  /import-local/3.1.0:
    resolution: {integrity: sha512-ASB07uLtnDs1o6EHjKpX34BKYDSqnFerfTOJL2HvMqF70LnxpjkzDB8J44oT9pu4AMPkQwf8jl6szgvNd2tRIg==}
    engines: {node: '>=8'}
    hasBin: true
    dependencies:
      pkg-dir: 4.2.0
      resolve-cwd: 3.0.0

  /imurmurhash/0.1.4:
    resolution: {integrity: sha512-JmXMZ6wuvDmLiHEml9ykzqO6lwFbof0GG4IkcGaENdCRDDmMVnny7s5HsIgHCbaq0w2MyPhDqkhTUgS2LU2PHA==}
    engines: {node: '>=0.8.19'}

  /indent-string/4.0.0:
    resolution: {integrity: sha512-EdDDZu4A2OyIK7Lr/2zG+w5jmbuk1DVBnEwREQvBzspBJkCEbRa8GxU1lghYcaGJCnRWibjDXlq779X1/y5xwg==}
    engines: {node: '>=8'}
    dev: true

  /inflight/1.0.6:
    resolution: {integrity: sha512-k92I/b08q4wvFscXCLvqfsHCrjrF7yiXsQuIVvVE7N82W3+aqpzuUdBbfhWcy/FZR3/4IgflMgKLOsvPDrGCJA==}
    dependencies:
      once: 1.4.0
      wrappy: 1.0.2

  /inherits/2.0.3:
    resolution: {integrity: sha512-x00IRNXNy63jwGkJmzPigoySHbaqpNuzKbBOmzK+g2OdZpQ9w+sxCN+VSB3ja7IAge2OP2qpfxTjeNcyjmW1uw==}

  /inherits/2.0.4:
    resolution: {integrity: sha512-k/vGaX4/Yla3WzyMCvTQOXYeIHvqOKtnqBduzTHpzpQZzAskKMhZ2K+EnBiSM9zGSoIFeMpXKxa4dYeZIQqewQ==}

  /ini/1.3.8:
    resolution: {integrity: sha512-JV/yugV2uzW5iMRSiZAyDtQd+nxtUnjeLt0acNdw98kKLrvuRVyB80tsREOE7yvGVgalhZ6RNXCmEHkUKBKxew==}

  /internal-slot/1.0.3:
    resolution: {integrity: sha512-O0DB1JC/sPyZl7cIo78n5dR7eUSwwpYPiXRhTzNxZVAMUuB8vlnRFyLxdrVToks6XPLVnFfbzaVd5WLjhgg+vA==}
    engines: {node: '>= 0.4'}
    dependencies:
      get-intrinsic: 1.1.3
      has: 1.0.3
      side-channel: 1.0.4

  /internmap/2.0.3:
    resolution: {integrity: sha512-5Hh7Y1wQbvY5ooGgPbDaL5iYLAPzMTUrjMulskHLH6wnv/A+1q5rgEaiuqEjB+oxGXIVZs1FF+R/KPN3ZSQYYg==}
    engines: {node: '>=12'}
    dev: false

  /invariant/2.2.4:
    resolution: {integrity: sha512-phJfQVBuaJM5raOpJjSfkiD6BpbCE4Ns//LaXl6wGYtUBY83nWS6Rf9tXm2e8VaK60JEjYldbPif/A2B1C2gNA==}
    dependencies:
      loose-envify: 1.4.0
    dev: false

  /ipaddr.js/1.9.1:
    resolution: {integrity: sha512-0KI/607xoxSToH7GjN1FfSbLoU0+btTicjsQSWQlh/hZykN8KpmMf7uYwPW3R+akZ6R/w18ZlXSHBYXiYUPO3g==}
    engines: {node: '>= 0.10'}

  /ipaddr.js/2.0.1:
    resolution: {integrity: sha512-1qTgH9NG+IIJ4yfKs2e6Pp1bZg8wbDbKHT21HrLIeYBTRLgMYKnMTPAuI3Lcs61nfx5h1xlXnbJtH1kX5/d/ng==}
    engines: {node: '>= 10'}

  /is-arrayish/0.2.1:
    resolution: {integrity: sha512-zz06S8t0ozoDXMG+ube26zeCTNXcKIPJZJi8hBrF4idCLms4CG9QtK7qBl1boi5ODzFpjswb5JPmHCbMpjaYzg==}

  /is-bigint/1.0.4:
    resolution: {integrity: sha512-zB9CruMamjym81i2JZ3UMn54PKGsQzsJeo6xvN3HJJ4CAsQNB6iRutp2To77OfCNuoxspsIhzaPoO1zyCEhFOg==}
    dependencies:
      has-bigints: 1.0.2

  /is-binary-path/2.1.0:
    resolution: {integrity: sha512-ZMERYes6pDydyuGidse7OsHxtbI7WVeUEozgR/g7rd0xUimYNlvZRE/K2MgZTjWy725IfelLeVcEM97mmtRGXw==}
    engines: {node: '>=8'}
    dependencies:
      binary-extensions: 2.2.0

  /is-boolean-object/1.1.2:
    resolution: {integrity: sha512-gDYaKHJmnj4aWxyj6YHyXVpdQawtVLHU5cb+eztPGczf6cjuTdwve5ZIEfgXqH4e57An1D1AKf8CZ3kYrQRqYA==}
    engines: {node: '>= 0.4'}
    dependencies:
      call-bind: 1.0.2
      has-tostringtag: 1.0.0

  /is-buffer/1.1.6:
    resolution: {integrity: sha512-NcdALwpXkTm5Zvvbk7owOUSvVvBKDgKP5/ewfXEznmQFfs4ZRmanOeKBTjRVjka3QFoN6XJ+9F3USqfHqTaU5w==}
    dev: false

  /is-callable/1.2.6:
    resolution: {integrity: sha512-krO72EO2NptOGAX2KYyqbP9vYMlNAXdB53rq6f8LXY6RY7JdSR/3BD6wLUlPHSAesmY9vstNrjvqGaCiRK/91Q==}
    engines: {node: '>= 0.4'}

  /is-core-module/2.10.0:
    resolution: {integrity: sha512-Erxj2n/LDAZ7H8WNJXd9tw38GYM3dv8rk8Zcs+jJuxYTW7sozH+SS8NtrSjVL1/vpLvWi1hxy96IzjJ3EHTJJg==}
    dependencies:
      has: 1.0.3

  /is-date-object/1.0.5:
    resolution: {integrity: sha512-9YQaSxsAiSwcvS33MBk3wTCVnWK+HhF8VZR2jRxehM16QcVOdHqPn4VPHmRK4lSr38n9JriurInLcP90xsYNfQ==}
    engines: {node: '>= 0.4'}
    dependencies:
      has-tostringtag: 1.0.0

  /is-docker/2.2.1:
    resolution: {integrity: sha512-F+i2BKsFrH66iaUFc0woD8sLy8getkwTwtOBjvs56Cx4CgJDeKQeqfz8wAYiSb8JOprWhHH5p77PbmYCvvUuXQ==}
    engines: {node: '>=8'}
    hasBin: true

  /is-extglob/2.1.1:
    resolution: {integrity: sha512-SbKbANkN603Vi4jEZv49LeVJMn4yGwsbzZworEoyEiutsN3nJYdbO36zfhGJ6QEDpOZIFkDtnq5JRxmvl3jsoQ==}
    engines: {node: '>=0.10.0'}

  /is-fullwidth-code-point/3.0.0:
    resolution: {integrity: sha512-zymm5+u+sCsSWyD9qNaejV3DFvhCKclKdizYaJUuHA83RLjb7nSuGnddCHGv0hk+KY7BMAlsWeK4Ueg6EV6XQg==}
    engines: {node: '>=8'}

  /is-fullwidth-code-point/4.0.0:
    resolution: {integrity: sha512-O4L094N2/dZ7xqVdrXhh9r1KODPJpFms8B5sGdJLPy664AgvXsreZUyCQQNItZRDlYug4xStLjNp/sz3HvBowQ==}
    engines: {node: '>=12'}
    dev: true

  /is-generator-fn/2.1.0:
    resolution: {integrity: sha512-cTIB4yPYL/Grw0EaSzASzg6bBy9gqCofvWN8okThAYIxKJZC+udlRAmGbM0XLeniEJSs8uEgHPGuHSe1XsOLSQ==}
    engines: {node: '>=6'}

  /is-glob/4.0.3:
    resolution: {integrity: sha512-xelSayHH36ZgE7ZWhli7pW34hNbNl8Ojv5KVmkJD4hBdD3th8Tfk9vYasLM+mXWOZhFkgZfxhLSnrwRr4elSSg==}
    engines: {node: '>=0.10.0'}
    dependencies:
      is-extglob: 2.1.1

  /is-module/1.0.0:
    resolution: {integrity: sha512-51ypPSPCoTEIN9dy5Oy+h4pShgJmPCygKfyRCISBI+JoWT/2oJvK8QPxmwv7b/p239jXrm9M1mlQbyKJ5A152g==}

  /is-negative-zero/2.0.2:
    resolution: {integrity: sha512-dqJvarLawXsFbNDeJW7zAz8ItJ9cd28YufuuFzh0G8pNHjJMnY08Dv7sYX2uF5UpQOwieAeOExEYAWWfu7ZZUA==}
    engines: {node: '>= 0.4'}

  /is-number-object/1.0.7:
    resolution: {integrity: sha512-k1U0IRzLMo7ZlYIfzRu23Oh6MiIFasgpb9X76eqfFZAqwH44UI4KTBvBYIZ1dSL9ZzChTB9ShHfLkR4pdW5krQ==}
    engines: {node: '>= 0.4'}
    dependencies:
      has-tostringtag: 1.0.0

  /is-number/7.0.0:
    resolution: {integrity: sha512-41Cifkg6e8TylSpdtTpeLVMqvSBEVzTttHvERD741+pnZ8ANv0004MRL43QKPDlK9cGvNp6NZWZUBlbGXYxxng==}
    engines: {node: '>=0.12.0'}

  /is-obj/1.0.1:
    resolution: {integrity: sha512-l4RyHgRqGN4Y3+9JHVrNqO+tN0rV5My76uW5/nuO4K1b6vw5G8d/cmFjP9tRfEsdhZNt0IFdZuK/c2Vr4Nb+Qg==}
    engines: {node: '>=0.10.0'}

  /is-obj/2.0.0:
    resolution: {integrity: sha512-drqDG3cbczxxEJRoOXcOjtdp1J/lyp1mNn0xaznRs8+muBhgQcrnbspox5X5fOw0HnMnbfDzvnEMEtqDEJEo8w==}
    engines: {node: '>=8'}
    dev: true

  /is-plain-obj/1.1.0:
    resolution: {integrity: sha512-yvkRyxmFKEOQ4pNXCmJG5AEQNlXJS5LaONXo5/cLdTZdWvsZ1ioJEonLGAosKlMWE8lwUy/bJzMjcw8az73+Fg==}
    engines: {node: '>=0.10.0'}
    dev: true

  /is-plain-obj/3.0.0:
    resolution: {integrity: sha512-gwsOE28k+23GP1B6vFl1oVh/WOzmawBrKwo5Ev6wMKzPkaXaCDIQKzLnvsA42DRlbVTWorkgTKIviAKCWkfUwA==}
    engines: {node: '>=10'}

  /is-potential-custom-element-name/1.0.1:
    resolution: {integrity: sha512-bCYeRA2rVibKZd+s2625gGnGF/t7DSqDs4dP7CrLA1m7jKWz6pps0LpYLJN8Q64HtmPKJ1hrN3nzPNKFEKOUiQ==}

  /is-regex/1.1.4:
    resolution: {integrity: sha512-kvRdxDsxZjhzUX07ZnLydzS1TU/TJlTUHHY4YLL87e37oUA49DfkLqgy+VjFocowy29cKvcSiu+kIv728jTTVg==}
    engines: {node: '>= 0.4'}
    dependencies:
      call-bind: 1.0.2
      has-tostringtag: 1.0.0

  /is-regexp/1.0.0:
    resolution: {integrity: sha512-7zjFAPO4/gwyQAAgRRmqeEeyIICSdmCqa3tsVHMdBzaXXRiqopZL4Cyghg/XulGWrtABTpbnYYzzIRffLkP4oA==}
    engines: {node: '>=0.10.0'}

  /is-root/2.1.0:
    resolution: {integrity: sha512-AGOriNp96vNBd3HtU+RzFEc75FfR5ymiYv8E553I71SCeXBiMsVDUtdio1OEFvrPyLIQ9tVR5RxXIFe5PUFjMg==}
    engines: {node: '>=6'}

  /is-shared-array-buffer/1.0.2:
    resolution: {integrity: sha512-sqN2UDu1/0y6uvXyStCOzyhAjCSlHceFoMKJW8W9EU9cvic/QdsZ0kEU93HEy3IUEFZIiH/3w+AH/UQbPHNdhA==}
    dependencies:
      call-bind: 1.0.2

  /is-stream/2.0.1:
    resolution: {integrity: sha512-hFoiJiTl63nn+kstHGBtewWSKnQLpyb155KHheA1l39uvtO9nWIop1p3udqPcUd/xbF1VLMO4n7OI6p7RbngDg==}
    engines: {node: '>=8'}

  /is-stream/3.0.0:
    resolution: {integrity: sha512-LnQR4bZ9IADDRSkvpqMGvt/tEJWclzklNgSw48V5EAaAeDd6qGvN8ei6k5p0tvxSR171VmGyHuTiAOfxAbr8kA==}
    engines: {node: ^12.20.0 || ^14.13.1 || >=16.0.0}
    dev: true

  /is-string/1.0.7:
    resolution: {integrity: sha512-tE2UXzivje6ofPW7l23cjDOMa09gb7xlAqG6jG5ej6uPV32TlWP3NKPigtaGeHNu9fohccRYvIiZMfOOnOYUtg==}
    engines: {node: '>= 0.4'}
    dependencies:
      has-tostringtag: 1.0.0

  /is-symbol/1.0.4:
    resolution: {integrity: sha512-C/CPBqKWnvdcxqIARxyOh4v1UUEOCHpgDa0WYgpKDFMszcrPcffg5uhwSgPCLD2WWxmq6isisz87tzT01tuGhg==}
    engines: {node: '>= 0.4'}
    dependencies:
      has-symbols: 1.0.3

  /is-text-path/1.0.1:
    resolution: {integrity: sha512-xFuJpne9oFz5qDaodwmmG08e3CawH/2ZV8Qqza1Ko7Sk8POWbkRdwIoAWVhqvq0XeUzANEhKo2n0IXUGBm7A/w==}
    engines: {node: '>=0.10.0'}
    dependencies:
      text-extensions: 1.9.0
    dev: true

  /is-typedarray/1.0.0:
    resolution: {integrity: sha512-cyA56iCMHAh5CdzjJIa4aohJyeO1YbwLi3Jc35MmRU6poroFjIGZzUzupGiRPOjgHg9TLu43xbpwXk523fMxKA==}

  /is-weakref/1.0.2:
    resolution: {integrity: sha512-qctsuLZmIQ0+vSSMfoVvyFe2+GSEvnmZ2ezTup1SBse9+twCCeial6EEi3Nc2KFcf6+qz2FBPnjXsk8xhKSaPQ==}
    dependencies:
      call-bind: 1.0.2

  /is-wsl/2.2.0:
    resolution: {integrity: sha512-fKzAra0rGJUUBwGBgNkHZuToZcn+TtXHpeCgmkMJMMYx1sQDYaCSyjJBSCa2nH1DGm7s3n1oBnohoVTBaN7Lww==}
    engines: {node: '>=8'}
    dependencies:
      is-docker: 2.2.1

  /isarray/1.0.0:
    resolution: {integrity: sha512-VLghIWNM6ELQzo7zwmcg0NmTVyWKYjvIeM83yjp0wRDTmUnrM678fQbcKBo6n2CJEF0szoG//ytg+TKla89ALQ==}

  /isexe/2.0.0:
    resolution: {integrity: sha512-RHxMLp9lnKHGHRng9QFhRCMbYAcVpn69smSGcq3f36xjgVVWThj4qqLbTLlq7Ssj8B+fIQ1EuCEGI2lKsyQeIw==}

  /istanbul-lib-coverage/3.2.0:
    resolution: {integrity: sha512-eOeJ5BHCmHYvQK7xt9GkdHuzuCGS1Y6g9Gvnx3Ym33fz/HpLRYxiS0wHNr+m/MBC8B647Xt608vCDEvhl9c6Mw==}
    engines: {node: '>=8'}

  /istanbul-lib-instrument/5.2.0:
    resolution: {integrity: sha512-6Lthe1hqXHBNsqvgDzGO6l03XNeu3CrG4RqQ1KM9+l5+jNGpEJfIELx1NS3SEHmJQA8np/u+E4EPRKRiu6m19A==}
    engines: {node: '>=8'}
    dependencies:
      '@babel/core': 7.19.1
      '@babel/parser': 7.19.1
      '@istanbuljs/schema': 0.1.3
      istanbul-lib-coverage: 3.2.0
      semver: 6.3.0
    transitivePeerDependencies:
      - supports-color

  /istanbul-lib-report/3.0.0:
    resolution: {integrity: sha512-wcdi+uAKzfiGT2abPpKZ0hSU1rGQjUQnLvtY5MpQ7QCTahD3VODhcu4wcfY1YtkGaDD5yuydOLINXsfbus9ROw==}
    engines: {node: '>=8'}
    dependencies:
      istanbul-lib-coverage: 3.2.0
      make-dir: 3.1.0
      supports-color: 7.2.0

  /istanbul-lib-source-maps/4.0.1:
    resolution: {integrity: sha512-n3s8EwkdFIJCG3BPKBYvskgXGoy88ARzvegkitk60NxRdwltLOTaH7CUiMRXvwYorl0Q712iEjcWB+fK/MrWVw==}
    engines: {node: '>=10'}
    dependencies:
      debug: 4.3.4
      istanbul-lib-coverage: 3.2.0
      source-map: 0.6.1
    transitivePeerDependencies:
      - supports-color

  /istanbul-reports/3.1.5:
    resolution: {integrity: sha512-nUsEMa9pBt/NOHqbcbeJEgqIlY/K7rVWUX6Lql2orY5e9roQOthbR3vtY4zzf2orPELg80fnxxk9zUyPlgwD1w==}
    engines: {node: '>=8'}
    dependencies:
      html-escaper: 2.0.2
      istanbul-lib-report: 3.0.0

  /jake/10.8.5:
    resolution: {integrity: sha512-sVpxYeuAhWt0OTWITwT98oyV0GsXyMlXCF+3L1SuafBVUIr/uILGRB+NqwkzhgXKvoJpDIpQvqkUALgdmQsQxw==}
    engines: {node: '>=10'}
    hasBin: true
    dependencies:
      async: 3.2.4
      chalk: 4.1.2
      filelist: 1.0.4
      minimatch: 3.1.2

  /javascript-stringify/2.1.0:
    resolution: {integrity: sha512-JVAfqNPTvNq3sB/VHQJAFxN/sPgKnsKrCwyRt15zwNCdrMMJDdcEOdubuy+DuJYYdm0ox1J4uzEuYKkN+9yhVg==}
    dev: true

  /jest-changed-files/27.5.1:
    resolution: {integrity: sha512-buBLMiByfWGCoMsLLzGUUSpAmIAGnbR2KJoMN10ziLhOLvP4e0SlypHnAel8iqQXTrcbmfEY9sSqae5sgUsTvw==}
    engines: {node: ^10.13.0 || ^12.13.0 || ^14.15.0 || >=15.0.0}
    dependencies:
      '@jest/types': 27.5.1
      execa: 5.1.1
      throat: 6.0.1

  /jest-circus/27.5.1:
    resolution: {integrity: sha512-D95R7x5UtlMA5iBYsOHFFbMD/GVA4R/Kdq15f7xYWUfWHBto9NYRsOvnSauTgdF+ogCpJ4tyKOXhUifxS65gdw==}
    engines: {node: ^10.13.0 || ^12.13.0 || ^14.15.0 || >=15.0.0}
    dependencies:
      '@jest/environment': 27.5.1
      '@jest/test-result': 27.5.1
      '@jest/types': 27.5.1
      '@types/node': 16.11.59
      chalk: 4.1.2
      co: 4.6.0
      dedent: 0.7.0
      expect: 27.5.1
      is-generator-fn: 2.1.0
      jest-each: 27.5.1
      jest-matcher-utils: 27.5.1
      jest-message-util: 27.5.1
      jest-runtime: 27.5.1
      jest-snapshot: 27.5.1
      jest-util: 27.5.1
      pretty-format: 27.5.1
      slash: 3.0.0
      stack-utils: 2.0.5
      throat: 6.0.1
    transitivePeerDependencies:
      - supports-color

  /jest-cli/27.5.1_ts-node@10.9.1:
    resolution: {integrity: sha512-Hc6HOOwYq4/74/c62dEE3r5elx8wjYqxY0r0G/nFrLDPMFRu6RA/u8qINOIkvhxG7mMQ5EJsOGfRpI8L6eFUVw==}
    engines: {node: ^10.13.0 || ^12.13.0 || ^14.15.0 || >=15.0.0}
    hasBin: true
    peerDependencies:
      node-notifier: ^8.0.1 || ^9.0.0 || ^10.0.0
    peerDependenciesMeta:
      node-notifier:
        optional: true
    dependencies:
      '@jest/core': 27.5.1_ts-node@10.9.1
      '@jest/test-result': 27.5.1
      '@jest/types': 27.5.1
      chalk: 4.1.2
      exit: 0.1.2
      graceful-fs: 4.2.10
      import-local: 3.1.0
      jest-config: 27.5.1_ts-node@10.9.1
      jest-util: 27.5.1
      jest-validate: 27.5.1
      prompts: 2.4.2
      yargs: 16.2.0
    transitivePeerDependencies:
      - bufferutil
      - canvas
      - supports-color
      - ts-node
      - utf-8-validate

  /jest-config/27.5.1_ts-node@10.9.1:
    resolution: {integrity: sha512-5sAsjm6tGdsVbW9ahcChPAFCk4IlkQUknH5AvKjuLTSlcO/wCZKyFdn7Rg0EkC+OGgWODEy2hDpWB1PgzH0JNA==}
    engines: {node: ^10.13.0 || ^12.13.0 || ^14.15.0 || >=15.0.0}
    peerDependencies:
      ts-node: '>=9.0.0'
    peerDependenciesMeta:
      ts-node:
        optional: true
    dependencies:
      '@babel/core': 7.19.1
      '@jest/test-sequencer': 27.5.1
      '@jest/types': 27.5.1
      babel-jest: 27.5.1_@babel+core@7.19.1
      chalk: 4.1.2
      ci-info: 3.4.0
      deepmerge: 4.2.2
      glob: 7.2.3
      graceful-fs: 4.2.10
      jest-circus: 27.5.1
      jest-environment-jsdom: 27.5.1
      jest-environment-node: 27.5.1
      jest-get-type: 27.5.1
      jest-jasmine2: 27.5.1
      jest-regex-util: 27.5.1
      jest-resolve: 27.5.1
      jest-runner: 27.5.1
      jest-util: 27.5.1
      jest-validate: 27.5.1
      micromatch: 4.0.5
      parse-json: 5.2.0
      pretty-format: 27.5.1
      slash: 3.0.0
      strip-json-comments: 3.1.1
      ts-node: 10.9.1_ao52im6kiihokc7tdj7weudhra
    transitivePeerDependencies:
      - bufferutil
      - canvas
      - supports-color
      - utf-8-validate

  /jest-diff/24.9.0:
    resolution: {integrity: sha512-qMfrTs8AdJE2iqrTp0hzh7kTd2PQWrsFyj9tORoKmu32xjPjeE4NyjVRDz8ybYwqS2ik8N4hsIpiVTyFeo2lBQ==}
    engines: {node: '>= 6'}
    dependencies:
      chalk: 2.4.2
      diff-sequences: 24.9.0
      jest-get-type: 24.9.0
      pretty-format: 24.9.0
    dev: true

  /jest-diff/27.5.1:
    resolution: {integrity: sha512-m0NvkX55LDt9T4mctTEgnZk3fmEg3NRYutvMPWM/0iPnkFj2wIeF45O1718cMSOFO1vINkqmxqD8vE37uTEbqw==}
    engines: {node: ^10.13.0 || ^12.13.0 || ^14.15.0 || >=15.0.0}
    dependencies:
      chalk: 4.1.2
      diff-sequences: 27.5.1
      jest-get-type: 27.5.1
      pretty-format: 27.5.1

  /jest-docblock/27.5.1:
    resolution: {integrity: sha512-rl7hlABeTsRYxKiUfpHrQrG4e2obOiTQWfMEH3PxPjOtdsfLQO4ReWSZaQ7DETm4xu07rl4q/h4zcKXyU0/OzQ==}
    engines: {node: ^10.13.0 || ^12.13.0 || ^14.15.0 || >=15.0.0}
    dependencies:
      detect-newline: 3.1.0

  /jest-each/27.5.1:
    resolution: {integrity: sha512-1Ff6p+FbhT/bXQnEouYy00bkNSY7OUpfIcmdl8vZ31A1UUaurOLPA8a8BbJOF2RDUElwJhmeaV7LnagI+5UwNQ==}
    engines: {node: ^10.13.0 || ^12.13.0 || ^14.15.0 || >=15.0.0}
    dependencies:
      '@jest/types': 27.5.1
      chalk: 4.1.2
      jest-get-type: 27.5.1
      jest-util: 27.5.1
      pretty-format: 27.5.1

  /jest-environment-jsdom/27.5.1:
    resolution: {integrity: sha512-TFBvkTC1Hnnnrka/fUb56atfDtJ9VMZ94JkjTbggl1PEpwrYtUBKMezB3inLmWqQsXYLcMwNoDQwoBTAvFfsfw==}
    engines: {node: ^10.13.0 || ^12.13.0 || ^14.15.0 || >=15.0.0}
    dependencies:
      '@jest/environment': 27.5.1
      '@jest/fake-timers': 27.5.1
      '@jest/types': 27.5.1
      '@types/node': 16.11.59
      jest-mock: 27.5.1
      jest-util: 27.5.1
      jsdom: 16.7.0
    transitivePeerDependencies:
      - bufferutil
      - canvas
      - supports-color
      - utf-8-validate

  /jest-environment-node/27.5.1:
    resolution: {integrity: sha512-Jt4ZUnxdOsTGwSRAfKEnE6BcwsSPNOijjwifq5sDFSA2kesnXTvNqKHYgM0hDq3549Uf/KzdXNYn4wMZJPlFLw==}
    engines: {node: ^10.13.0 || ^12.13.0 || ^14.15.0 || >=15.0.0}
    dependencies:
      '@jest/environment': 27.5.1
      '@jest/fake-timers': 27.5.1
      '@jest/types': 27.5.1
      '@types/node': 16.11.59
      jest-mock: 27.5.1
      jest-util: 27.5.1

  /jest-get-type/24.9.0:
    resolution: {integrity: sha512-lUseMzAley4LhIcpSP9Jf+fTrQ4a1yHQwLNeeVa2cEmbCGeoZAtYPOIv8JaxLD/sUpKxetKGP+gsHl8f8TSj8Q==}
    engines: {node: '>= 6'}
    dev: true

  /jest-get-type/27.5.1:
    resolution: {integrity: sha512-2KY95ksYSaK7DMBWQn6dQz3kqAf3BB64y2udeG+hv4KfSOb9qwcYQstTJc1KCbsix+wLZWZYN8t7nwX3GOBLRw==}
    engines: {node: ^10.13.0 || ^12.13.0 || ^14.15.0 || >=15.0.0}

  /jest-haste-map/27.5.1:
    resolution: {integrity: sha512-7GgkZ4Fw4NFbMSDSpZwXeBiIbx+t/46nJ2QitkOjvwPYyZmqttu2TDSimMHP1EkPOi4xUZAN1doE5Vd25H4Jng==}
    engines: {node: ^10.13.0 || ^12.13.0 || ^14.15.0 || >=15.0.0}
    dependencies:
      '@jest/types': 27.5.1
      '@types/graceful-fs': 4.1.5
      '@types/node': 16.11.59
      anymatch: 3.1.2
      fb-watchman: 2.0.1
      graceful-fs: 4.2.10
      jest-regex-util: 27.5.1
      jest-serializer: 27.5.1
      jest-util: 27.5.1
      jest-worker: 27.5.1
      micromatch: 4.0.5
      walker: 1.0.8
    optionalDependencies:
      fsevents: 2.3.2

  /jest-jasmine2/27.5.1:
    resolution: {integrity: sha512-jtq7VVyG8SqAorDpApwiJJImd0V2wv1xzdheGHRGyuT7gZm6gG47QEskOlzsN1PG/6WNaCo5pmwMHDf3AkG2pQ==}
    engines: {node: ^10.13.0 || ^12.13.0 || ^14.15.0 || >=15.0.0}
    dependencies:
      '@jest/environment': 27.5.1
      '@jest/source-map': 27.5.1
      '@jest/test-result': 27.5.1
      '@jest/types': 27.5.1
      '@types/node': 16.11.59
      chalk: 4.1.2
      co: 4.6.0
      expect: 27.5.1
      is-generator-fn: 2.1.0
      jest-each: 27.5.1
      jest-matcher-utils: 27.5.1
      jest-message-util: 27.5.1
      jest-runtime: 27.5.1
      jest-snapshot: 27.5.1
      jest-util: 27.5.1
      pretty-format: 27.5.1
      throat: 6.0.1
    transitivePeerDependencies:
      - supports-color

  /jest-leak-detector/27.5.1:
    resolution: {integrity: sha512-POXfWAMvfU6WMUXftV4HolnJfnPOGEu10fscNCA76KBpRRhcMN2c8d3iT2pxQS3HLbA+5X4sOUPzYO2NUyIlHQ==}
    engines: {node: ^10.13.0 || ^12.13.0 || ^14.15.0 || >=15.0.0}
    dependencies:
      jest-get-type: 27.5.1
      pretty-format: 27.5.1

  /jest-matcher-utils/24.9.0:
    resolution: {integrity: sha512-OZz2IXsu6eaiMAwe67c1T+5tUAtQyQx27/EMEkbFAGiw52tB9em+uGbzpcgYVpA8wl0hlxKPZxrly4CXU/GjHA==}
    engines: {node: '>= 6'}
    dependencies:
      chalk: 2.4.2
      jest-diff: 24.9.0
      jest-get-type: 24.9.0
      pretty-format: 24.9.0
    dev: true

  /jest-matcher-utils/27.5.1:
    resolution: {integrity: sha512-z2uTx/T6LBaCoNWNFWwChLBKYxTMcGBRjAt+2SbP929/Fflb9aa5LGma654Rz8z9HLxsrUaYzxE9T/EFIL/PAw==}
    engines: {node: ^10.13.0 || ^12.13.0 || ^14.15.0 || >=15.0.0}
    dependencies:
      chalk: 4.1.2
      jest-diff: 27.5.1
      jest-get-type: 27.5.1
      pretty-format: 27.5.1

  /jest-message-util/27.5.1:
    resolution: {integrity: sha512-rMyFe1+jnyAAf+NHwTclDz0eAaLkVDdKVHHBFWsBWHnnh5YeJMNWWsv7AbFYXfK3oTqvL7VTWkhNLu1jX24D+g==}
    engines: {node: ^10.13.0 || ^12.13.0 || ^14.15.0 || >=15.0.0}
    dependencies:
      '@babel/code-frame': 7.18.6
      '@jest/types': 27.5.1
      '@types/stack-utils': 2.0.1
      chalk: 4.1.2
      graceful-fs: 4.2.10
      micromatch: 4.0.5
      pretty-format: 27.5.1
      slash: 3.0.0
      stack-utils: 2.0.5

  /jest-message-util/28.1.3:
    resolution: {integrity: sha512-PFdn9Iewbt575zKPf1286Ht9EPoJmYT7P0kY+RibeYZ2XtOr53pDLEFoTWXbd1h4JiGiWpTBC84fc8xMXQMb7g==}
    engines: {node: ^12.13.0 || ^14.15.0 || ^16.10.0 || >=17.0.0}
    dependencies:
      '@babel/code-frame': 7.18.6
      '@jest/types': 28.1.3
      '@types/stack-utils': 2.0.1
      chalk: 4.1.2
      graceful-fs: 4.2.10
      micromatch: 4.0.5
      pretty-format: 28.1.3
      slash: 3.0.0
      stack-utils: 2.0.5

  /jest-mock/27.5.1:
    resolution: {integrity: sha512-K4jKbY1d4ENhbrG2zuPWaQBvDly+iZ2yAW+T1fATN78hc0sInwn7wZB8XtlNnvHug5RMwV897Xm4LqmPM4e2Og==}
    engines: {node: ^10.13.0 || ^12.13.0 || ^14.15.0 || >=15.0.0}
    dependencies:
      '@jest/types': 27.5.1
      '@types/node': 16.11.59

  /jest-pnp-resolver/1.2.2_jest-resolve@27.5.1:
    resolution: {integrity: sha512-olV41bKSMm8BdnuMsewT4jqlZ8+3TCARAXjZGT9jcoSnrfUnRCqnMoF9XEeoWjbzObpqF9dRhHQj0Xb9QdF6/w==}
    engines: {node: '>=6'}
    peerDependencies:
      jest-resolve: '*'
    peerDependenciesMeta:
      jest-resolve:
        optional: true
    dependencies:
      jest-resolve: 27.5.1

  /jest-regex-util/27.5.1:
    resolution: {integrity: sha512-4bfKq2zie+x16okqDXjXn9ql2B0dScQu+vcwe4TvFVhkVyuWLqpZrZtXxLLWoXYgn0E87I6r6GRYHF7wFZBUvg==}
    engines: {node: ^10.13.0 || ^12.13.0 || ^14.15.0 || >=15.0.0}

  /jest-regex-util/28.0.2:
    resolution: {integrity: sha512-4s0IgyNIy0y9FK+cjoVYoxamT7Zeo7MhzqRGx7YDYmaQn1wucY9rotiGkBzzcMXTtjrCAP/f7f+E0F7+fxPNdw==}
    engines: {node: ^12.13.0 || ^14.15.0 || ^16.10.0 || >=17.0.0}

  /jest-resolve-dependencies/27.5.1:
    resolution: {integrity: sha512-QQOOdY4PE39iawDn5rzbIePNigfe5B9Z91GDD1ae/xNDlu9kaat8QQ5EKnNmVWPV54hUdxCVwwj6YMgR2O7IOg==}
    engines: {node: ^10.13.0 || ^12.13.0 || ^14.15.0 || >=15.0.0}
    dependencies:
      '@jest/types': 27.5.1
      jest-regex-util: 27.5.1
      jest-snapshot: 27.5.1
    transitivePeerDependencies:
      - supports-color

  /jest-resolve/27.5.1:
    resolution: {integrity: sha512-FFDy8/9E6CV83IMbDpcjOhumAQPDyETnU2KZ1O98DwTnz8AOBsW/Xv3GySr1mOZdItLR+zDZ7I/UdTFbgSOVCw==}
    engines: {node: ^10.13.0 || ^12.13.0 || ^14.15.0 || >=15.0.0}
    dependencies:
      '@jest/types': 27.5.1
      chalk: 4.1.2
      graceful-fs: 4.2.10
      jest-haste-map: 27.5.1
      jest-pnp-resolver: 1.2.2_jest-resolve@27.5.1
      jest-util: 27.5.1
      jest-validate: 27.5.1
      resolve: 1.22.1
      resolve.exports: 1.1.0
      slash: 3.0.0

  /jest-runner/27.5.1:
    resolution: {integrity: sha512-g4NPsM4mFCOwFKXO4p/H/kWGdJp9V8kURY2lX8Me2drgXqG7rrZAx5kv+5H7wtt/cdFIjhqYx1HrlqWHaOvDaQ==}
    engines: {node: ^10.13.0 || ^12.13.0 || ^14.15.0 || >=15.0.0}
    dependencies:
      '@jest/console': 27.5.1
      '@jest/environment': 27.5.1
      '@jest/test-result': 27.5.1
      '@jest/transform': 27.5.1
      '@jest/types': 27.5.1
      '@types/node': 16.11.59
      chalk: 4.1.2
      emittery: 0.8.1
      graceful-fs: 4.2.10
      jest-docblock: 27.5.1
      jest-environment-jsdom: 27.5.1
      jest-environment-node: 27.5.1
      jest-haste-map: 27.5.1
      jest-leak-detector: 27.5.1
      jest-message-util: 27.5.1
      jest-resolve: 27.5.1
      jest-runtime: 27.5.1
      jest-util: 27.5.1
      jest-worker: 27.5.1
      source-map-support: 0.5.21
      throat: 6.0.1
    transitivePeerDependencies:
      - bufferutil
      - canvas
      - supports-color
      - utf-8-validate

  /jest-runtime/27.5.1:
    resolution: {integrity: sha512-o7gxw3Gf+H2IGt8fv0RiyE1+r83FJBRruoA+FXrlHw6xEyBsU8ugA6IPfTdVyA0w8HClpbK+DGJxH59UrNMx8A==}
    engines: {node: ^10.13.0 || ^12.13.0 || ^14.15.0 || >=15.0.0}
    dependencies:
      '@jest/environment': 27.5.1
      '@jest/fake-timers': 27.5.1
      '@jest/globals': 27.5.1
      '@jest/source-map': 27.5.1
      '@jest/test-result': 27.5.1
      '@jest/transform': 27.5.1
      '@jest/types': 27.5.1
      chalk: 4.1.2
      cjs-module-lexer: 1.2.2
      collect-v8-coverage: 1.0.1
      execa: 5.1.1
      glob: 7.2.3
      graceful-fs: 4.2.10
      jest-haste-map: 27.5.1
      jest-message-util: 27.5.1
      jest-mock: 27.5.1
      jest-regex-util: 27.5.1
      jest-resolve: 27.5.1
      jest-snapshot: 27.5.1
      jest-util: 27.5.1
      slash: 3.0.0
      strip-bom: 4.0.0
    transitivePeerDependencies:
      - supports-color

  /jest-serializer/27.5.1:
    resolution: {integrity: sha512-jZCyo6iIxO1aqUxpuBlwTDMkzOAJS4a3eYz3YzgxxVQFwLeSA7Jfq5cbqCY+JLvTDrWirgusI/0KwxKMgrdf7w==}
    engines: {node: ^10.13.0 || ^12.13.0 || ^14.15.0 || >=15.0.0}
    dependencies:
      '@types/node': 16.11.59
      graceful-fs: 4.2.10

  /jest-snapshot/27.5.1:
    resolution: {integrity: sha512-yYykXI5a0I31xX67mgeLw1DZ0bJB+gpq5IpSuCAoyDi0+BhgU/RIrL+RTzDmkNTchvDFWKP8lp+w/42Z3us5sA==}
    engines: {node: ^10.13.0 || ^12.13.0 || ^14.15.0 || >=15.0.0}
    dependencies:
      '@babel/core': 7.19.1
      '@babel/generator': 7.19.0
      '@babel/plugin-syntax-typescript': 7.18.6_@babel+core@7.19.1
      '@babel/traverse': 7.19.1
      '@babel/types': 7.19.0
      '@jest/transform': 27.5.1
      '@jest/types': 27.5.1
      '@types/babel__traverse': 7.18.1
      '@types/prettier': 2.7.0
      babel-preset-current-node-syntax: 1.0.1_@babel+core@7.19.1
      chalk: 4.1.2
      expect: 27.5.1
      graceful-fs: 4.2.10
      jest-diff: 27.5.1
      jest-get-type: 27.5.1
      jest-haste-map: 27.5.1
      jest-matcher-utils: 27.5.1
      jest-message-util: 27.5.1
      jest-util: 27.5.1
      natural-compare: 1.4.0
      pretty-format: 27.5.1
      semver: 7.3.7
    transitivePeerDependencies:
      - supports-color

  /jest-util/27.5.1:
    resolution: {integrity: sha512-Kv2o/8jNvX1MQ0KGtw480E/w4fBCDOnH6+6DmeKi6LZUIlKA5kwY0YNdlzaWTiVgxqAqik11QyxDOKk543aKXw==}
    engines: {node: ^10.13.0 || ^12.13.0 || ^14.15.0 || >=15.0.0}
    dependencies:
      '@jest/types': 27.5.1
      '@types/node': 16.11.59
      chalk: 4.1.2
      ci-info: 3.4.0
      graceful-fs: 4.2.10
      picomatch: 2.3.1

  /jest-util/28.1.3:
    resolution: {integrity: sha512-XdqfpHwpcSRko/C35uLYFM2emRAltIIKZiJ9eAmhjsj0CqZMa0p1ib0R5fWIqGhn1a103DebTbpqIaP1qCQ6tQ==}
    engines: {node: ^12.13.0 || ^14.15.0 || ^16.10.0 || >=17.0.0}
    dependencies:
      '@jest/types': 28.1.3
      '@types/node': 16.11.59
      chalk: 4.1.2
      ci-info: 3.4.0
      graceful-fs: 4.2.10
      picomatch: 2.3.1

  /jest-validate/27.5.1:
    resolution: {integrity: sha512-thkNli0LYTmOI1tDB3FI1S1RTp/Bqyd9pTarJwL87OIBFuqEb5Apv5EaApEudYg4g86e3CT6kM0RowkhtEnCBQ==}
    engines: {node: ^10.13.0 || ^12.13.0 || ^14.15.0 || >=15.0.0}
    dependencies:
      '@jest/types': 27.5.1
      camelcase: 6.3.0
      chalk: 4.1.2
      jest-get-type: 27.5.1
      leven: 3.1.0
      pretty-format: 27.5.1

  /jest-watch-typeahead/1.1.0_jest@27.5.1:
    resolution: {integrity: sha512-Va5nLSJTN7YFtC2jd+7wsoe1pNe5K4ShLux/E5iHEwlB9AxaxmggY7to9KUqKojhaJw3aXqt5WAb4jGPOolpEw==}
    engines: {node: ^12.22.0 || ^14.17.0 || >=16.0.0}
    peerDependencies:
      jest: ^27.0.0 || ^28.0.0
    dependencies:
      ansi-escapes: 4.3.2
      chalk: 4.1.2
      jest: 27.5.1_ts-node@10.9.1
      jest-regex-util: 28.0.2
      jest-watcher: 28.1.3
      slash: 4.0.0
      string-length: 5.0.1
      strip-ansi: 7.0.1

  /jest-watcher/27.5.1:
    resolution: {integrity: sha512-z676SuD6Z8o8qbmEGhoEUFOM1+jfEiL3DXHK/xgEiG2EyNYfFG60jluWcupY6dATjfEsKQuibReS1djInQnoVw==}
    engines: {node: ^10.13.0 || ^12.13.0 || ^14.15.0 || >=15.0.0}
    dependencies:
      '@jest/test-result': 27.5.1
      '@jest/types': 27.5.1
      '@types/node': 16.11.59
      ansi-escapes: 4.3.2
      chalk: 4.1.2
      jest-util: 27.5.1
      string-length: 4.0.2

  /jest-watcher/28.1.3:
    resolution: {integrity: sha512-t4qcqj9hze+jviFPUN3YAtAEeFnr/azITXQEMARf5cMwKY2SMBRnCQTXLixTl20OR6mLh9KLMrgVJgJISym+1g==}
    engines: {node: ^12.13.0 || ^14.15.0 || ^16.10.0 || >=17.0.0}
    dependencies:
      '@jest/test-result': 28.1.3
      '@jest/types': 28.1.3
      '@types/node': 16.11.59
      ansi-escapes: 4.3.2
      chalk: 4.1.2
      emittery: 0.10.2
      jest-util: 28.1.3
      string-length: 4.0.2

  /jest-worker/26.6.2:
    resolution: {integrity: sha512-KWYVV1c4i+jbMpaBC+U++4Va0cp8OisU185o73T1vo99hqi7w8tSJfUXYswwqqrjzwxa6KpRK54WhPvwf5w6PQ==}
    engines: {node: '>= 10.13.0'}
    dependencies:
      '@types/node': 16.11.59
      merge-stream: 2.0.0
      supports-color: 7.2.0

  /jest-worker/27.5.1:
    resolution: {integrity: sha512-7vuh85V5cdDofPyxn58nrPjBktZo0u9x1g8WtjQol+jZDaE+fhN+cIvTj11GndBnMnyfrUOG1sZQxCdjKh+DKg==}
    engines: {node: '>= 10.13.0'}
    dependencies:
      '@types/node': 16.11.59
      merge-stream: 2.0.0
      supports-color: 8.1.1

  /jest-worker/28.1.3:
    resolution: {integrity: sha512-CqRA220YV/6jCo8VWvAt1KKx6eek1VIHMPeLEbpcfSfkEeWyBNppynM/o6q+Wmw+sOhos2ml34wZbSX3G13//g==}
    engines: {node: ^12.13.0 || ^14.15.0 || ^16.10.0 || >=17.0.0}
    dependencies:
      '@types/node': 16.11.59
      merge-stream: 2.0.0
      supports-color: 8.1.1

  /jest/27.5.1_ts-node@10.9.1:
    resolution: {integrity: sha512-Yn0mADZB89zTtjkPJEXwrac3LHudkQMR+Paqa8uxJHCBr9agxztUifWCyiYrjhMPBoUVBjyny0I7XH6ozDr7QQ==}
    engines: {node: ^10.13.0 || ^12.13.0 || ^14.15.0 || >=15.0.0}
    hasBin: true
    peerDependencies:
      node-notifier: ^8.0.1 || ^9.0.0 || ^10.0.0
    peerDependenciesMeta:
      node-notifier:
        optional: true
    dependencies:
      '@jest/core': 27.5.1_ts-node@10.9.1
      import-local: 3.1.0
      jest-cli: 27.5.1_ts-node@10.9.1
    transitivePeerDependencies:
      - bufferutil
      - canvas
      - supports-color
      - ts-node
      - utf-8-validate

  /js-sdsl/4.1.4:
    resolution: {integrity: sha512-Y2/yD55y5jteOAmY50JbUZYwk3CP3wnLPEZnlR1w9oKhITrBEtAxwuWKebFf8hMrPMgbYwFoWK/lH2sBkErELw==}

  /js-tokens/4.0.0:
    resolution: {integrity: sha512-RdJUflcE3cUzKiMqQgsCu06FPu9UdIJO0beYbPhHN4k6apgJtifcoCtT9bcxOpYBtpD2kCM6Sbzg4CausW/PKQ==}

  /js-yaml/3.14.1:
    resolution: {integrity: sha512-okMH7OXXJ7YrN9Ok3/SXrnu4iX9yOk+25nqX4imS2npuvTYDmo/QEZoqwZkYaIDk3jVvBOTOIEgEhaLOynBS9g==}
    hasBin: true
    dependencies:
      argparse: 1.0.10
      esprima: 4.0.1

  /js-yaml/4.1.0:
    resolution: {integrity: sha512-wpxZs9NoxZaJESJGIZTyDEaYpl0FKSA+FB9aJiyemKhMwkxQg63h4T1KJgUGHpTqPDNRcmmYLugrRjJlBtWvRA==}
    hasBin: true
    dependencies:
      argparse: 2.0.1

  /jsdom/16.7.0:
    resolution: {integrity: sha512-u9Smc2G1USStM+s/x1ru5Sxrl6mPYCbByG1U/hUmqaVsm4tbNyS7CicOSRyuGQYZhTu0h84qkZZQ/I+dzizSVw==}
    engines: {node: '>=10'}
    peerDependencies:
      canvas: ^2.5.0
    peerDependenciesMeta:
      canvas:
        optional: true
    dependencies:
      abab: 2.0.6
      acorn: 8.8.0
      acorn-globals: 6.0.0
      cssom: 0.4.4
      cssstyle: 2.3.0
      data-urls: 2.0.0
      decimal.js: 10.4.1
      domexception: 2.0.1
      escodegen: 2.0.0
      form-data: 3.0.1
      html-encoding-sniffer: 2.0.1
      http-proxy-agent: 4.0.1
      https-proxy-agent: 5.0.1
      is-potential-custom-element-name: 1.0.1
      nwsapi: 2.2.2
      parse5: 6.0.1
      saxes: 5.0.1
      symbol-tree: 3.2.4
      tough-cookie: 4.1.2
      w3c-hr-time: 1.0.2
      w3c-xmlserializer: 2.0.0
      webidl-conversions: 6.1.0
      whatwg-encoding: 1.0.5
      whatwg-mimetype: 2.3.0
      whatwg-url: 8.7.0
      ws: 7.5.9
      xml-name-validator: 3.0.0
    transitivePeerDependencies:
      - bufferutil
      - supports-color
      - utf-8-validate

  /jsesc/0.5.0:
    resolution: {integrity: sha512-uZz5UnB7u4T9LvwmFqXii7pZSouaRPorGs5who1Ip7VO0wxanFvBL7GkM6dTHlgX+jhBApRetaWpnDabOeTcnA==}
    hasBin: true

  /jsesc/2.5.2:
    resolution: {integrity: sha512-OYu7XEzjkCQ3C5Ps3QIZsQfNpqoJyZZA99wd9aWd05NCtC5pWOkShK2mkL6HXQR6/Cy2lbNdPlZBpuQHXE63gA==}
    engines: {node: '>=4'}
    hasBin: true

  /json-parse-even-better-errors/2.3.1:
    resolution: {integrity: sha512-xyFwyhro/JEof6Ghe2iz2NcXoj2sloNsWr/XsERDK/oiPCfaNhl5ONfp+jQdAZRQQ0IJWNzH9zIZF7li91kh2w==}

  /json-schema-traverse/0.4.1:
    resolution: {integrity: sha512-xbbCH5dCYU5T8LcEhhuh7HJ88HXuW3qsI3Y0zOZFKfZEHcpWiHU/Jxzk629Brsab/mMiHQti9wMP+845RPe3Vg==}

  /json-schema-traverse/1.0.0:
    resolution: {integrity: sha512-NM8/P9n3XjXhIZn1lLhkFaACTOURQXjWhV4BA/RnOv8xvgqtqpAX9IO4mRQxSx1Rlo4tqzeqb0sOlruaOy3dug==}

  /json-schema/0.4.0:
    resolution: {integrity: sha512-es94M3nTIfsEPisRafak+HDLfHXnKBhV3vU5eqPcS3flIWqcxJWgXHXiey3YrpaNsanY5ei1VoYEbOzijuq9BA==}

  /json-stable-stringify-without-jsonify/1.0.1:
    resolution: {integrity: sha512-Bdboy+l7tA3OGW6FjyFHWkP5LuByj1Tk33Ljyq0axyzdk9//JSi2u3fP1QSmd1KNwq6VOKYGlAu87CisVir6Pw==}

  /json5/1.0.1:
    resolution: {integrity: sha512-aKS4WQjPenRxiQsC93MNfjx+nbF4PAdYzmd/1JIj8HYzqfbu86beTuNgXDzPknWk0n0uARlyewZo4s++ES36Ow==}
    hasBin: true
    dependencies:
      minimist: 1.2.6

  /json5/2.2.1:
    resolution: {integrity: sha512-1hqLFMSrGHRHxav9q9gNjJ5EXznIxGVO09xQRrwplcS8qs28pZ8s8hupZAmqDwZUmVZ2Qb2jnyPOWcDH8m8dlA==}
    engines: {node: '>=6'}
    hasBin: true

  /jsonfile/6.1.0:
    resolution: {integrity: sha512-5dgndWOriYSm5cnYaJNhalLNDKOqFwyDB/rr1E9ZsGciGvKPs8R2xYGCacuf3z6K1YKDz182fd+fY3cn3pMqXQ==}
    dependencies:
      universalify: 2.0.0
    optionalDependencies:
      graceful-fs: 4.2.10

  /jsonp/0.2.1:
    resolution: {integrity: sha512-pfog5gdDxPdV4eP7Kg87M8/bHgshlZ5pybl+yKxAnCZ5O7lCIn7Ixydj03wOlnDQesky2BPyA91SQ+5Y/mNwzw==}
    dependencies:
      debug: 2.6.9
    transitivePeerDependencies:
      - supports-color
    dev: false

  /jsonparse/1.3.1:
    resolution: {integrity: sha512-POQXvpdL69+CluYsillJ7SUhKvytYjW9vG/GKpnf+xP8UWgYEM/RaMzHHofbALDiKbbP1W8UEYmgGl39WkPZsg==}
    engines: {'0': node >= 0.2.0}
    dev: true

  /jsonpointer/5.0.1:
    resolution: {integrity: sha512-p/nXbhSEcu3pZRdkW1OfJhpsVtW1gd4Wa1fnQc9YLiTfAjn0312eMKimbdIQzuZl9aa9xUGaRlP9T/CJE/ditQ==}
    engines: {node: '>=0.10.0'}

  /jsx-ast-utils/3.3.3:
    resolution: {integrity: sha512-fYQHZTZ8jSfmWZ0iyzfwiU4WDX4HpHbMCZ3gPlWYiCl3BoeOTsqKBqnTVfH2rYT7eP5c3sVbeSPHnnJOaTrWiw==}
    engines: {node: '>=4.0'}
    dependencies:
      array-includes: 3.1.5
      object.assign: 4.1.4

  /katex/0.16.2:
    resolution: {integrity: sha512-70DJdQAyh9EMsthw3AaQlDyFf54X7nWEUIa5W+rq8XOpEk//w5Th7/8SqFqpvi/KZ2t6MHUj4f9wLmztBmAYQA==}
    hasBin: true
    dependencies:
      commander: 8.3.0
    dev: false

  /khroma/2.0.0:
    resolution: {integrity: sha512-2J8rDNlQWbtiNYThZRvmMv5yt44ZakX+Tz5ZIp/mN1pt4snn+m030Va5Z4v8xA0cQFDXBwO/8i42xL4QPsVk3g==}
    dev: false

  /kind-of/6.0.3:
    resolution: {integrity: sha512-dcS1ul+9tmeD95T+x28/ehLgd9mENa3LsvDTtzm3vyBEO7RPptvAD+t44WVXaUjTBRcrpFeFlC8WCruUR456hw==}
    engines: {node: '>=0.10.0'}

  /kleur/3.0.3:
    resolution: {integrity: sha512-eTIzlVOSUR+JxdDFepEYcBMtZ9Qqdef+rnzWdRZuMbOywu5tO2w2N7rqjoANZ5k9vywhL6Br1VRjUIgTQx4E8w==}
    engines: {node: '>=6'}

  /klona/2.0.5:
    resolution: {integrity: sha512-pJiBpiXMbt7dkzXe8Ghj/u4FfXOOa98fPW+bihOJ4SjnoijweJrNThJfd3ifXpXhREjpoF2mZVH1GfS9LV3kHQ==}
    engines: {node: '>= 8'}

  /language-subtag-registry/0.3.22:
    resolution: {integrity: sha512-tN0MCzyWnoz/4nHS6uxdlFWoUZT7ABptwKPQ52Ea7URk6vll88bWBVhodtnlfEuCcKWNGoc+uGbw1cwa9IKh/w==}

  /language-tags/1.0.5:
    resolution: {integrity: sha512-qJhlO9cGXi6hBGKoxEG/sKZDAHD5Hnu9Hs4WbOY3pCWXDhw0N8x1NenNzm2EnNLkLkk7J2SdxAkDSbb6ftT+UQ==}
    dependencies:
      language-subtag-registry: 0.3.22

  /leven/3.1.0:
    resolution: {integrity: sha512-qsda+H8jTaUaN/x5vzW2rzc+8Rw4TAQ/4KjB46IwK5VH+IlVeeeje/EoZRpiXvIqjFgK84QffqPztGI3VBLG1A==}
    engines: {node: '>=6'}

  /levn/0.3.0:
    resolution: {integrity: sha512-0OO4y2iOHix2W6ujICbKIaEQXvFQHue65vUG3pb5EUomzPI90z9hsA1VsO/dbIIpC53J8gxM9Q4Oho0jrCM/yA==}
    engines: {node: '>= 0.8.0'}
    dependencies:
      prelude-ls: 1.1.2
      type-check: 0.3.2

  /levn/0.4.1:
    resolution: {integrity: sha512-+bT2uH4E5LGE7h/n3evcS/sQlJXCpIp6ym8OWJ5eV6+67Dsql/LaaT7qJBAt2rzfoa/5QBGBhxDix1dMt2kQKQ==}
    engines: {node: '>= 0.8.0'}
    dependencies:
      prelude-ls: 1.2.1
      type-check: 0.4.0

  /lilconfig/2.0.5:
    resolution: {integrity: sha512-xaYmXZtTHPAw5m+xLN8ab9C+3a8YmV3asNSPOATITbtwrfbwaLJj8h66H1WMIpALCkqsIzK3h7oQ+PdX+LQ9Eg==}
    engines: {node: '>=10'}
    dev: true

  /lilconfig/2.0.6:
    resolution: {integrity: sha512-9JROoBW7pobfsx+Sq2JsASvCo6Pfo6WWoUW79HuB1BCoBXD4PLWJPqDF6fNj67pqBYTbAHkE57M1kS/+L1neOg==}
    engines: {node: '>=10'}

  /lines-and-columns/1.2.4:
    resolution: {integrity: sha512-7ylylesZQ/PV29jhEDl3Ufjo6ZX7gCqJr5F7PKrqc93v7fzSymt1BpwEU8nAUXs8qzzvqhbjhK5QZg6Mt/HkBg==}

  /lint-staged/13.0.3:
    resolution: {integrity: sha512-9hmrwSCFroTSYLjflGI8Uk+GWAwMB4OlpU4bMJEAT5d/llQwtYKoim4bLOyLCuWFAhWEupE0vkIFqtw/WIsPug==}
    engines: {node: ^14.13.1 || >=16.0.0}
    hasBin: true
    dependencies:
      cli-truncate: 3.1.0
      colorette: 2.0.19
      commander: 9.4.0
      debug: 4.3.4
      execa: 6.1.0
      lilconfig: 2.0.5
      listr2: 4.0.5
      micromatch: 4.0.5
      normalize-path: 3.0.0
      object-inspect: 1.12.2
      pidtree: 0.6.0
      string-argv: 0.3.1
      yaml: 2.1.1
    transitivePeerDependencies:
      - enquirer
      - supports-color
    dev: true

  /listr2/4.0.5:
    resolution: {integrity: sha512-juGHV1doQdpNT3GSTs9IUN43QJb7KHdF9uqg7Vufs/tG9VTzpFphqF4pm/ICdAABGQxsyNn9CiYA3StkI6jpwA==}
    engines: {node: '>=12'}
    peerDependencies:
      enquirer: '>= 2.3.0 < 3'
    peerDependenciesMeta:
      enquirer:
        optional: true
    dependencies:
      cli-truncate: 2.1.0
      colorette: 2.0.19
      log-update: 4.0.0
      p-map: 4.0.0
      rfdc: 1.3.0
      rxjs: 7.5.6
      through: 2.3.8
      wrap-ansi: 7.0.0
    dev: true

  /loader-runner/4.3.0:
    resolution: {integrity: sha512-3R/1M+yS3j5ou80Me59j7F9IMs4PXs3VqRrm0TU3AbKPxlmpoY1TNscJV/oGJXo8qCatFGTfDbY6W6ipGOYXfg==}
    engines: {node: '>=6.11.5'}

  /loader-utils/2.0.2:
    resolution: {integrity: sha512-TM57VeHptv569d/GKh6TAYdzKblwDNiumOdkFnejjD0XwTH87K90w3O7AiJRqdQoXygvi1VQTJTLGhJl7WqA7A==}
    engines: {node: '>=8.9.0'}
    dependencies:
      big.js: 5.2.2
      emojis-list: 3.0.0
      json5: 2.2.1

  /loader-utils/3.2.0:
    resolution: {integrity: sha512-HVl9ZqccQihZ7JM85dco1MvO9G+ONvxoGa9rkhzFsneGLKSUg1gJf9bWzhRhcvm2qChhWpebQhP44qxjKIUCaQ==}
    engines: {node: '>= 12.13.0'}

  /locate-path/3.0.0:
    resolution: {integrity: sha512-7AO748wWnIhNqAuaty2ZWHkQHRSNfPVIsPIfwEOWO22AmaoVrWavlOcMR5nzTLNYvp36X220/maaRsrec1G65A==}
    engines: {node: '>=6'}
    dependencies:
      p-locate: 3.0.0
      path-exists: 3.0.0

  /locate-path/5.0.0:
    resolution: {integrity: sha512-t7hw9pI+WvuwNJXwk5zVHpyhIqzg2qTlklJOf0mVxGSbe3Fp2VieZcduNYjaLDoy6p9uGpQEGWG87WpMKlNq8g==}
    engines: {node: '>=8'}
    dependencies:
      p-locate: 4.1.0

  /locate-path/6.0.0:
    resolution: {integrity: sha512-iPZK6eYjbxRu3uB4/WZ3EsEIMJFMqAoopl3R+zuq0UjcAm/MO6KCweDgPfP3elTztoKP3KtnVHxTn2NHBSDVUw==}
    engines: {node: '>=10'}
    dependencies:
      p-locate: 5.0.0

  /lodash.debounce/4.0.8:
    resolution: {integrity: sha512-FT1yDzDYEoYWhnSGnpE/4Kj1fLZkDFyqRb7fNt6FdYOSxlUWAtp42Eh6Wb0rGIv/m9Bgo7x4GhQbm5Ys4SG5ow==}

  /lodash.flow/3.5.0:
    resolution: {integrity: sha512-ff3BX/tSioo+XojX4MOsOMhJw0nZoUEF011LX8g8d3gvjVbxd89cCio4BCXronjxcTUIJUoqKEUA+n4CqvvRPw==}
    dev: true

  /lodash.memoize/4.1.2:
    resolution: {integrity: sha512-t7j+NzmgnQzTAYXcsHYLgimltOV1MXHtlOWf6GjL9Kj8GK5FInw5JotxvbOs+IvV1/Dzo04/fCGfLVs7aXb4Ag==}

  /lodash.merge/4.6.2:
    resolution: {integrity: sha512-0KpjqXRVvrYyCsX1swR/XTK0va6VQkQM6MNo7PqW77ByjAhoARA8EfrP1N4+KlKj8YS0ZUCtRT/YUuhyYDujIQ==}

  /lodash.sortby/4.7.0:
    resolution: {integrity: sha512-HDWXG8isMntAyRF5vZ7xKuEvOhT4AhlRt/3czTSjvGUxjYCBVRQY48ViDHyfYz9VIoBkW4TMGQNapx+l3RUwdA==}

  /lodash.uniq/4.5.0:
    resolution: {integrity: sha512-xfBaXQd9ryd9dlSDvnvI0lvxfLJlYAZzXomUYzLKtUeOQvOP5piqAWuGtrhWeqaXK9hhoM/iyJc5AV+XfsX3HQ==}

  /lodash/4.17.21:
    resolution: {integrity: sha512-v2kDEe57lecTulaDIuNTPy3Ry4gLGJ6Z1O3vE1krgXZNrsQ+LFTGHVxVjcXPs17LhbZVGedAJv8XZ1tvj5FvSg==}

  /log-update/4.0.0:
    resolution: {integrity: sha512-9fkkDevMefjg0mmzWFBW8YkFP91OrizzkW3diF7CpG+S2EYdy4+TVfGwz1zeF8x7hCx1ovSPTOE9Ngib74qqUg==}
    engines: {node: '>=10'}
    dependencies:
      ansi-escapes: 4.3.2
      cli-cursor: 3.1.0
      slice-ansi: 4.0.0
      wrap-ansi: 6.2.0
    dev: true

  /loose-envify/1.4.0:
    resolution: {integrity: sha512-lyuxPGr/Wfhrlem2CL/UcnUc1zcqKAImBDzukY7Y5F/yQiNdko6+fRLevlw1HgMySw7f611UIY408EtxRSoK3Q==}
    hasBin: true
    dependencies:
      js-tokens: 4.0.0

  /lower-case/2.0.2:
    resolution: {integrity: sha512-7fm3l3NAF9WfN6W3JOmf5drwpVqX78JtoGJ3A6W0a6ZnldM41w2fV5D490psKFTpMds8TJse/eHLFFsNHHjHgg==}
    dependencies:
      tslib: 2.4.0

  /lru-cache/6.0.0:
    resolution: {integrity: sha512-Jo6dJ04CmSjuznwJSS3pUeWmd/H0ffTlkXXgwZi+eq1UCmqQwCh+eLsYOYCwY991i2Fah4h1BEMCx4qThGbsiA==}
    engines: {node: '>=10'}
    dependencies:
      yallist: 4.0.0

  /lz-string/1.4.4:
    resolution: {integrity: sha512-0ckx7ZHRPqb0oUm8zNr+90mtf9DQB60H1wMCjBtfi62Kl3a7JbHob6gA2bC+xRvZoOL+1hzUK8jeuEIQE8svEQ==}
    hasBin: true
    dev: true

  /magic-string/0.25.9:
    resolution: {integrity: sha512-RmF0AsMzgt25qzqqLc1+MbHmhdx0ojF2Fvs4XnOqz2ZOBXzzkEwc/dJQZCYHAn7v1jbVOjAZfK8msRn4BxO4VQ==}
    dependencies:
      sourcemap-codec: 1.4.8

  /make-dir/3.1.0:
    resolution: {integrity: sha512-g3FeP20LNwhALb/6Cz6Dd4F2ngze0jz7tbzrD2wAV+o9FeNHe4rL+yK2md0J/fiSf1sa1ADhXqi5+oVwOM/eGw==}
    engines: {node: '>=8'}
    dependencies:
      semver: 6.3.0

  /make-error/1.3.6:
    resolution: {integrity: sha512-s8UhlNe7vPKomQhC1qFelMokr/Sc3AgNbso3n74mVPA5LTZwkB9NlXf4XPamLxJE8h0gh73rM94xvwRT2CVInw==}

  /makeerror/1.0.12:
    resolution: {integrity: sha512-JmqCvUhmt43madlpFzG4BQzG2Z3m6tvQDNKdClZnO3VbIudJYmxsT0FNJMeiB2+JTSlTQTSbU8QdesVmwJcmLg==}
    dependencies:
      tmpl: 1.0.5

  /map-obj/1.0.1:
    resolution: {integrity: sha512-7N/q3lyZ+LVCp7PzuxrJr4KMbBE2hW7BT7YNia330OFxIf4d3r5zVpicP2650l7CPN6RM9zOJRl3NGpqSiw3Eg==}
    engines: {node: '>=0.10.0'}
    dev: true

  /map-obj/4.3.0:
    resolution: {integrity: sha512-hdN1wVrZbb29eBGiGjJbeP8JbKjq1urkHJ/LIP/NY48MZ1QVXUsQBV1G1zvYFHn1XE06cwjBsOI2K3Ulnj1YXQ==}
    engines: {node: '>=8'}
    dev: true

  /marked/4.1.0:
    resolution: {integrity: sha512-+Z6KDjSPa6/723PQYyc1axYZpYYpDnECDaU6hkaf5gqBieBkMKYReL5hteF2QizhlMbgbo8umXl/clZ67+GlsA==}
    engines: {node: '>= 12'}
    hasBin: true
    dev: false

  /md5/2.3.0:
    resolution: {integrity: sha512-T1GITYmFaKuO91vxyoQMFETst+O71VUPEU3ze5GNzDm0OWdP8v1ziTaAEPUr/3kLsY3Sftgz242A1SetQiDL7g==}
    dependencies:
      charenc: 0.0.2
      crypt: 0.0.2
      is-buffer: 1.1.6
    dev: false

  /mdn-data/2.0.14:
    resolution: {integrity: sha512-dn6wd0uw5GsdswPFfsgMp5NSB0/aDe6fK94YJV/AJDYXL6HVLWBsxeq7js7Ad+mU2K9LAlwpk6kN2D5mwCPVow==}

  /mdn-data/2.0.4:
    resolution: {integrity: sha512-iV3XNKw06j5Q7mi6h+9vbx23Tv7JkjEVgKHW4pimwyDGWm0OIQntJJ+u1C6mg6mK1EaTv42XQ7w76yuzH7M2cA==}

  /media-typer/0.3.0:
    resolution: {integrity: sha512-dq+qelQ9akHpcOl/gUVRTxVIOkAJ1wR3QAvb4RsVjS8oVoFjDGTc679wJYmUmknUF5HwMLOgb5O+a3KxfWapPQ==}
    engines: {node: '>= 0.6'}

  /memfs/3.4.7:
    resolution: {integrity: sha512-ygaiUSNalBX85388uskeCyhSAoOSgzBbtVCr9jA2RROssFL9Q19/ZXFqS+2Th2sr1ewNIWgFdLzLC3Yl1Zv+lw==}
    engines: {node: '>= 4.0.0'}
    dependencies:
      fs-monkey: 1.0.3

  /meow/8.1.2:
    resolution: {integrity: sha512-r85E3NdZ+mpYk1C6RjPFEMSE+s1iZMuHtsHAqY0DT3jZczl0diWUZ8g6oU7h0M9cD2EL+PzaYghhCLzR0ZNn5Q==}
    engines: {node: '>=10'}
    dependencies:
      '@types/minimist': 1.2.2
      camelcase-keys: 6.2.2
      decamelize-keys: 1.1.0
      hard-rejection: 2.1.0
      minimist-options: 4.1.0
      normalize-package-data: 3.0.3
      read-pkg-up: 7.0.1
      redent: 3.0.0
      trim-newlines: 3.0.1
      type-fest: 0.18.1
      yargs-parser: 20.2.9
    dev: true

  /merge-descriptors/1.0.1:
    resolution: {integrity: sha512-cCi6g3/Zr1iqQi6ySbseM1Xvooa98N0w31jzUYrXPX2xqObmFGHJ0tQ5u74H3mVh7wLouTseZyYIq39g8cNp1w==}

  /merge-stream/2.0.0:
    resolution: {integrity: sha512-abv/qOcuPfk3URPfDzmZU1LKmuw8kT+0nIHvKrKgFrwifol/doWcdA4ZqsWQ8ENrFKkd67Mfpo/LovbIUsbt3w==}

  /merge2/1.4.1:
    resolution: {integrity: sha512-8q7VEgMJW4J8tcfVPy8g09NcQwZdbwFEqhe/WZkoIzjn/3TGDwtOCYtXGxA3O8tPzpczCCDgv+P2P5y00ZJOOg==}
    engines: {node: '>= 8'}

  /mermaid/9.1.7:
    resolution: {integrity: sha512-MRVHXy5FLjnUQUG7YS3UN9jEN6FXCJbFCXVGJQjVIbiR6Vhw0j/6pLIjqsiah9xoHmQU6DEaKOvB3S1g/1nBPA==}
    dependencies:
      '@braintree/sanitize-url': 6.0.0
      d3: 7.6.1
      dagre: 0.8.5
      dagre-d3: 0.6.4
      dompurify: 2.4.0
      graphlib: 2.1.8
      khroma: 2.0.0
      moment-mini: 2.24.0
      stylis: 4.1.2
    dev: false

  /methods/1.1.2:
    resolution: {integrity: sha512-iclAHeNqNm68zFtnZ0e+1L2yUIdvzNoauKU4WBA3VvH/vPFieF7qfRlwUZU+DA9P9bPXIS90ulxoUoCH23sV2w==}
    engines: {node: '>= 0.6'}

  /micromatch/4.0.5:
    resolution: {integrity: sha512-DMy+ERcEW2q8Z2Po+WNXuw3c5YaUSFjAO5GsJqfEl7UjvtIuFKO6ZrKvcItdy98dwFI2N1tg3zNIdKaQT+aNdA==}
    engines: {node: '>=8.6'}
    dependencies:
      braces: 3.0.2
      picomatch: 2.3.1

  /mime-db/1.52.0:
    resolution: {integrity: sha512-sPU4uV7dYlvtWJxwwxHD0PuihVNiE7TyAbQ5SWxDCB9mUYvOgroQOwYQQOKPJ8CIbE+1ETVlOoK1UC2nU3gYvg==}
    engines: {node: '>= 0.6'}

  /mime-types/2.1.35:
    resolution: {integrity: sha512-ZDY+bPm5zTTF+YpCrAU9nK0UgICYPT0QtT1NZWFv4s++TNkcgVaT0g6+4R2uI4MjQjzysHB1zxuWL50hzaeXiw==}
    engines: {node: '>= 0.6'}
    dependencies:
      mime-db: 1.52.0

  /mime/1.6.0:
    resolution: {integrity: sha512-x0Vn8spI+wuJ1O6S7gnbaQg8Pxh4NNHb7KSINmEWKiPE4RKOplvijn+NkmYmmRgP68mc70j2EbeTFRsrswaQeg==}
    engines: {node: '>=4'}
    hasBin: true

  /mimic-fn/2.1.0:
    resolution: {integrity: sha512-OqbOk5oEQeAZ8WXWydlu9HJjz9WVdEIvamMCcXmuqUYjTknH/sqsWvhQ3vgwKFRR1HpjvNBKQ37nbJgYzGqGcg==}
    engines: {node: '>=6'}

  /mimic-fn/4.0.0:
    resolution: {integrity: sha512-vqiC06CuhBTUdZH+RYl8sFrL096vA45Ok5ISO6sE/Mr1jRbGH4Csnhi8f3wKVl7x8mO4Au7Ir9D3Oyv1VYMFJw==}
    engines: {node: '>=12'}
    dev: true

  /min-indent/1.0.1:
    resolution: {integrity: sha512-I9jwMn07Sy/IwOj3zVkVik2JTvgpaykDZEigL6Rx6N9LbMywwUSMtxET+7lVoDLLd3O3IXwJwvuuns8UB/HeAg==}
    engines: {node: '>=4'}
    dev: true

  /mini-css-extract-plugin/2.6.1_webpack@5.74.0:
    resolution: {integrity: sha512-wd+SD57/K6DiV7jIR34P+s3uckTRuQvx0tKPcvjFlrEylk6P4mQ2KSWk1hblj1Kxaqok7LogKOieygXqBczNlg==}
    engines: {node: '>= 12.13.0'}
    peerDependencies:
      webpack: ^5.0.0
    dependencies:
      schema-utils: 4.0.0
      webpack: 5.74.0

  /minimalistic-assert/1.0.1:
    resolution: {integrity: sha512-UtJcAD4yEaGtjPezWuO9wC4nwUnVH/8/Im3yEHQP4b67cXlD/Qr9hdITCU1xDbSEXg2XKNaP8jsReV7vQd00/A==}

  /minimatch/3.0.4:
    resolution: {integrity: sha512-yJHVQEhyqPLUTgt9B83PXu6W3rx4MvvHvSUvToogpwoGDOUQ+yDrR0HRot+yOCdCO7u4hX3pWft6kWBBcqh0UA==}
    dependencies:
      brace-expansion: 1.1.11

  /minimatch/3.1.2:
    resolution: {integrity: sha512-J7p63hRiAjw1NDEww1W7i37+ByIrOWO5XQQAzZ3VOcL0PNybwpfmV/N05zFAzwQ9USyEcX6t3UO+K5aqBQOIHw==}
    dependencies:
      brace-expansion: 1.1.11

  /minimatch/5.1.0:
    resolution: {integrity: sha512-9TPBGGak4nHfGZsPBohm9AWg6NoT7QTCehS3BIJABslyZbzxfV78QM2Y6+i741OPZIafFAaiiEMh5OyIrJPgtg==}
    engines: {node: '>=10'}
    dependencies:
      brace-expansion: 2.0.1

  /minimist-options/4.1.0:
    resolution: {integrity: sha512-Q4r8ghd80yhO/0j1O3B2BjweX3fiHg9cdOwjJd2J76Q135c+NDxGCqdYKQ1SKBuFfgWbAUzBfvYjPUEeNgqN1A==}
    engines: {node: '>= 6'}
    dependencies:
      arrify: 1.0.1
      is-plain-obj: 1.1.0
      kind-of: 6.0.3
    dev: true

  /minimist/1.2.6:
    resolution: {integrity: sha512-Jsjnk4bw3YJqYzbdyBiNsPWHPfO++UGG749Cxs6peCu5Xg4nrena6OVxOYxrQTqww0Jmwt+Ref8rggumkTLz9Q==}

  /mkdirp/0.5.6:
    resolution: {integrity: sha512-FP+p8RB8OWpF3YZBCrP5gtADmtXApB5AMLn+vdyA+PyxCjrCs00mjyUozssO33cwDeT3wNGdLxJ5M//YqtHAJw==}
    hasBin: true
    dependencies:
      minimist: 1.2.6

  /moment-mini/2.24.0:
    resolution: {integrity: sha512-9ARkWHBs+6YJIvrIp0Ik5tyTTtP9PoV0Ssu2Ocq5y9v8+NOOpWiRshAp8c4rZVWTOe+157on/5G+zj5pwIQFEQ==}
    dev: false

  /ms/2.0.0:
    resolution: {integrity: sha512-Tpp60P6IUJDTuOq/5Z8cdskzJujfwqfOTkrwIwj7IRISpnkJnT6SyJ4PCPnGMoFjC9ddhal5KVIYtAt97ix05A==}

  /ms/2.1.2:
    resolution: {integrity: sha512-sGkPx+VjMtmA6MX27oA4FBFELFCZZ4S4XqeGOXCv68tT+jb3vk/RyaKWP0PTKyWtmLSM0b+adUTEvbs1PEaH2w==}

  /ms/2.1.3:
    resolution: {integrity: sha512-6FlzubTLZG3J2a/NVCAleEhjzq5oxgHyaCU9yYXvcLsvoVaHJq/s5xXI6/XXP6tz7R9xAOtHnSO/tXtF3WRTlA==}

  /multicast-dns/7.2.5:
    resolution: {integrity: sha512-2eznPJP8z2BFLX50tf0LuODrpINqP1RVIm/CObbTcBRITQgmC/TjcREF1NeTBzIcR5XO/ukWo+YHOjBbFwIupg==}
    hasBin: true
    dependencies:
      dns-packet: 5.4.0
      thunky: 1.1.0

  /nanoid/3.3.4:
    resolution: {integrity: sha512-MqBkQh/OHTS2egovRtLk45wEyNXwF+cokD+1YPf9u5VfJiRdAiRwB2froX5Co9Rh20xs4siNPm8naNotSD6RBw==}
    engines: {node: ^10 || ^12 || ^13.7 || ^14 || >=15.0.1}
    hasBin: true

  /natural-compare/1.4.0:
    resolution: {integrity: sha512-OWND8ei3VtNC9h7V60qff3SVobHr996CTwgxubgyQYEpg290h9J0buyECNNJexkFm5sOajh5G116RYA1c8ZMSw==}

  /negotiator/0.6.3:
    resolution: {integrity: sha512-+EUsqGPLsM+j/zdChZjsnX51g4XrHFOIXwfnCVPGlQk/k5giakcKsuxCObBRu6DSm9opw/O6slWbJdghQM4bBg==}
    engines: {node: '>= 0.6'}

  /neo-async/2.6.2:
    resolution: {integrity: sha512-Yd3UES5mWCSqR+qNT93S3UoYUkqAZ9lLg8a7g9rimsWmYGK8cVToA4/sF3RrshdyV3sAGMXVUmpMYOw+dLpOuw==}

  /next-share/0.18.1_lbqamd2wfmenkveygahn4wdfcq:
    resolution: {integrity: sha512-M7+J8ShJxVHQymKDq7NQCtcCemWL1bMQ3QNtu7rEr1ouDO4wzlhHeLG5vldfsI/JhUwnrOKYAhJ/UL26QpL+zg==}
    engines: {node: '>=8', npm: '>=5'}
    peerDependencies:
      react: '>=17.0.0'
      react-dom: '>=17.0.0'
      react-scripts: '>=4.0.0'
    dependencies:
      jsonp: 0.2.1
      react: 18.2.0
      react-dom: 18.2.0_react@18.2.0
      react-scripts: 5.0.1_v2uhgyutubjd4jjlagvop2mfmq
    transitivePeerDependencies:
      - supports-color
    dev: false

  /no-case/3.0.4:
    resolution: {integrity: sha512-fgAN3jGAh+RoxUGZHTSOLJIqUc2wmoBwGR4tbpNAKmmovFoWq0OdRkb0VkldReO2a2iBT/OEulG9XSUc10r3zg==}
    dependencies:
      lower-case: 2.0.2
      tslib: 2.4.0

  /node-forge/1.3.1:
    resolution: {integrity: sha512-dPEtOeMvF9VMcYV/1Wb8CPoVAXtp6MKMlcbAt4ddqmGqUJ6fQZFXkNZNkNlfevtNkGtaSoXf/vNNNSvgrdXwtA==}
    engines: {node: '>= 6.13.0'}

  /node-int64/0.4.0:
    resolution: {integrity: sha512-O5lz91xSOeoXP6DulyHfllpq+Eg00MWitZIbtPfoSEvqIHdl5gfcY6hYzDWnj0qD5tz52PI08u9qUvSVeUBeHw==}

  /node-releases/2.0.6:
    resolution: {integrity: sha512-PiVXnNuFm5+iYkLBNeq5211hvO38y63T0i2KKh2KnUs3RpzJ+JtODFjkD8yjLwnDkTYF1eKXheUwdssR+NRZdg==}

  /normalize-package-data/2.5.0:
    resolution: {integrity: sha512-/5CMN3T0R4XTj4DcGaexo+roZSdSFW/0AOOTROrjxzCG1wrWXEsGbRKevjlIL+ZDE4sZlJr5ED4YW0yqmkK+eA==}
    dependencies:
      hosted-git-info: 2.8.9
      resolve: 1.22.1
      semver: 5.7.1
      validate-npm-package-license: 3.0.4
    dev: true

  /normalize-package-data/3.0.3:
    resolution: {integrity: sha512-p2W1sgqij3zMMyRC067Dg16bfzVH+w7hyegmpIvZ4JNjqtGOVAIvLmjBx3yP7YTe9vKJgkoNOPjwQGogDoMXFA==}
    engines: {node: '>=10'}
    dependencies:
      hosted-git-info: 4.1.0
      is-core-module: 2.10.0
      semver: 7.3.7
      validate-npm-package-license: 3.0.4
    dev: true

  /normalize-path/3.0.0:
    resolution: {integrity: sha512-6eZs5Ls3WtCisHWp9S2GUy8dqkpGi4BVSz3GaqiE6ezub0512ESztXUwUB6C6IKbQkY2Pnb/mD4WYojCRwcwLA==}
    engines: {node: '>=0.10.0'}

  /normalize-range/0.1.2:
    resolution: {integrity: sha512-bdok/XvKII3nUpklnV6P2hxtMNrCboOjAcyBuQnWEhO665FwrSNRxU+AqpsyvO6LgGYPspN+lu5CLtw4jPRKNA==}
    engines: {node: '>=0.10.0'}

  /normalize-url/6.1.0:
    resolution: {integrity: sha512-DlL+XwOy3NxAQ8xuC0okPgK46iuVNAK01YN7RueYBqqFeGsBjV9XmCAzAdgt+667bCl5kPh9EqKKDwnaPG1I7A==}
    engines: {node: '>=10'}

  /npm-run-path/4.0.1:
    resolution: {integrity: sha512-S48WzZW777zhNIrn7gxOlISNAqi9ZC/uQFnRdbeIHhZhCA6UqpkOT8T1G7BvfdgP4Er8gF4sUbaS0i7QvIfCWw==}
    engines: {node: '>=8'}
    dependencies:
      path-key: 3.1.1

  /npm-run-path/5.1.0:
    resolution: {integrity: sha512-sJOdmRGrY2sjNTRMbSvluQqg+8X7ZK61yvzBEIDhz4f8z1TZFYABsqjjCBd/0PUNE9M6QDgHJXQkGUEm7Q+l9Q==}
    engines: {node: ^12.20.0 || ^14.13.1 || >=16.0.0}
    dependencies:
      path-key: 4.0.0
    dev: true

  /nth-check/1.0.2:
    resolution: {integrity: sha512-WeBOdju8SnzPN5vTUJYxYUxLeXpCaVP5i5e0LF8fg7WORF2Wd7wFX/pk0tYZk7s8T+J7VLy0Da6J1+wCT0AtHg==}
    dependencies:
      boolbase: 1.0.0

  /nth-check/2.1.1:
    resolution: {integrity: sha512-lqjrjmaOoAnWfMmBPL+XNnynZh2+swxiX3WUE0s4yEHI6m+AwrK2UZOimIRl3X/4QctVqS8AiZjFqyOGrMXb/w==}
    dependencies:
      boolbase: 1.0.0

  /nwsapi/2.2.2:
    resolution: {integrity: sha512-90yv+6538zuvUMnN+zCr8LuV6bPFdq50304114vJYJ8RDyK8D5O9Phpbd6SZWgI7PwzmmfN1upeOJlvybDSgCw==}

  /object-assign/4.1.1:
    resolution: {integrity: sha512-rJgTQnkUnH1sFw8yT6VSU3zD3sWmu6sZhIseY8VX+GRu3P6F7Fu+JNDoXfklElbLJSnc3FUQHVe4cU5hj+BcUg==}
    engines: {node: '>=0.10.0'}

  /object-hash/3.0.0:
    resolution: {integrity: sha512-RSn9F68PjH9HqtltsSnqYC1XXoWe9Bju5+213R98cNGttag9q9yAOTzdbsqvIa7aNm5WffBZFpWYr2aWrklWAw==}
    engines: {node: '>= 6'}

  /object-inspect/1.12.2:
    resolution: {integrity: sha512-z+cPxW0QGUp0mcqcsgQyLVRDoXFQbXOwBaqyF7VIgI4TWNQsDHrBpUQslRmIfAoYWdYzs6UlKJtB2XJpTaNSpQ==}

  /object-keys/1.1.1:
    resolution: {integrity: sha512-NuAESUOUMrlIXOfHKzD6bpPu3tYt3xvjNdRIQ+FeT0lNb4K8WR70CaDxhuNguS2XG+GjkyMwOzsN5ZktImfhLA==}
    engines: {node: '>= 0.4'}

  /object.assign/4.1.4:
    resolution: {integrity: sha512-1mxKf0e58bvyjSCtKYY4sRe9itRk3PJpquJOjeIkz885CczcI4IvJJDLPS72oowuSh+pBxUFROpX+TU++hxhZQ==}
    engines: {node: '>= 0.4'}
    dependencies:
      call-bind: 1.0.2
      define-properties: 1.1.4
      has-symbols: 1.0.3
      object-keys: 1.1.1

  /object.entries/1.1.5:
    resolution: {integrity: sha512-TyxmjUoZggd4OrrU1W66FMDG6CuqJxsFvymeyXI51+vQLN67zYfZseptRge703kKQdo4uccgAKebXFcRCzk4+g==}
    engines: {node: '>= 0.4'}
    dependencies:
      call-bind: 1.0.2
      define-properties: 1.1.4
      es-abstract: 1.20.2

  /object.fromentries/2.0.5:
    resolution: {integrity: sha512-CAyG5mWQRRiBU57Re4FKoTBjXfDoNwdFVH2Y1tS9PqCsfUTymAohOkEMSG3aRNKmv4lV3O7p1et7c187q6bynw==}
    engines: {node: '>= 0.4'}
    dependencies:
      call-bind: 1.0.2
      define-properties: 1.1.4
      es-abstract: 1.20.2

  /object.getownpropertydescriptors/2.1.4:
    resolution: {integrity: sha512-sccv3L/pMModT6dJAYF3fzGMVcb38ysQ0tEE6ixv2yXJDtEIPph268OlAdJj5/qZMZDq2g/jqvwppt36uS/uQQ==}
    engines: {node: '>= 0.8'}
    dependencies:
      array.prototype.reduce: 1.0.4
      call-bind: 1.0.2
      define-properties: 1.1.4
      es-abstract: 1.20.2

  /object.hasown/1.1.1:
    resolution: {integrity: sha512-LYLe4tivNQzq4JdaWW6WO3HMZZJWzkkH8fnI6EebWl0VZth2wL2Lovm74ep2/gZzlaTdV62JZHEqHQ2yVn8Q/A==}
    dependencies:
      define-properties: 1.1.4
      es-abstract: 1.20.2

  /object.values/1.1.5:
    resolution: {integrity: sha512-QUZRW0ilQ3PnPpbNtgdNV1PDbEqLIiSFB3l+EnGtBQ/8SUTLj1PZwtQHABZtLgwpJZTSZhuGLOGk57Drx2IvYg==}
    engines: {node: '>= 0.4'}
    dependencies:
      call-bind: 1.0.2
      define-properties: 1.1.4
      es-abstract: 1.20.2

  /obuf/1.1.2:
    resolution: {integrity: sha512-PX1wu0AmAdPqOL1mWhqmlOd8kOIZQwGZw6rh7uby9fTc5lhaOWFLX3I6R1hrF9k3zUY40e6igsLGkDXK92LJNg==}

  /on-finished/2.4.1:
    resolution: {integrity: sha512-oVlzkg3ENAhCk2zdv7IJwd/QUD4z2RxRwpkcGY8psCVcCYZNq4wYnVWALHM+brtuJjePWiYF/ClmuDr8Ch5+kg==}
    engines: {node: '>= 0.8'}
    dependencies:
      ee-first: 1.1.1

  /on-headers/1.0.2:
    resolution: {integrity: sha512-pZAE+FJLoyITytdqK0U5s+FIpjN0JP3OzFi/u8Rx+EV5/W+JTWGXG8xFzevE7AjBfDqHv/8vL8qQsIhHnqRkrA==}
    engines: {node: '>= 0.8'}

  /once/1.4.0:
    resolution: {integrity: sha512-lNaJgI+2Q5URQBkccEKHTQOPaXdUxnZZElQTZY0MFUAuaEqe1E+Nyvgdz/aIyNi6Z9MzO5dv1H8n58/GELp3+w==}
    dependencies:
      wrappy: 1.0.2

  /onetime/5.1.2:
    resolution: {integrity: sha512-kbpaSSGJTWdAY5KPVeMOKXSrPtr8C8C7wodJbcsd51jRnmD+GZu8Y0VoU6Dm5Z4vWr0Ig/1NKuWRKf7j5aaYSg==}
    engines: {node: '>=6'}
    dependencies:
      mimic-fn: 2.1.0

  /onetime/6.0.0:
    resolution: {integrity: sha512-1FlR+gjXK7X+AsAHso35MnyN5KqGwJRi/31ft6x0M194ht7S+rWAvd7PHss9xSKMzE0asv1pyIHaJYq+BbacAQ==}
    engines: {node: '>=12'}
    dependencies:
      mimic-fn: 4.0.0
    dev: true

  /open/8.4.0:
    resolution: {integrity: sha512-XgFPPM+B28FtCCgSb9I+s9szOC1vZRSwgWsRUA5ylIxRTgKozqjOCrVOqGsYABPYK5qnfqClxZTFBa8PKt2v6Q==}
    engines: {node: '>=12'}
    dependencies:
      define-lazy-prop: 2.0.0
      is-docker: 2.2.1
      is-wsl: 2.2.0

  /optionator/0.8.3:
    resolution: {integrity: sha512-+IW9pACdk3XWmmTXG8m3upGUJst5XRGzxMRjXzAuJ1XnIFNvfhjjIuYkDvysnPQ7qzqVzLt78BCruntqRhWQbA==}
    engines: {node: '>= 0.8.0'}
    dependencies:
      deep-is: 0.1.4
      fast-levenshtein: 2.0.6
      levn: 0.3.0
      prelude-ls: 1.1.2
      type-check: 0.3.2
      word-wrap: 1.2.3

  /optionator/0.9.1:
    resolution: {integrity: sha512-74RlY5FCnhq4jRxVUPKDaRwrVNXMqsGsiW6AJw4XK8hmtm10wC0ypZBLw5IIp85NZMr91+qd1RvvENwg7jjRFw==}
    engines: {node: '>= 0.8.0'}
    dependencies:
      deep-is: 0.1.4
      fast-levenshtein: 2.0.6
      levn: 0.4.1
      prelude-ls: 1.2.1
      type-check: 0.4.0
      word-wrap: 1.2.3

  /p-limit/2.3.0:
    resolution: {integrity: sha512-//88mFWSJx8lxCzwdAABTJL2MyWB12+eIY7MDL2SqLmAkeKU9qxRvWuSyTjm3FUmpBEMuFfckAIqEaVGUDxb6w==}
    engines: {node: '>=6'}
    dependencies:
      p-try: 2.2.0

  /p-limit/3.1.0:
    resolution: {integrity: sha512-TYOanM3wGwNGsZN2cVTYPArw454xnXj5qmWF1bEoAc4+cU/ol7GVh7odevjp1FNHduHc3KZMcFduxU5Xc6uJRQ==}
    engines: {node: '>=10'}
    dependencies:
      yocto-queue: 0.1.0

  /p-locate/3.0.0:
    resolution: {integrity: sha512-x+12w/To+4GFfgJhBEpiDcLozRJGegY+Ei7/z0tSLkMmxGZNybVMSfWj9aJn8Z5Fc7dBUNJOOVgPv2H7IwulSQ==}
    engines: {node: '>=6'}
    dependencies:
      p-limit: 2.3.0

  /p-locate/4.1.0:
    resolution: {integrity: sha512-R79ZZ/0wAxKGu3oYMlz8jy/kbhsNrS7SKZ7PxEHBgJ5+F2mtFW2fK2cOtBh1cHYkQsbzFV7I+EoRKe6Yt0oK7A==}
    engines: {node: '>=8'}
    dependencies:
      p-limit: 2.3.0

  /p-locate/5.0.0:
    resolution: {integrity: sha512-LaNjtRWUBY++zB5nE/NwcaoMylSPk+S+ZHNB1TzdbMJMny6dynpAGt7X/tl/QYq3TIeE6nxHppbo2LGymrG5Pw==}
    engines: {node: '>=10'}
    dependencies:
      p-limit: 3.1.0

  /p-map/4.0.0:
    resolution: {integrity: sha512-/bjOqmgETBYB5BoEeGVea8dmvHb2m9GLy1E9W43yeyfP6QQCZGFNa+XRceJEuDB6zqr+gKpIAmlLebMpykw/MQ==}
    engines: {node: '>=10'}
    dependencies:
      aggregate-error: 3.1.0
    dev: true

  /p-retry/4.6.2:
    resolution: {integrity: sha512-312Id396EbJdvRONlngUx0NydfrIQ5lsYu0znKVUzVvArzEIt08V1qhtyESbGVd1FGX7UKtiFp5uwKZdM8wIuQ==}
    engines: {node: '>=8'}
    dependencies:
      '@types/retry': 0.12.0
      retry: 0.13.1

  /p-try/2.2.0:
    resolution: {integrity: sha512-R4nPAVTAU0B9D35/Gk3uJf/7XYbQcyohSKdvAxIRSNghFl4e71hVoGnBNQz9cWaXxO2I10KTC+3jMdvvoKw6dQ==}
    engines: {node: '>=6'}

  /param-case/3.0.4:
    resolution: {integrity: sha512-RXlj7zCYokReqWpOPH9oYivUzLYZ5vAPIfEmCTNViosC78F8F0H9y7T7gG2M39ymgutxF5gcFEsyZQSph9Bp3A==}
    dependencies:
      dot-case: 3.0.4
      tslib: 2.4.0

  /parent-module/1.0.1:
    resolution: {integrity: sha512-GQ2EWRpQV8/o+Aw8YqtfZZPfNRWZYkbidE9k5rpl/hC3vtHHBfGm2Ifi6qWV+coDGkrUKZAxE3Lot5kcsRlh+g==}
    engines: {node: '>=6'}
    dependencies:
      callsites: 3.1.0

  /parse-json/5.2.0:
    resolution: {integrity: sha512-ayCKvm/phCGxOkYRSCM82iDwct8/EonSEgCSxWxD7ve6jHggsFl4fZVQBPRNgQoKiuV/odhFrGzQXZwbifC8Rg==}
    engines: {node: '>=8'}
    dependencies:
      '@babel/code-frame': 7.18.6
      error-ex: 1.3.2
      json-parse-even-better-errors: 2.3.1
      lines-and-columns: 1.2.4

  /parse5/6.0.1:
    resolution: {integrity: sha512-Ofn/CTFzRGTTxwpNEs9PP93gXShHcTq255nzRYSKe8AkVpZY7e1fpmTfOyoIvjP5HG7Z2ZM7VS9PPhQGW2pOpw==}

  /parseurl/1.3.3:
    resolution: {integrity: sha512-CiyeOxFT/JZyN5m0z9PfXw4SCBJ6Sygz1Dpl0wqjlhDEGGBP1GnsUVEL0p63hoG1fcj3fHynXi9NYO4nWOL+qQ==}
    engines: {node: '>= 0.8'}

  /pascal-case/3.1.2:
    resolution: {integrity: sha512-uWlGT3YSnK9x3BQJaOdcZwrnV6hPpd8jFH1/ucpiLRPh/2zCVJKS19E4GvYHvaCcACn3foXZ0cLB9Wrx1KGe5g==}
    dependencies:
      no-case: 3.0.4
      tslib: 2.4.0

  /path-exists/3.0.0:
    resolution: {integrity: sha512-bpC7GYwiDYQ4wYLe+FA8lhRjhQCMcQGuSgGGqDkg/QerRWw9CmGRT0iSOVRSZJ29NMLZgIzqaljJ63oaL4NIJQ==}
    engines: {node: '>=4'}

  /path-exists/4.0.0:
    resolution: {integrity: sha512-ak9Qy5Q7jYb2Wwcey5Fpvg2KoAc/ZIhLSLOSBmRmygPsGwkVVt0fZa0qrtMz+m6tJTAHfZQ8FnmB4MG4LWy7/w==}
    engines: {node: '>=8'}

  /path-is-absolute/1.0.1:
    resolution: {integrity: sha512-AVbw3UJ2e9bq64vSaS9Am0fje1Pa8pbGqTTsmXfaIiMpnr5DlDhfJOuLj9Sf95ZPVDAUerDfEk88MPmPe7UCQg==}
    engines: {node: '>=0.10.0'}

  /path-key/3.1.1:
    resolution: {integrity: sha512-ojmeN0qd+y0jszEtoY48r0Peq5dwMEkIlCOu6Q5f41lfkswXuKtYrhgoTpLnyIcHm24Uhqx+5Tqm2InSwLhE6Q==}
    engines: {node: '>=8'}

  /path-key/4.0.0:
    resolution: {integrity: sha512-haREypq7xkM7ErfgIyA0z+Bj4AGKlMSdlQE2jvJo6huWD1EdkKYV+G/T4nq0YEF2vgTT8kqMFKo1uHn950r4SQ==}
    engines: {node: '>=12'}
    dev: true

  /path-parse/1.0.7:
    resolution: {integrity: sha512-LDJzPVEEEPR+y48z93A0Ed0yXb8pAByGWo/k5YYdYgpY2/2EsOsksJrq7lOHxryrVOn1ejG6oAp8ahvOIQD8sw==}

  /path-to-regexp/0.1.7:
    resolution: {integrity: sha512-5DFkuoqlv1uYQKxy8omFBeJPQcdoE07Kv2sferDCrAq1ohOU+MSDswDIbnx3YAM60qIOnYa53wBhXW0EbMonrQ==}

  /path-type/4.0.0:
    resolution: {integrity: sha512-gDKb8aZMDeD/tZWs9P6+q0J9Mwkdl6xMV8TjnGP3qJVJ06bdMgkbBlLU8IdfOsIsFz2BW1rNVT3XuNEl8zPAvw==}
    engines: {node: '>=8'}

  /performance-now/2.1.0:
    resolution: {integrity: sha512-7EAHlyLHI56VEIdK57uwHdHKIaAGbnXPiw0yWbarQZOKaKpvUIgW0jWRVLiatnM+XXlSwsanIBH/hzGMJulMow==}

  /picocolors/0.2.1:
    resolution: {integrity: sha512-cMlDqaLEqfSaW8Z7N5Jw+lyIW869EzT73/F5lhtY9cLGoVxSXznfgfXMO0Z5K0o0Q2TkTXq+0KFsdnSe3jDViA==}

  /picocolors/1.0.0:
    resolution: {integrity: sha512-1fygroTLlHu66zi26VoTDv8yRgm0Fccecssto+MhsZ0D/DGW2sm8E8AjW7NU5VVTRt5GxbeZ5qBuJr+HyLYkjQ==}

  /picomatch/2.3.1:
    resolution: {integrity: sha512-JU3teHTNjmE2VCGFzuY8EXzCDVwEqB2a8fsIvwaStHhAWJEeVd1o1QD80CU6+ZdEXXSLbSsuLwJjkCBWqRQUVA==}
    engines: {node: '>=8.6'}

  /pidtree/0.6.0:
    resolution: {integrity: sha512-eG2dWTVw5bzqGRztnHExczNxt5VGsE6OwTeCG3fdUf9KBsZzO3R5OIIIzWR+iZA0NtZ+RDVdaoE2dK1cn6jH4g==}
    engines: {node: '>=0.10'}
    hasBin: true
    dev: true

  /pify/2.3.0:
    resolution: {integrity: sha512-udgsAY+fTnvv7kI7aaxbqwWNb0AHiB0qBO89PZKPkoTmGOgdbrHDKD+0B2X4uTfJ/FT1R09r9gTsjUjNJotuog==}
    engines: {node: '>=0.10.0'}

  /pirates/4.0.5:
    resolution: {integrity: sha512-8V9+HQPupnaXMA23c5hvl69zXvTwTzyAYasnkb0Tts4XvO4CliqONMOnvlq26rkhLC3nWDFBJf73LU1e1VZLaQ==}
    engines: {node: '>= 6'}

  /pkg-dir/4.2.0:
    resolution: {integrity: sha512-HRDzbaKjC+AOWVXxAU/x54COGeIv9eb+6CkDSQoNTt4XyWoIJvuPsXizxu/Fr23EiekbtZwmh1IcIG/l/a10GQ==}
    engines: {node: '>=8'}
    dependencies:
      find-up: 4.1.0

  /pkg-up/3.1.0:
    resolution: {integrity: sha512-nDywThFk1i4BQK4twPQ6TA4RT8bDY96yeuCVBWL3ePARCiEKDRSrNGbFIgUJpLp+XeIR65v8ra7WuJOFUBtkMA==}
    engines: {node: '>=8'}
    dependencies:
      find-up: 3.0.0

  /postcss-attribute-case-insensitive/5.0.2_postcss@8.4.16:
    resolution: {integrity: sha512-XIidXV8fDr0kKt28vqki84fRK8VW8eTuIa4PChv2MqKuT6C9UjmSKzen6KaWhWEoYvwxFCa7n/tC1SZ3tyq4SQ==}
    engines: {node: ^12 || ^14 || >=16}
    peerDependencies:
      postcss: ^8.2
    dependencies:
      postcss: 8.4.16
      postcss-selector-parser: 6.0.10

  /postcss-browser-comments/4.0.0_yroec54rl3ndwvbunmnefp5nvy:
    resolution: {integrity: sha512-X9X9/WN3KIvY9+hNERUqX9gncsgBA25XaeR+jshHz2j8+sYyHktHw1JdKuMjeLpGktXidqDhA7b/qm1mrBDmgg==}
    engines: {node: '>=8'}
    peerDependencies:
      browserslist: '>=4'
      postcss: '>=8'
    dependencies:
      browserslist: 4.21.4
      postcss: 8.4.16

  /postcss-calc/8.2.4_postcss@8.4.16:
    resolution: {integrity: sha512-SmWMSJmB8MRnnULldx0lQIyhSNvuDl9HfrZkaqqE/WHAhToYsAvDq+yAsA/kIyINDszOp3Rh0GFoNuH5Ypsm3Q==}
    peerDependencies:
      postcss: ^8.2.2
    dependencies:
      postcss: 8.4.16
      postcss-selector-parser: 6.0.10
      postcss-value-parser: 4.2.0

  /postcss-clamp/4.1.0_postcss@8.4.16:
    resolution: {integrity: sha512-ry4b1Llo/9zz+PKC+030KUnPITTJAHeOwjfAyyB60eT0AorGLdzp52s31OsPRHRf8NchkgFoG2y6fCfn1IV1Ow==}
    engines: {node: '>=7.6.0'}
    peerDependencies:
      postcss: ^8.4.6
    dependencies:
      postcss: 8.4.16
      postcss-value-parser: 4.2.0

  /postcss-color-functional-notation/4.2.4_postcss@8.4.16:
    resolution: {integrity: sha512-2yrTAUZUab9s6CpxkxC4rVgFEVaR6/2Pipvi6qcgvnYiVqZcbDHEoBDhrXzyb7Efh2CCfHQNtcqWcIruDTIUeg==}
    engines: {node: ^12 || ^14 || >=16}
    peerDependencies:
      postcss: ^8.2
    dependencies:
      postcss: 8.4.16
      postcss-value-parser: 4.2.0

  /postcss-color-hex-alpha/8.0.4_postcss@8.4.16:
    resolution: {integrity: sha512-nLo2DCRC9eE4w2JmuKgVA3fGL3d01kGq752pVALF68qpGLmx2Qrk91QTKkdUqqp45T1K1XV8IhQpcu1hoAQflQ==}
    engines: {node: ^12 || ^14 || >=16}
    peerDependencies:
      postcss: ^8.4
    dependencies:
      postcss: 8.4.16
      postcss-value-parser: 4.2.0

  /postcss-color-rebeccapurple/7.1.1_postcss@8.4.16:
    resolution: {integrity: sha512-pGxkuVEInwLHgkNxUc4sdg4g3py7zUeCQ9sMfwyHAT+Ezk8a4OaaVZ8lIY5+oNqA/BXXgLyXv0+5wHP68R79hg==}
    engines: {node: ^12 || ^14 || >=16}
    peerDependencies:
      postcss: ^8.2
    dependencies:
      postcss: 8.4.16
      postcss-value-parser: 4.2.0

  /postcss-colormin/5.3.0_postcss@8.4.16:
    resolution: {integrity: sha512-WdDO4gOFG2Z8n4P8TWBpshnL3JpmNmJwdnfP2gbk2qBA8PWwOYcmjmI/t3CmMeL72a7Hkd+x/Mg9O2/0rD54Pg==}
    engines: {node: ^10 || ^12 || >=14.0}
    peerDependencies:
      postcss: ^8.2.15
    dependencies:
      browserslist: 4.21.4
      caniuse-api: 3.0.0
      colord: 2.9.3
      postcss: 8.4.16
      postcss-value-parser: 4.2.0

  /postcss-convert-values/5.1.2_postcss@8.4.16:
    resolution: {integrity: sha512-c6Hzc4GAv95B7suy4udszX9Zy4ETyMCgFPUDtWjdFTKH1SE9eFY/jEpHSwTH1QPuwxHpWslhckUQWbNRM4ho5g==}
    engines: {node: ^10 || ^12 || >=14.0}
    peerDependencies:
      postcss: ^8.2.15
    dependencies:
      browserslist: 4.21.4
      postcss: 8.4.16
      postcss-value-parser: 4.2.0

  /postcss-custom-media/8.0.2_postcss@8.4.16:
    resolution: {integrity: sha512-7yi25vDAoHAkbhAzX9dHx2yc6ntS4jQvejrNcC+csQJAXjj15e7VcWfMgLqBNAbOvqi5uIa9huOVwdHbf+sKqg==}
    engines: {node: ^12 || ^14 || >=16}
    peerDependencies:
      postcss: ^8.3
    dependencies:
      postcss: 8.4.16
      postcss-value-parser: 4.2.0

  /postcss-custom-properties/12.1.9_postcss@8.4.16:
    resolution: {integrity: sha512-/E7PRvK8DAVljBbeWrcEQJPG72jaImxF3vvCNFwv9cC8CzigVoNIpeyfnJzphnN3Fd8/auBf5wvkw6W9MfmTyg==}
    engines: {node: ^12 || ^14 || >=16}
    peerDependencies:
      postcss: ^8.2
    dependencies:
      postcss: 8.4.16
      postcss-value-parser: 4.2.0

  /postcss-custom-selectors/6.0.3_postcss@8.4.16:
    resolution: {integrity: sha512-fgVkmyiWDwmD3JbpCmB45SvvlCD6z9CG6Ie6Iere22W5aHea6oWa7EM2bpnv2Fj3I94L3VbtvX9KqwSi5aFzSg==}
    engines: {node: ^12 || ^14 || >=16}
    peerDependencies:
      postcss: ^8.3
    dependencies:
      postcss: 8.4.16
      postcss-selector-parser: 6.0.10

  /postcss-dir-pseudo-class/6.0.5_postcss@8.4.16:
    resolution: {integrity: sha512-eqn4m70P031PF7ZQIvSgy9RSJ5uI2171O/OO/zcRNYpJbvaeKFUlar1aJ7rmgiQtbm0FSPsRewjpdS0Oew7MPA==}
    engines: {node: ^12 || ^14 || >=16}
    peerDependencies:
      postcss: ^8.2
    dependencies:
      postcss: 8.4.16
      postcss-selector-parser: 6.0.10

  /postcss-discard-comments/5.1.2_postcss@8.4.16:
    resolution: {integrity: sha512-+L8208OVbHVF2UQf1iDmRcbdjJkuBF6IS29yBDSiWUIzpYaAhtNl6JYnYm12FnkeCwQqF5LeklOu6rAqgfBZqQ==}
    engines: {node: ^10 || ^12 || >=14.0}
    peerDependencies:
      postcss: ^8.2.15
    dependencies:
      postcss: 8.4.16

  /postcss-discard-duplicates/5.1.0_postcss@8.4.16:
    resolution: {integrity: sha512-zmX3IoSI2aoenxHV6C7plngHWWhUOV3sP1T8y2ifzxzbtnuhk1EdPwm0S1bIUNaJ2eNbWeGLEwzw8huPD67aQw==}
    engines: {node: ^10 || ^12 || >=14.0}
    peerDependencies:
      postcss: ^8.2.15
    dependencies:
      postcss: 8.4.16

  /postcss-discard-empty/5.1.1_postcss@8.4.16:
    resolution: {integrity: sha512-zPz4WljiSuLWsI0ir4Mcnr4qQQ5e1Ukc3i7UfE2XcrwKK2LIPIqE5jxMRxO6GbI3cv//ztXDsXwEWT3BHOGh3A==}
    engines: {node: ^10 || ^12 || >=14.0}
    peerDependencies:
      postcss: ^8.2.15
    dependencies:
      postcss: 8.4.16

  /postcss-discard-overridden/5.1.0_postcss@8.4.16:
    resolution: {integrity: sha512-21nOL7RqWR1kasIVdKs8HNqQJhFxLsyRfAnUDm4Fe4t4mCWL9OJiHvlHPjcd8zc5Myu89b/7wZDnOSjFgeWRtw==}
    engines: {node: ^10 || ^12 || >=14.0}
    peerDependencies:
      postcss: ^8.2.15
    dependencies:
      postcss: 8.4.16

  /postcss-double-position-gradients/3.1.2_postcss@8.4.16:
    resolution: {integrity: sha512-GX+FuE/uBR6eskOK+4vkXgT6pDkexLokPaz/AbJna9s5Kzp/yl488pKPjhy0obB475ovfT1Wv8ho7U/cHNaRgQ==}
    engines: {node: ^12 || ^14 || >=16}
    peerDependencies:
      postcss: ^8.2
    dependencies:
      '@csstools/postcss-progressive-custom-properties': 1.3.0_postcss@8.4.16
      postcss: 8.4.16
      postcss-value-parser: 4.2.0

  /postcss-env-function/4.0.6_postcss@8.4.16:
    resolution: {integrity: sha512-kpA6FsLra+NqcFnL81TnsU+Z7orGtDTxcOhl6pwXeEq1yFPpRMkCDpHhrz8CFQDr/Wfm0jLiNQ1OsGGPjlqPwA==}
    engines: {node: ^12 || ^14 || >=16}
    peerDependencies:
      postcss: ^8.4
    dependencies:
      postcss: 8.4.16
      postcss-value-parser: 4.2.0

  /postcss-flexbugs-fixes/5.0.2_postcss@8.4.16:
    resolution: {integrity: sha512-18f9voByak7bTktR2QgDveglpn9DTbBWPUzSOe9g0N4WR/2eSt6Vrcbf0hmspvMI6YWGywz6B9f7jzpFNJJgnQ==}
    peerDependencies:
      postcss: ^8.1.4
    dependencies:
      postcss: 8.4.16

  /postcss-focus-visible/6.0.4_postcss@8.4.16:
    resolution: {integrity: sha512-QcKuUU/dgNsstIK6HELFRT5Y3lbrMLEOwG+A4s5cA+fx3A3y/JTq3X9LaOj3OC3ALH0XqyrgQIgey/MIZ8Wczw==}
    engines: {node: ^12 || ^14 || >=16}
    peerDependencies:
      postcss: ^8.4
    dependencies:
      postcss: 8.4.16
      postcss-selector-parser: 6.0.10

  /postcss-focus-within/5.0.4_postcss@8.4.16:
    resolution: {integrity: sha512-vvjDN++C0mu8jz4af5d52CB184ogg/sSxAFS+oUJQq2SuCe7T5U2iIsVJtsCp2d6R4j0jr5+q3rPkBVZkXD9fQ==}
    engines: {node: ^12 || ^14 || >=16}
    peerDependencies:
      postcss: ^8.4
    dependencies:
      postcss: 8.4.16
      postcss-selector-parser: 6.0.10

  /postcss-font-variant/5.0.0_postcss@8.4.16:
    resolution: {integrity: sha512-1fmkBaCALD72CK2a9i468mA/+tr9/1cBxRRMXOUaZqO43oWPR5imcyPjXwuv7PXbCid4ndlP5zWhidQVVa3hmA==}
    peerDependencies:
      postcss: ^8.1.0
    dependencies:
      postcss: 8.4.16

  /postcss-gap-properties/3.0.5_postcss@8.4.16:
    resolution: {integrity: sha512-IuE6gKSdoUNcvkGIqdtjtcMtZIFyXZhmFd5RUlg97iVEvp1BZKV5ngsAjCjrVy+14uhGBQl9tzmi1Qwq4kqVOg==}
    engines: {node: ^12 || ^14 || >=16}
    peerDependencies:
      postcss: ^8.2
    dependencies:
      postcss: 8.4.16

  /postcss-image-set-function/4.0.7_postcss@8.4.16:
    resolution: {integrity: sha512-9T2r9rsvYzm5ndsBE8WgtrMlIT7VbtTfE7b3BQnudUqnBcBo7L758oc+o+pdj/dUV0l5wjwSdjeOH2DZtfv8qw==}
    engines: {node: ^12 || ^14 || >=16}
    peerDependencies:
      postcss: ^8.2
    dependencies:
      postcss: 8.4.16
      postcss-value-parser: 4.2.0

  /postcss-import/14.1.0_postcss@8.4.16:
    resolution: {integrity: sha512-flwI+Vgm4SElObFVPpTIT7SU7R3qk2L7PyduMcokiaVKuWv9d/U+Gm/QAd8NDLuykTWTkcrjOeD2Pp1rMeBTGw==}
    engines: {node: '>=10.0.0'}
    peerDependencies:
      postcss: ^8.0.0
    dependencies:
      postcss: 8.4.16
      postcss-value-parser: 4.2.0
      read-cache: 1.0.0
      resolve: 1.22.1

  /postcss-initial/4.0.1_postcss@8.4.16:
    resolution: {integrity: sha512-0ueD7rPqX8Pn1xJIjay0AZeIuDoF+V+VvMt/uOnn+4ezUKhZM/NokDeP6DwMNyIoYByuN/94IQnt5FEkaN59xQ==}
    peerDependencies:
      postcss: ^8.0.0
    dependencies:
      postcss: 8.4.16

  /postcss-js/4.0.0_postcss@8.4.16:
    resolution: {integrity: sha512-77QESFBwgX4irogGVPgQ5s07vLvFqWr228qZY+w6lW599cRlK/HmnlivnnVUxkjHnCu4J16PDMHcH+e+2HbvTQ==}
    engines: {node: ^12 || ^14 || >= 16}
    peerDependencies:
      postcss: ^8.3.3
    dependencies:
      camelcase-css: 2.0.1
      postcss: 8.4.16

  /postcss-lab-function/4.2.1_postcss@8.4.16:
    resolution: {integrity: sha512-xuXll4isR03CrQsmxyz92LJB2xX9n+pZJ5jE9JgcnmsCammLyKdlzrBin+25dy6wIjfhJpKBAN80gsTlCgRk2w==}
    engines: {node: ^12 || ^14 || >=16}
    peerDependencies:
      postcss: ^8.2
    dependencies:
      '@csstools/postcss-progressive-custom-properties': 1.3.0_postcss@8.4.16
      postcss: 8.4.16
      postcss-value-parser: 4.2.0

  /postcss-load-config/3.1.4_57znarxsqwmnneadci5z5fd5gu:
    resolution: {integrity: sha512-6DiM4E7v4coTE4uzA8U//WhtPwyhiim3eyjEMFCnUpzbrkK9wJHgKDT2mR+HbtSrd/NubVaYTOpSpjUl8NQeRg==}
    engines: {node: '>= 10'}
    peerDependencies:
      postcss: '>=8.0.9'
      ts-node: '>=9.0.0'
    peerDependenciesMeta:
      postcss:
        optional: true
      ts-node:
        optional: true
    dependencies:
      lilconfig: 2.0.6
      postcss: 8.4.16
      ts-node: 10.9.1_ao52im6kiihokc7tdj7weudhra
      yaml: 1.10.2

  /postcss-loader/6.2.1_qjv4cptcpse3y5hrjkrbb7drda:
    resolution: {integrity: sha512-WbbYpmAaKcux/P66bZ40bpWsBucjx/TTgVVzRZ9yUO8yQfVBlameJ0ZGVaPfH64hNSBh63a+ICP5nqOpBA0w+Q==}
    engines: {node: '>= 12.13.0'}
    peerDependencies:
      postcss: ^7.0.0 || ^8.0.1
      webpack: ^5.0.0
    dependencies:
      cosmiconfig: 7.0.1
      klona: 2.0.5
      postcss: 8.4.16
      semver: 7.3.7
      webpack: 5.74.0

  /postcss-logical/5.0.4_postcss@8.4.16:
    resolution: {integrity: sha512-RHXxplCeLh9VjinvMrZONq7im4wjWGlRJAqmAVLXyZaXwfDWP73/oq4NdIp+OZwhQUMj0zjqDfM5Fj7qby+B4g==}
    engines: {node: ^12 || ^14 || >=16}
    peerDependencies:
      postcss: ^8.4
    dependencies:
      postcss: 8.4.16

  /postcss-media-minmax/5.0.0_postcss@8.4.16:
    resolution: {integrity: sha512-yDUvFf9QdFZTuCUg0g0uNSHVlJ5X1lSzDZjPSFaiCWvjgsvu8vEVxtahPrLMinIDEEGnx6cBe6iqdx5YWz08wQ==}
    engines: {node: '>=10.0.0'}
    peerDependencies:
      postcss: ^8.1.0
    dependencies:
      postcss: 8.4.16

  /postcss-merge-longhand/5.1.6_postcss@8.4.16:
    resolution: {integrity: sha512-6C/UGF/3T5OE2CEbOuX7iNO63dnvqhGZeUnKkDeifebY0XqkkvrctYSZurpNE902LDf2yKwwPFgotnfSoPhQiw==}
    engines: {node: ^10 || ^12 || >=14.0}
    peerDependencies:
      postcss: ^8.2.15
    dependencies:
      postcss: 8.4.16
      postcss-value-parser: 4.2.0
      stylehacks: 5.1.0_postcss@8.4.16

  /postcss-merge-rules/5.1.2_postcss@8.4.16:
    resolution: {integrity: sha512-zKMUlnw+zYCWoPN6yhPjtcEdlJaMUZ0WyVcxTAmw3lkkN/NDMRkOkiuctQEoWAOvH7twaxUUdvBWl0d4+hifRQ==}
    engines: {node: ^10 || ^12 || >=14.0}
    peerDependencies:
      postcss: ^8.2.15
    dependencies:
      browserslist: 4.21.4
      caniuse-api: 3.0.0
      cssnano-utils: 3.1.0_postcss@8.4.16
      postcss: 8.4.16
      postcss-selector-parser: 6.0.10

  /postcss-minify-font-values/5.1.0_postcss@8.4.16:
    resolution: {integrity: sha512-el3mYTgx13ZAPPirSVsHqFzl+BBBDrXvbySvPGFnQcTI4iNslrPaFq4muTkLZmKlGk4gyFAYUBMH30+HurREyA==}
    engines: {node: ^10 || ^12 || >=14.0}
    peerDependencies:
      postcss: ^8.2.15
    dependencies:
      postcss: 8.4.16
      postcss-value-parser: 4.2.0

  /postcss-minify-gradients/5.1.1_postcss@8.4.16:
    resolution: {integrity: sha512-VGvXMTpCEo4qHTNSa9A0a3D+dxGFZCYwR6Jokk+/3oB6flu2/PnPXAh2x7x52EkY5xlIHLm+Le8tJxe/7TNhzw==}
    engines: {node: ^10 || ^12 || >=14.0}
    peerDependencies:
      postcss: ^8.2.15
    dependencies:
      colord: 2.9.3
      cssnano-utils: 3.1.0_postcss@8.4.16
      postcss: 8.4.16
      postcss-value-parser: 4.2.0

  /postcss-minify-params/5.1.3_postcss@8.4.16:
    resolution: {integrity: sha512-bkzpWcjykkqIujNL+EVEPOlLYi/eZ050oImVtHU7b4lFS82jPnsCb44gvC6pxaNt38Els3jWYDHTjHKf0koTgg==}
    engines: {node: ^10 || ^12 || >=14.0}
    peerDependencies:
      postcss: ^8.2.15
    dependencies:
      browserslist: 4.21.4
      cssnano-utils: 3.1.0_postcss@8.4.16
      postcss: 8.4.16
      postcss-value-parser: 4.2.0

  /postcss-minify-selectors/5.2.1_postcss@8.4.16:
    resolution: {integrity: sha512-nPJu7OjZJTsVUmPdm2TcaiohIwxP+v8ha9NehQ2ye9szv4orirRU3SDdtUmKH+10nzn0bAyOXZ0UEr7OpvLehg==}
    engines: {node: ^10 || ^12 || >=14.0}
    peerDependencies:
      postcss: ^8.2.15
    dependencies:
      postcss: 8.4.16
      postcss-selector-parser: 6.0.10

  /postcss-modules-extract-imports/3.0.0_postcss@8.4.16:
    resolution: {integrity: sha512-bdHleFnP3kZ4NYDhuGlVK+CMrQ/pqUm8bx/oGL93K6gVwiclvX5x0n76fYMKuIGKzlABOy13zsvqjb0f92TEXw==}
    engines: {node: ^10 || ^12 || >= 14}
    peerDependencies:
      postcss: ^8.1.0
    dependencies:
      postcss: 8.4.16

  /postcss-modules-local-by-default/4.0.0_postcss@8.4.16:
    resolution: {integrity: sha512-sT7ihtmGSF9yhm6ggikHdV0hlziDTX7oFoXtuVWeDd3hHObNkcHRo9V3yg7vCAY7cONyxJC/XXCmmiHHcvX7bQ==}
    engines: {node: ^10 || ^12 || >= 14}
    peerDependencies:
      postcss: ^8.1.0
    dependencies:
      icss-utils: 5.1.0_postcss@8.4.16
      postcss: 8.4.16
      postcss-selector-parser: 6.0.10
      postcss-value-parser: 4.2.0

  /postcss-modules-scope/3.0.0_postcss@8.4.16:
    resolution: {integrity: sha512-hncihwFA2yPath8oZ15PZqvWGkWf+XUfQgUGamS4LqoP1anQLOsOJw0vr7J7IwLpoY9fatA2qiGUGmuZL0Iqlg==}
    engines: {node: ^10 || ^12 || >= 14}
    peerDependencies:
      postcss: ^8.1.0
    dependencies:
      postcss: 8.4.16
      postcss-selector-parser: 6.0.10

  /postcss-modules-values/4.0.0_postcss@8.4.16:
    resolution: {integrity: sha512-RDxHkAiEGI78gS2ofyvCsu7iycRv7oqw5xMWn9iMoR0N/7mf9D50ecQqUo5BZ9Zh2vH4bCUR/ktCqbB9m8vJjQ==}
    engines: {node: ^10 || ^12 || >= 14}
    peerDependencies:
      postcss: ^8.1.0
    dependencies:
      icss-utils: 5.1.0_postcss@8.4.16
      postcss: 8.4.16

  /postcss-nested/5.0.6_postcss@8.4.16:
    resolution: {integrity: sha512-rKqm2Fk0KbA8Vt3AdGN0FB9OBOMDVajMG6ZCf/GoHgdxUJ4sBFp0A/uMIRm+MJUdo33YXEtjqIz8u7DAp8B7DA==}
    engines: {node: '>=12.0'}
    peerDependencies:
      postcss: ^8.2.14
    dependencies:
      postcss: 8.4.16
      postcss-selector-parser: 6.0.10

  /postcss-nesting/10.2.0_postcss@8.4.16:
    resolution: {integrity: sha512-EwMkYchxiDiKUhlJGzWsD9b2zvq/r2SSubcRrgP+jujMXFzqvANLt16lJANC+5uZ6hjI7lpRmI6O8JIl+8l1KA==}
    engines: {node: ^12 || ^14 || >=16}
    peerDependencies:
      postcss: ^8.2
    dependencies:
      '@csstools/selector-specificity': 2.0.2_pnx64jze6bptzcedy5bidi3zdi
      postcss: 8.4.16
      postcss-selector-parser: 6.0.10

  /postcss-normalize-charset/5.1.0_postcss@8.4.16:
    resolution: {integrity: sha512-mSgUJ+pd/ldRGVx26p2wz9dNZ7ji6Pn8VWBajMXFf8jk7vUoSrZ2lt/wZR7DtlZYKesmZI680qjr2CeFF2fbUg==}
    engines: {node: ^10 || ^12 || >=14.0}
    peerDependencies:
      postcss: ^8.2.15
    dependencies:
      postcss: 8.4.16

  /postcss-normalize-display-values/5.1.0_postcss@8.4.16:
    resolution: {integrity: sha512-WP4KIM4o2dazQXWmFaqMmcvsKmhdINFblgSeRgn8BJ6vxaMyaJkwAzpPpuvSIoG/rmX3M+IrRZEz2H0glrQNEA==}
    engines: {node: ^10 || ^12 || >=14.0}
    peerDependencies:
      postcss: ^8.2.15
    dependencies:
      postcss: 8.4.16
      postcss-value-parser: 4.2.0

  /postcss-normalize-positions/5.1.1_postcss@8.4.16:
    resolution: {integrity: sha512-6UpCb0G4eofTCQLFVuI3EVNZzBNPiIKcA1AKVka+31fTVySphr3VUgAIULBhxZkKgwLImhzMR2Bw1ORK+37INg==}
    engines: {node: ^10 || ^12 || >=14.0}
    peerDependencies:
      postcss: ^8.2.15
    dependencies:
      postcss: 8.4.16
      postcss-value-parser: 4.2.0

  /postcss-normalize-repeat-style/5.1.1_postcss@8.4.16:
    resolution: {integrity: sha512-mFpLspGWkQtBcWIRFLmewo8aC3ImN2i/J3v8YCFUwDnPu3Xz4rLohDO26lGjwNsQxB3YF0KKRwspGzE2JEuS0g==}
    engines: {node: ^10 || ^12 || >=14.0}
    peerDependencies:
      postcss: ^8.2.15
    dependencies:
      postcss: 8.4.16
      postcss-value-parser: 4.2.0

  /postcss-normalize-string/5.1.0_postcss@8.4.16:
    resolution: {integrity: sha512-oYiIJOf4T9T1N4i+abeIc7Vgm/xPCGih4bZz5Nm0/ARVJ7K6xrDlLwvwqOydvyL3RHNf8qZk6vo3aatiw/go3w==}
    engines: {node: ^10 || ^12 || >=14.0}
    peerDependencies:
      postcss: ^8.2.15
    dependencies:
      postcss: 8.4.16
      postcss-value-parser: 4.2.0

  /postcss-normalize-timing-functions/5.1.0_postcss@8.4.16:
    resolution: {integrity: sha512-DOEkzJ4SAXv5xkHl0Wa9cZLF3WCBhF3o1SKVxKQAa+0pYKlueTpCgvkFAHfk+Y64ezX9+nITGrDZeVGgITJXjg==}
    engines: {node: ^10 || ^12 || >=14.0}
    peerDependencies:
      postcss: ^8.2.15
    dependencies:
      postcss: 8.4.16
      postcss-value-parser: 4.2.0

  /postcss-normalize-unicode/5.1.0_postcss@8.4.16:
    resolution: {integrity: sha512-J6M3MizAAZ2dOdSjy2caayJLQT8E8K9XjLce8AUQMwOrCvjCHv24aLC/Lps1R1ylOfol5VIDMaM/Lo9NGlk1SQ==}
    engines: {node: ^10 || ^12 || >=14.0}
    peerDependencies:
      postcss: ^8.2.15
    dependencies:
      browserslist: 4.21.4
      postcss: 8.4.16
      postcss-value-parser: 4.2.0

  /postcss-normalize-url/5.1.0_postcss@8.4.16:
    resolution: {integrity: sha512-5upGeDO+PVthOxSmds43ZeMeZfKH+/DKgGRD7TElkkyS46JXAUhMzIKiCa7BabPeIy3AQcTkXwVVN7DbqsiCew==}
    engines: {node: ^10 || ^12 || >=14.0}
    peerDependencies:
      postcss: ^8.2.15
    dependencies:
      normalize-url: 6.1.0
      postcss: 8.4.16
      postcss-value-parser: 4.2.0

  /postcss-normalize-whitespace/5.1.1_postcss@8.4.16:
    resolution: {integrity: sha512-83ZJ4t3NUDETIHTa3uEg6asWjSBYL5EdkVB0sDncx9ERzOKBVJIUeDO9RyA9Zwtig8El1d79HBp0JEi8wvGQnA==}
    engines: {node: ^10 || ^12 || >=14.0}
    peerDependencies:
      postcss: ^8.2.15
    dependencies:
      postcss: 8.4.16
      postcss-value-parser: 4.2.0

  /postcss-normalize/10.0.1_yroec54rl3ndwvbunmnefp5nvy:
    resolution: {integrity: sha512-+5w18/rDev5mqERcG3W5GZNMJa1eoYYNGo8gB7tEwaos0ajk3ZXAI4mHGcNT47NE+ZnZD1pEpUOFLvltIwmeJA==}
    engines: {node: '>= 12'}
    peerDependencies:
      browserslist: '>= 4'
      postcss: '>= 8'
    dependencies:
      '@csstools/normalize.css': 12.0.0
      browserslist: 4.21.4
      postcss: 8.4.16
      postcss-browser-comments: 4.0.0_yroec54rl3ndwvbunmnefp5nvy
      sanitize.css: 13.0.0

  /postcss-opacity-percentage/1.1.2:
    resolution: {integrity: sha512-lyUfF7miG+yewZ8EAk9XUBIlrHyUE6fijnesuz+Mj5zrIHIEw6KcIZSOk/elVMqzLvREmXB83Zi/5QpNRYd47w==}
    engines: {node: ^12 || ^14 || >=16}

  /postcss-ordered-values/5.1.3_postcss@8.4.16:
    resolution: {integrity: sha512-9UO79VUhPwEkzbb3RNpqqghc6lcYej1aveQteWY+4POIwlqkYE21HKWaLDF6lWNuqCobEAyTovVhtI32Rbv2RQ==}
    engines: {node: ^10 || ^12 || >=14.0}
    peerDependencies:
      postcss: ^8.2.15
    dependencies:
      cssnano-utils: 3.1.0_postcss@8.4.16
      postcss: 8.4.16
      postcss-value-parser: 4.2.0

  /postcss-overflow-shorthand/3.0.4_postcss@8.4.16:
    resolution: {integrity: sha512-otYl/ylHK8Y9bcBnPLo3foYFLL6a6Ak+3EQBPOTR7luMYCOsiVTUk1iLvNf6tVPNGXcoL9Hoz37kpfriRIFb4A==}
    engines: {node: ^12 || ^14 || >=16}
    peerDependencies:
      postcss: ^8.2
    dependencies:
      postcss: 8.4.16
      postcss-value-parser: 4.2.0

  /postcss-page-break/3.0.4_postcss@8.4.16:
    resolution: {integrity: sha512-1JGu8oCjVXLa9q9rFTo4MbeeA5FMe00/9C7lN4va606Rdb+HkxXtXsmEDrIraQ11fGz/WvKWa8gMuCKkrXpTsQ==}
    peerDependencies:
      postcss: ^8
    dependencies:
      postcss: 8.4.16

  /postcss-place/7.0.5_postcss@8.4.16:
    resolution: {integrity: sha512-wR8igaZROA6Z4pv0d+bvVrvGY4GVHihBCBQieXFY3kuSuMyOmEnnfFzHl/tQuqHZkfkIVBEbDvYcFfHmpSet9g==}
    engines: {node: ^12 || ^14 || >=16}
    peerDependencies:
      postcss: ^8.2
    dependencies:
      postcss: 8.4.16
      postcss-value-parser: 4.2.0

  /postcss-preset-env/7.8.2_postcss@8.4.16:
    resolution: {integrity: sha512-rSMUEaOCnovKnwc5LvBDHUDzpGP+nrUeWZGWt9M72fBvckCi45JmnJigUr4QG4zZeOHmOCNCZnd2LKDvP++ZuQ==}
    engines: {node: ^12 || ^14 || >=16}
    peerDependencies:
      postcss: ^8.2
    dependencies:
      '@csstools/postcss-cascade-layers': 1.1.1_postcss@8.4.16
      '@csstools/postcss-color-function': 1.1.1_postcss@8.4.16
      '@csstools/postcss-font-format-keywords': 1.0.1_postcss@8.4.16
      '@csstools/postcss-hwb-function': 1.0.2_postcss@8.4.16
      '@csstools/postcss-ic-unit': 1.0.1_postcss@8.4.16
      '@csstools/postcss-is-pseudo-class': 2.0.7_postcss@8.4.16
      '@csstools/postcss-nested-calc': 1.0.0_postcss@8.4.16
      '@csstools/postcss-normalize-display-values': 1.0.1_postcss@8.4.16
      '@csstools/postcss-oklab-function': 1.1.1_postcss@8.4.16
      '@csstools/postcss-progressive-custom-properties': 1.3.0_postcss@8.4.16
      '@csstools/postcss-stepped-value-functions': 1.0.1_postcss@8.4.16
      '@csstools/postcss-text-decoration-shorthand': 1.0.0_postcss@8.4.16
      '@csstools/postcss-trigonometric-functions': 1.0.2_postcss@8.4.16
      '@csstools/postcss-unset-value': 1.0.2_postcss@8.4.16
      autoprefixer: 10.4.12_postcss@8.4.16
      browserslist: 4.21.4
      css-blank-pseudo: 3.0.3_postcss@8.4.16
      css-has-pseudo: 3.0.4_postcss@8.4.16
      css-prefers-color-scheme: 6.0.3_postcss@8.4.16
      cssdb: 7.0.1
      postcss: 8.4.16
      postcss-attribute-case-insensitive: 5.0.2_postcss@8.4.16
      postcss-clamp: 4.1.0_postcss@8.4.16
      postcss-color-functional-notation: 4.2.4_postcss@8.4.16
      postcss-color-hex-alpha: 8.0.4_postcss@8.4.16
      postcss-color-rebeccapurple: 7.1.1_postcss@8.4.16
      postcss-custom-media: 8.0.2_postcss@8.4.16
      postcss-custom-properties: 12.1.9_postcss@8.4.16
      postcss-custom-selectors: 6.0.3_postcss@8.4.16
      postcss-dir-pseudo-class: 6.0.5_postcss@8.4.16
      postcss-double-position-gradients: 3.1.2_postcss@8.4.16
      postcss-env-function: 4.0.6_postcss@8.4.16
      postcss-focus-visible: 6.0.4_postcss@8.4.16
      postcss-focus-within: 5.0.4_postcss@8.4.16
      postcss-font-variant: 5.0.0_postcss@8.4.16
      postcss-gap-properties: 3.0.5_postcss@8.4.16
      postcss-image-set-function: 4.0.7_postcss@8.4.16
      postcss-initial: 4.0.1_postcss@8.4.16
      postcss-lab-function: 4.2.1_postcss@8.4.16
      postcss-logical: 5.0.4_postcss@8.4.16
      postcss-media-minmax: 5.0.0_postcss@8.4.16
      postcss-nesting: 10.2.0_postcss@8.4.16
      postcss-opacity-percentage: 1.1.2
      postcss-overflow-shorthand: 3.0.4_postcss@8.4.16
      postcss-page-break: 3.0.4_postcss@8.4.16
      postcss-place: 7.0.5_postcss@8.4.16
      postcss-pseudo-class-any-link: 7.1.6_postcss@8.4.16
      postcss-replace-overflow-wrap: 4.0.0_postcss@8.4.16
      postcss-selector-not: 6.0.1_postcss@8.4.16
      postcss-value-parser: 4.2.0

  /postcss-pseudo-class-any-link/7.1.6_postcss@8.4.16:
    resolution: {integrity: sha512-9sCtZkO6f/5ML9WcTLcIyV1yz9D1rf0tWc+ulKcvV30s0iZKS/ONyETvoWsr6vnrmW+X+KmuK3gV/w5EWnT37w==}
    engines: {node: ^12 || ^14 || >=16}
    peerDependencies:
      postcss: ^8.2
    dependencies:
      postcss: 8.4.16
      postcss-selector-parser: 6.0.10

  /postcss-reduce-initial/5.1.0_postcss@8.4.16:
    resolution: {integrity: sha512-5OgTUviz0aeH6MtBjHfbr57tml13PuedK/Ecg8szzd4XRMbYxH4572JFG067z+FqBIf6Zp/d+0581glkvvWMFw==}
    engines: {node: ^10 || ^12 || >=14.0}
    peerDependencies:
      postcss: ^8.2.15
    dependencies:
      browserslist: 4.21.4
      caniuse-api: 3.0.0
      postcss: 8.4.16

  /postcss-reduce-transforms/5.1.0_postcss@8.4.16:
    resolution: {integrity: sha512-2fbdbmgir5AvpW9RLtdONx1QoYG2/EtqpNQbFASDlixBbAYuTcJ0dECwlqNqH7VbaUnEnh8SrxOe2sRIn24XyQ==}
    engines: {node: ^10 || ^12 || >=14.0}
    peerDependencies:
      postcss: ^8.2.15
    dependencies:
      postcss: 8.4.16
      postcss-value-parser: 4.2.0

  /postcss-replace-overflow-wrap/4.0.0_postcss@8.4.16:
    resolution: {integrity: sha512-KmF7SBPphT4gPPcKZc7aDkweHiKEEO8cla/GjcBK+ckKxiZslIu3C4GCRW3DNfL0o7yW7kMQu9xlZ1kXRXLXtw==}
    peerDependencies:
      postcss: ^8.0.3
    dependencies:
      postcss: 8.4.16

  /postcss-selector-not/6.0.1_postcss@8.4.16:
    resolution: {integrity: sha512-1i9affjAe9xu/y9uqWH+tD4r6/hDaXJruk8xn2x1vzxC2U3J3LKO3zJW4CyxlNhA56pADJ/djpEwpH1RClI2rQ==}
    engines: {node: ^12 || ^14 || >=16}
    peerDependencies:
      postcss: ^8.2
    dependencies:
      postcss: 8.4.16
      postcss-selector-parser: 6.0.10

  /postcss-selector-parser/6.0.10:
    resolution: {integrity: sha512-IQ7TZdoaqbT+LCpShg46jnZVlhWD2w6iQYAcYXfHARZ7X1t/UGhhceQDs5X0cGqKvYlHNOuv7Oa1xmb0oQuA3w==}
    engines: {node: '>=4'}
    dependencies:
      cssesc: 3.0.0
      util-deprecate: 1.0.2

  /postcss-svgo/5.1.0_postcss@8.4.16:
    resolution: {integrity: sha512-D75KsH1zm5ZrHyxPakAxJWtkyXew5qwS70v56exwvw542d9CRtTo78K0WeFxZB4G7JXKKMbEZtZayTGdIky/eA==}
    engines: {node: ^10 || ^12 || >=14.0}
    peerDependencies:
      postcss: ^8.2.15
    dependencies:
      postcss: 8.4.16
      postcss-value-parser: 4.2.0
      svgo: 2.8.0

  /postcss-unique-selectors/5.1.1_postcss@8.4.16:
    resolution: {integrity: sha512-5JiODlELrz8L2HwxfPnhOWZYWDxVHWL83ufOv84NrcgipI7TaeRsatAhK4Tr2/ZiYldpK/wBvw5BD3qfaK96GA==}
    engines: {node: ^10 || ^12 || >=14.0}
    peerDependencies:
      postcss: ^8.2.15
    dependencies:
      postcss: 8.4.16
      postcss-selector-parser: 6.0.10

  /postcss-value-parser/4.2.0:
    resolution: {integrity: sha512-1NNCs6uurfkVbeXG4S8JFT9t19m45ICnif8zWLd5oPSZ50QnwMfK+H3jv408d4jw/7Bttv5axS5IiHoLaVNHeQ==}

  /postcss/7.0.39:
    resolution: {integrity: sha512-yioayjNbHn6z1/Bywyb2Y4s3yvDAeXGOyxqD+LnVOinq6Mdmd++SW2wUNVzavyyHxd6+DxzWGIuosg6P1Rj8uA==}
    engines: {node: '>=6.0.0'}
    dependencies:
      picocolors: 0.2.1
      source-map: 0.6.1

  /postcss/8.4.16:
    resolution: {integrity: sha512-ipHE1XBvKzm5xI7hiHCZJCSugxvsdq2mPnsq5+UF+VHCjiBvtDrlxJfMBToWaP9D5XlgNmcFGqoHmUn0EYEaRQ==}
    engines: {node: ^10 || ^12 || >=14}
    dependencies:
      nanoid: 3.3.4
      picocolors: 1.0.0
      source-map-js: 1.0.2

  /prelude-ls/1.1.2:
    resolution: {integrity: sha512-ESF23V4SKG6lVSGZgYNpbsiaAkdab6ZgOxe52p7+Kid3W3u3bxR4Vfd/o21dmN7jSt0IwgZ4v5MUd26FEtXE9w==}
    engines: {node: '>= 0.8.0'}

  /prelude-ls/1.2.1:
    resolution: {integrity: sha512-vkcDPrRZo1QZLbn5RLGPpg/WmIQ65qoWWhcGKf/b5eplkkarX0m9z8ppCat4mlOqUsWpyNuYgO3VRyrYHSzX5g==}
    engines: {node: '>= 0.8.0'}

  /prettier-linter-helpers/1.0.0:
    resolution: {integrity: sha512-GbK2cP9nraSSUF9N2XwUwqfzlAFlMNYYl+ShE/V+H8a9uNl/oUqB1w2EL54Jh0OlyRSd8RfWYJ3coVS4TROP2w==}
    engines: {node: '>=6.0.0'}
    dependencies:
      fast-diff: 1.2.0
    dev: true

  /prettier/2.7.1:
    resolution: {integrity: sha512-ujppO+MkdPqoVINuDFDRLClm7D78qbDt0/NR+wp5FqEZOoTNAjPHWj17QRhu7geIHJfcNhRk1XVQmF8Bp3ye+g==}
    engines: {node: '>=10.13.0'}
    hasBin: true
    dev: true

  /pretty-bytes/5.6.0:
    resolution: {integrity: sha512-FFw039TmrBqFK8ma/7OL3sDz/VytdtJr044/QUJtH0wK9lb9jLq9tJyIxUwtQJHwar2BqtiA4iCWSwo9JLkzFg==}
    engines: {node: '>=6'}

  /pretty-error/4.0.0:
    resolution: {integrity: sha512-AoJ5YMAcXKYxKhuJGdcvse+Voc6v1RgnsR3nWcYU7q4t6z0Q6T86sv5Zq8VIRbOWWFpvdGE83LtdSMNd+6Y0xw==}
    dependencies:
      lodash: 4.17.21
      renderkid: 3.0.0

  /pretty-format/24.9.0:
    resolution: {integrity: sha512-00ZMZUiHaJrNfk33guavqgvfJS30sLYf0f8+Srklv0AMPodGGHcoHgksZ3OThYnIvOd+8yMCn0YiEOogjlgsnA==}
    engines: {node: '>= 6'}
    dependencies:
      '@jest/types': 24.9.0
      ansi-regex: 4.1.1
      ansi-styles: 3.2.1
      react-is: 16.13.1
    dev: true

  /pretty-format/27.5.1:
    resolution: {integrity: sha512-Qb1gy5OrP5+zDf2Bvnzdl3jsTf1qXVMazbvCoKhtKqVs4/YK4ozX4gKQJJVyNe+cajNPn0KoC0MC3FUmaHWEmQ==}
    engines: {node: ^10.13.0 || ^12.13.0 || ^14.15.0 || >=15.0.0}
    dependencies:
      ansi-regex: 5.0.1
      ansi-styles: 5.2.0
      react-is: 17.0.2

  /pretty-format/28.1.3:
    resolution: {integrity: sha512-8gFb/To0OmxHR9+ZTb14Df2vNxdGCX8g1xWGUTqUw5TiZvcQf5sHKObd5UcPyLLyowNwDAMTF3XWOG1B6mxl1Q==}
    engines: {node: ^12.13.0 || ^14.15.0 || ^16.10.0 || >=17.0.0}
    dependencies:
      '@jest/schemas': 28.1.3
      ansi-regex: 5.0.1
      ansi-styles: 5.2.0
      react-is: 18.2.0

  /process-nextick-args/2.0.1:
    resolution: {integrity: sha512-3ouUOpQhtgrbOa17J7+uxOTpITYWaGP7/AhoR3+A+/1e9skrzelGi/dXzEYyvbxubEF6Wn2ypscTKiKJFFn1ag==}

  /promise/8.2.0:
    resolution: {integrity: sha512-+CMAlLHqwRYwBMXKCP+o8ns7DN+xHDUiI+0nArsiJ9y+kJVPLFxEaSw6Ha9s9H0tftxg2Yzl25wqj9G7m5wLZg==}
    dependencies:
      asap: 2.0.6

  /prompts/2.4.2:
    resolution: {integrity: sha512-NxNv/kLguCA7p3jE8oL2aEBsrJWgAakBpgmgK6lpPWV+WuOmY6r2/zbAVnP+T8bQlA0nzHXSJSJW0Hq7ylaD2Q==}
    engines: {node: '>= 6'}
    dependencies:
      kleur: 3.0.3
      sisteransi: 1.0.5

  /prop-types-extra/1.1.1_react@18.2.0:
    resolution: {integrity: sha512-59+AHNnHYCdiC+vMwY52WmvP5dM3QLeoumYuEyceQDi9aEhtwN9zIQ2ZNo25sMyXnbh32h+P1ezDsUpUH3JAew==}
    peerDependencies:
      react: '>=0.14.0'
    dependencies:
      react: 18.2.0
      react-is: 16.13.1
      warning: 4.0.3
    dev: false

  /prop-types/15.8.1:
    resolution: {integrity: sha512-oj87CgZICdulUohogVAR7AjlC0327U4el4L6eAvOqCeudMDVU0NThNaV+b9Df4dXgSP1gXMTnPdhfe/2qDH5cg==}
    dependencies:
      loose-envify: 1.4.0
      object-assign: 4.1.1
      react-is: 16.13.1

  /proxy-addr/2.0.7:
    resolution: {integrity: sha512-llQsMLSUDUPT44jdrU/O37qlnifitDP+ZwrmmZcoSKyLKvtZxpyV0n2/bD/N4tBAAZ/gJEdZU7KMraoK1+XYAg==}
    engines: {node: '>= 0.10'}
    dependencies:
      forwarded: 0.2.0
      ipaddr.js: 1.9.1

  /psl/1.9.0:
    resolution: {integrity: sha512-E/ZsdU4HLs/68gYzgGTkMicWTLPdAftJLfJFlLUAAKZGkStNU72sZjT66SnMDVOfOWY/YAoiD7Jxa9iHvngcag==}

  /punycode/2.1.1:
    resolution: {integrity: sha512-XRsRjdf+j5ml+y/6GKHPZbrF/8p2Yga0JPtdqTIY2Xe5ohJPD9saDJJLPvp9+NSBprVvevdXZybnj2cv8OEd0A==}
    engines: {node: '>=6'}

  /purgecss-webpack-plugin/4.1.3_webpack@5.74.0:
    resolution: {integrity: sha512-1OHS0WE935w66FjaFSlV06ycmn3/A8a6Q+iVUmmCYAujQ1HPdX+psMXUhASEW0uF1PYEpOlhMc5ApigVqYK08g==}
    peerDependencies:
      webpack: '*'
    dependencies:
      purgecss: 4.1.3
      webpack: 5.74.0
      webpack-sources: 3.2.3
    dev: true

  /purgecss/4.1.3:
    resolution: {integrity: sha512-99cKy4s+VZoXnPxaoM23e5ABcP851nC2y2GROkkjS8eJaJtlciGavd7iYAw2V84WeBqggZ12l8ef44G99HmTaw==}
    hasBin: true
    dependencies:
      commander: 8.3.0
      glob: 7.2.3
      postcss: 8.4.16
      postcss-selector-parser: 6.0.10
    dev: true

  /q/1.5.1:
    resolution: {integrity: sha512-kV/CThkXo6xyFEZUugw/+pIOywXcDbFYgSct5cT3gqlbkBE1SJdwy6UQoZvodiWF/ckQLZyDE/Bu1M6gVu5lVw==}
    engines: {node: '>=0.6.0', teleport: '>=0.2.0'}

  /qs/6.10.3:
    resolution: {integrity: sha512-wr7M2E0OFRfIfJZjKGieI8lBKb7fRCH4Fv5KNPEs7gJ8jadvotdsS08PzOKR7opXhZ/Xkjtt3WF9g38drmyRqQ==}
    engines: {node: '>=0.6'}
    dependencies:
      side-channel: 1.0.4

  /qs/6.11.0:
    resolution: {integrity: sha512-MvjoMCJwEarSbUYk5O+nmoSzSutSsTwF85zcHPQ9OrlFoZOYIjaqBAJIqIXjptyD5vThxGq52Xu/MaJzRkIk4Q==}
    engines: {node: '>=0.6'}
    dependencies:
      side-channel: 1.0.4
    dev: false

  /querystringify/2.2.0:
    resolution: {integrity: sha512-FIqgj2EUvTa7R50u0rGsyTftzjYmv/a3hO345bZNrqabNqjtgiDMgmo4mkUjd+nzU5oF3dClKqFIPUKybUyqoQ==}

  /queue-microtask/1.2.3:
    resolution: {integrity: sha512-NuaNSa6flKT5JaSYQzJok04JzTL1CA6aGhv5rfLW3PgqA+M2ChpZQnAC8h8i4ZFkBS8X5RqkDBHA7r4hej3K9A==}

  /quick-lru/4.0.1:
    resolution: {integrity: sha512-ARhCpm70fzdcvNQfPoy49IaanKkTlRWF2JMzqhcJbhSFRZv7nPTvZJdcY7301IPmvW+/p0RgIWnQDLJxifsQ7g==}
    engines: {node: '>=8'}
    dev: true

  /quick-lru/5.1.1:
    resolution: {integrity: sha512-WuyALRjWPDGtt/wzJiadO5AXY+8hZ80hVpe6MyivgraREW751X3SbhRvG3eLKOYN+8VEvqLcf3wdnt44Z4S4SA==}
    engines: {node: '>=10'}

  /raf/3.4.1:
    resolution: {integrity: sha512-Sq4CW4QhwOHE8ucn6J34MqtZCeWFP2aQSmrlroYgqAV1PjStIhJXxYuTgUIfkEk7zTLjmIjLmU5q+fbD1NnOJA==}
    dependencies:
      performance-now: 2.1.0

  /randombytes/2.1.0:
    resolution: {integrity: sha512-vYl3iOX+4CKUWuxGi9Ukhie6fsqXqS9FE2Zaic4tNFD2N2QQaXOMFbuKK4QmDHC0JO6B1Zp41J0LpT0oR68amQ==}
    dependencies:
      safe-buffer: 5.2.1

  /range-parser/1.2.1:
    resolution: {integrity: sha512-Hrgsx+orqoygnmhFbKaHE6c296J+HTAQXoxEF6gNupROmmGJRoyzfG3ccAveqCBrwr/2yxQ5BVd/GTl5agOwSg==}
    engines: {node: '>= 0.6'}

  /raw-body/2.5.1:
    resolution: {integrity: sha512-qqJBtEyVgS0ZmPGdCFPWJ3FreoqvG4MVQln/kCgF7Olq95IbOp0/BWyMwbdtn4VTvkM8Y7khCQ2Xgk/tcrCXig==}
    engines: {node: '>= 0.8'}
    dependencies:
      bytes: 3.1.2
      http-errors: 2.0.0
      iconv-lite: 0.4.24
      unpipe: 1.0.0

  /react-app-polyfill/3.0.0:
    resolution: {integrity: sha512-sZ41cxiU5llIB003yxxQBYrARBqe0repqPTTYBTmMqTz9szeBbE37BehCE891NZsmdZqqP+xWKdT3eo3vOzN8w==}
    engines: {node: '>=14'}
    dependencies:
      core-js: 3.25.2
      object-assign: 4.1.1
      promise: 8.2.0
      raf: 3.4.1
      regenerator-runtime: 0.13.9
      whatwg-fetch: 3.6.2

  /react-app-rewired/2.2.1_react-scripts@5.0.1:
    resolution: {integrity: sha512-uFQWTErXeLDrMzOJHKp0h8P1z0LV9HzPGsJ6adOtGlA/B9WfT6Shh4j2tLTTGlXOfiVx6w6iWpp7SOC5pvk+gA==}
    hasBin: true
    peerDependencies:
      react-scripts: '>=2.1.3'
    dependencies:
      react-scripts: 5.0.1_v2uhgyutubjd4jjlagvop2mfmq
      semver: 5.7.1
    dev: true

  /react-bootstrap/2.5.0_7ey2zzynotv32rpkwno45fsx4e:
    resolution: {integrity: sha512-j/aLR+okzbYk61TM3eDOU1NqOqnUdwyVrF+ojoCRUxPdzc2R0xXvqyRsjSoyRoCo7n82Fs/LWjPCin/QJNdwvA==}
    peerDependencies:
      '@types/react': '>=16.14.8'
      react: '>=16.14.0'
      react-dom: '>=16.14.0'
    peerDependenciesMeta:
      '@types/react':
        optional: true
    dependencies:
      '@babel/runtime': 7.19.0
      '@restart/hooks': 0.4.7_react@18.2.0
      '@restart/ui': 1.4.0_biqbaboplfbrettd7655fr4n2y
      '@types/react': 18.0.20
      '@types/react-transition-group': 4.4.5
      classnames: 2.3.2
      dom-helpers: 5.2.1
      invariant: 2.2.4
      prop-types: 15.8.1
      prop-types-extra: 1.1.1_react@18.2.0
      react: 18.2.0
      react-dom: 18.2.0_react@18.2.0
      react-transition-group: 4.4.5_biqbaboplfbrettd7655fr4n2y
      uncontrollable: 7.2.1_react@18.2.0
      warning: 4.0.3
    dev: false

  /react-dev-utils/12.0.1_npfwkgbcmgrbevrxnqgustqabe:
    resolution: {integrity: sha512-84Ivxmr17KjUupyqzFode6xKhjwuEJDROWKJy/BthkL7Wn6NJ8h4WE6k/exAv6ImS+0oZLRRW5j/aINMHyeGeQ==}
    engines: {node: '>=14'}
    peerDependencies:
      typescript: '>=2.7'
      webpack: '>=4'
    peerDependenciesMeta:
      typescript:
        optional: true
    dependencies:
      '@babel/code-frame': 7.18.6
      address: 1.2.1
      browserslist: 4.21.4
      chalk: 4.1.2
      cross-spawn: 7.0.3
      detect-port-alt: 1.1.6
      escape-string-regexp: 4.0.0
      filesize: 8.0.7
      find-up: 5.0.0
      fork-ts-checker-webpack-plugin: 6.5.2_npfwkgbcmgrbevrxnqgustqabe
      global-modules: 2.0.0
      globby: 11.1.0
      gzip-size: 6.0.0
      immer: 9.0.15
      is-root: 2.1.0
      loader-utils: 3.2.0
      open: 8.4.0
      pkg-up: 3.1.0
      prompts: 2.4.2
      react-error-overlay: 6.0.11
      recursive-readdir: 2.2.2
      shell-quote: 1.7.3
      strip-ansi: 6.0.1
      text-table: 0.2.0
      typescript: 4.8.3
      webpack: 5.74.0
    transitivePeerDependencies:
      - eslint
      - supports-color
      - vue-template-compiler

  /react-dom/18.2.0_react@18.2.0:
    resolution: {integrity: sha512-6IMTriUmvsjHUjNtEDudZfuDQUoWXVxKHhlEGSk81n4YFS+r/Kl99wXiwlVXtPBtJenozv2P+hxDsw9eA7Xo6g==}
    peerDependencies:
      react: ^18.2.0
    dependencies:
      loose-envify: 1.4.0
      react: 18.2.0
      scheduler: 0.23.0

  /react-error-overlay/6.0.11:
    resolution: {integrity: sha512-/6UZ2qgEyH2aqzYZgQPxEnz33NJ2gNsnHA2o5+o4wW9bLM/JYQitNP9xPhsXwC08hMMovfGe/8retsdDsczPRg==}

  /react-fast-compare/3.2.0:
    resolution: {integrity: sha512-rtGImPZ0YyLrscKI9xTpV8psd6I8VAtjKCzQDlzyDvqJA8XOW78TXYQwNRNd8g8JZnDu8q9Fu/1v4HPAVwVdHA==}
    dev: false

  /react-helmet-async/1.3.0_biqbaboplfbrettd7655fr4n2y:
    resolution: {integrity: sha512-9jZ57/dAn9t3q6hneQS0wukqC2ENOBgMNVEhb/ZG9ZSxUetzVIw4iAmEU38IaVg3QGYauQPhSeUTuIUtFglWpg==}
    peerDependencies:
      react: ^16.6.0 || ^17.0.0 || ^18.0.0
      react-dom: ^16.6.0 || ^17.0.0 || ^18.0.0
    dependencies:
      '@babel/runtime': 7.19.0
      invariant: 2.2.4
      prop-types: 15.8.1
      react: 18.2.0
      react-dom: 18.2.0_react@18.2.0
      react-fast-compare: 3.2.0
      shallowequal: 1.1.0
    dev: false

  /react-i18next/11.18.6_ulhmqqxshznzmtuvahdi5nasbq:
    resolution: {integrity: sha512-yHb2F9BiT0lqoQDt8loZ5gWP331GwctHz9tYQ8A2EIEUu+CcEdjBLQWli1USG3RdWQt3W+jqQLg/d4rrQR96LA==}
    peerDependencies:
      i18next: '>= 19.0.0'
      react: '>= 16.8.0'
      react-dom: '*'
      react-native: '*'
    peerDependenciesMeta:
      react-dom:
        optional: true
      react-native:
        optional: true
    dependencies:
      '@babel/runtime': 7.19.0
      html-parse-stringify: 3.0.1
      i18next: 21.9.2
      react: 18.2.0
      react-dom: 18.2.0_react@18.2.0
    dev: false

  /react-is/16.13.1:
    resolution: {integrity: sha512-24e6ynE2H+OKt4kqsOvNd8kBpV65zoxbA4BVsEOB3ARVWQki/DHzaUoC5KuON/BiccDaCCTZBuOcfZs70kR8bQ==}

  /react-is/17.0.2:
    resolution: {integrity: sha512-w2GsyukL62IJnlaff/nRegPQR94C/XXamvMWmSHRJ4y7Ts/4ocGRmTHvOs8PSE6pB3dWOrD/nueuU5sduBsQ4w==}

  /react-is/18.2.0:
    resolution: {integrity: sha512-xWGDIW6x921xtzPkhiULtthJHoJvBbF3q26fzloPCK0hsvxtPVelvftw3zjbHWSkR2km9Z+4uxbDDK/6Zw9B8w==}

  /react-lifecycles-compat/3.0.4:
    resolution: {integrity: sha512-fBASbA6LnOU9dOU2eW7aQ8xmYBSXUIWr+UmF9b1efZBazGNO+rcXT/icdKnYm2pTwcRylVUYwW7H1PHfLekVzA==}
    dev: false

  /react-refresh/0.11.0:
    resolution: {integrity: sha512-F27qZr8uUqwhWZboondsPx8tnC3Ct3SxZA3V5WyEvujRyyNv0VYPhoBg1gZ8/MV5tubQp76Trw8lTv9hzRBa+A==}
    engines: {node: '>=0.10.0'}

  /react-router-dom/6.4.0_biqbaboplfbrettd7655fr4n2y:
    resolution: {integrity: sha512-4Aw1xmXKeleYYQ3x0Lcl2undHR6yMjXZjd9DKZd53SGOYqirrUThyUb0wwAX5VZAyvSuzjNJmZlJ3rR9+/vzqg==}
    engines: {node: '>=14'}
    peerDependencies:
      react: '>=16.8'
      react-dom: '>=16.8'
    dependencies:
      react: 18.2.0
      react-dom: 18.2.0_react@18.2.0
      react-router: 6.4.0_react@18.2.0
    dev: false

  /react-router/6.4.0_react@18.2.0:
    resolution: {integrity: sha512-B+5bEXFlgR1XUdHYR6P94g299SjrfCBMmEDJNcFbpAyRH1j1748yt9NdDhW3++nw1lk3zQJ6aOO66zUx3KlTZg==}
    engines: {node: '>=14'}
    peerDependencies:
      react: '>=16.8'
    dependencies:
      '@remix-run/router': 1.0.0
      react: 18.2.0
    dev: false

  /react-scripts/5.0.1_v2uhgyutubjd4jjlagvop2mfmq:
    resolution: {integrity: sha512-8VAmEm/ZAwQzJ+GOMLbBsTdDKOpuZh7RPs0UymvBR2vRk4iZWCskjbFnxqjrzoIvlNNRZ3QJFx6/qDSi6zSnaQ==}
    engines: {node: '>=14.0.0'}
    hasBin: true
    peerDependencies:
      eslint: '*'
      react: '>= 16'
      typescript: ^3.2.1 || ^4
    peerDependenciesMeta:
      typescript:
        optional: true
    dependencies:
      '@babel/core': 7.19.1
      '@pmmmwh/react-refresh-webpack-plugin': 0.5.7_prxwy2zxcolvdag5hfkyuqbcze
      '@svgr/webpack': 5.5.0
      babel-jest: 27.5.1_@babel+core@7.19.1
      babel-loader: 8.2.5_rhsdbzevgb5tizdhlla5jsbgyu
      babel-plugin-named-asset-import: 0.3.8_@babel+core@7.19.1
      babel-preset-react-app: 10.0.1
      bfj: 7.0.2
      browserslist: 4.21.4
      camelcase: 6.3.0
      case-sensitive-paths-webpack-plugin: 2.4.0
      css-loader: 6.7.1_webpack@5.74.0
      css-minimizer-webpack-plugin: 3.4.1_webpack@5.74.0
      dotenv: 10.0.0
      dotenv-expand: 5.1.0
      eslint: 8.23.1
      eslint-config-react-app: 7.0.1_ep5hkfurrjf46kbnkcej3benz4
      eslint-webpack-plugin: 3.2.0_cnsurwdbw57xgwxuf5k544xt5e
      file-loader: 6.2.0_webpack@5.74.0
      fs-extra: 10.1.0
      html-webpack-plugin: 5.5.0_webpack@5.74.0
      identity-obj-proxy: 3.0.0
      jest: 27.5.1_ts-node@10.9.1
      jest-resolve: 27.5.1
      jest-watch-typeahead: 1.1.0_jest@27.5.1
      mini-css-extract-plugin: 2.6.1_webpack@5.74.0
      postcss: 8.4.16
      postcss-flexbugs-fixes: 5.0.2_postcss@8.4.16
      postcss-loader: 6.2.1_qjv4cptcpse3y5hrjkrbb7drda
      postcss-normalize: 10.0.1_yroec54rl3ndwvbunmnefp5nvy
      postcss-preset-env: 7.8.2_postcss@8.4.16
      prompts: 2.4.2
      react: 18.2.0
      react-app-polyfill: 3.0.0
      react-dev-utils: 12.0.1_npfwkgbcmgrbevrxnqgustqabe
      react-refresh: 0.11.0
      resolve: 1.22.1
      resolve-url-loader: 4.0.0
      sass-loader: 12.6.0_sass@1.54.9+webpack@5.74.0
      semver: 7.3.7
      source-map-loader: 3.0.1_webpack@5.74.0
      style-loader: 3.3.1_webpack@5.74.0
      tailwindcss: 3.1.8_57znarxsqwmnneadci5z5fd5gu
      terser-webpack-plugin: 5.3.6_webpack@5.74.0
      typescript: 4.8.3
      webpack: 5.74.0
      webpack-dev-server: 4.11.1_webpack@5.74.0
      webpack-manifest-plugin: 4.1.1_webpack@5.74.0
      workbox-webpack-plugin: 6.5.4_webpack@5.74.0
    optionalDependencies:
      fsevents: 2.3.2
    transitivePeerDependencies:
      - '@babel/plugin-syntax-flow'
      - '@babel/plugin-transform-react-jsx'
      - '@parcel/css'
      - '@swc/core'
      - '@types/babel__core'
      - '@types/webpack'
      - bufferutil
      - canvas
      - clean-css
      - csso
      - debug
      - esbuild
      - eslint-import-resolver-typescript
      - eslint-import-resolver-webpack
      - fibers
      - node-notifier
      - node-sass
      - rework
      - rework-visit
      - sass
      - sass-embedded
      - sockjs-client
      - supports-color
      - ts-node
      - type-fest
      - uglify-js
      - utf-8-validate
      - vue-template-compiler
      - webpack-cli
      - webpack-hot-middleware
      - webpack-plugin-serve

  /react-transition-group/4.4.5_biqbaboplfbrettd7655fr4n2y:
    resolution: {integrity: sha512-pZcd1MCJoiKiBR2NRxeCRg13uCXbydPnmB4EOeRrY7480qNWO8IIgQG6zlDkm6uRMsURXPuKq0GWtiM59a5Q6g==}
    peerDependencies:
      react: '>=16.6.0'
      react-dom: '>=16.6.0'
    dependencies:
      '@babel/runtime': 7.19.0
      dom-helpers: 5.2.1
      loose-envify: 1.4.0
      prop-types: 15.8.1
      react: 18.2.0
      react-dom: 18.2.0_react@18.2.0
    dev: false

  /react/18.2.0:
    resolution: {integrity: sha512-/3IjMdb2L9QbBdWiW5e3P2/npwMBaU9mHCSCUzNln0ZCYbcfTsGbTJrU/kGemdH2IWmB2ioZ+zkxtmq6g09fGQ==}
    engines: {node: '>=0.10.0'}
    dependencies:
      loose-envify: 1.4.0

  /read-cache/1.0.0:
    resolution: {integrity: sha512-Owdv/Ft7IjOgm/i0xvNDZ1LrRANRfew4b2prF3OWMQLxLfu3bS8FVhCsrSCMK4lR56Y9ya+AThoTpDCTxCmpRA==}
    dependencies:
      pify: 2.3.0

  /read-pkg-up/7.0.1:
    resolution: {integrity: sha512-zK0TB7Xd6JpCLmlLmufqykGE+/TlOePD6qKClNW7hHDKFh/J7/7gCWGR7joEQEW1bKq3a3yUZSObOoWLFQ4ohg==}
    engines: {node: '>=8'}
    dependencies:
      find-up: 4.1.0
      read-pkg: 5.2.0
      type-fest: 0.8.1
    dev: true

  /read-pkg/5.2.0:
    resolution: {integrity: sha512-Ug69mNOpfvKDAc2Q8DRpMjjzdtrnv9HcSMX+4VsZxD1aZ6ZzrIE7rlzXBtWTyhULSMKg076AW6WR5iZpD0JiOg==}
    engines: {node: '>=8'}
    dependencies:
      '@types/normalize-package-data': 2.4.1
      normalize-package-data: 2.5.0
      parse-json: 5.2.0
      type-fest: 0.6.0
    dev: true

  /readable-stream/2.3.7:
    resolution: {integrity: sha512-Ebho8K4jIbHAxnuxi7o42OrZgF/ZTNcsZj6nRKyUmkhLFq8CHItp/fy6hQZuZmP/n3yZ9VBUbp4zz/mX8hmYPw==}
    dependencies:
      core-util-is: 1.0.3
      inherits: 2.0.4
      isarray: 1.0.0
      process-nextick-args: 2.0.1
      safe-buffer: 5.1.2
      string_decoder: 1.1.1
      util-deprecate: 1.0.2

  /readable-stream/3.6.0:
    resolution: {integrity: sha512-BViHy7LKeTz4oNnkcLJ+lVSL6vpiFeX6/d3oSH8zCW7UxP2onchk+vTGB143xuFjHS3deTgkKoXXymXqymiIdA==}
    engines: {node: '>= 6'}
    dependencies:
      inherits: 2.0.4
      string_decoder: 1.3.0
      util-deprecate: 1.0.2

  /readdirp/3.6.0:
    resolution: {integrity: sha512-hOS089on8RduqdbhvQ5Z37A0ESjsqz6qnRcffsMU3495FuTdqSm+7bhJ29JvIOsBDEEnan5DPu9t3To9VRlMzA==}
    engines: {node: '>=8.10.0'}
    dependencies:
      picomatch: 2.3.1

  /recursive-readdir/2.2.2:
    resolution: {integrity: sha512-nRCcW9Sj7NuZwa2XvH9co8NPeXUBhZP7CRKJtU+cS6PW9FpCIFoI5ib0NT1ZrbNuPoRy0ylyCaUL8Gih4LSyFg==}
    engines: {node: '>=0.10.0'}
    dependencies:
      minimatch: 3.0.4

  /redent/3.0.0:
    resolution: {integrity: sha512-6tDA8g98We0zd0GvVeMT9arEOnTw9qM03L9cJXaCjrip1OO764RDBLBfrB4cwzNGDj5OA5ioymC9GkizgWJDUg==}
    engines: {node: '>=8'}
    dependencies:
      indent-string: 4.0.0
      strip-indent: 3.0.0
    dev: true

  /regenerate-unicode-properties/10.1.0:
    resolution: {integrity: sha512-d1VudCLoIGitcU/hEg2QqvyGZQmdC0Lf8BqdOMXGFSvJP4bNV1+XqbPQeHHLD51Jh4QJJ225dlIFvY4Ly6MXmQ==}
    engines: {node: '>=4'}
    dependencies:
      regenerate: 1.4.2

  /regenerate/1.4.2:
    resolution: {integrity: sha512-zrceR/XhGYU/d/opr2EKO7aRHUeiBI8qjtfHqADTwZd6Szfy16la6kqD0MIUs5z5hx6AaKa+PixpPrR289+I0A==}

  /regenerator-runtime/0.13.9:
    resolution: {integrity: sha512-p3VT+cOEgxFsRRA9X4lkI1E+k2/CtnKtU4gcxyaCUreilL/vqI6CdZ3wxVUx3UOUg+gnUOQQcRI7BmSI656MYA==}

  /regenerator-transform/0.15.0:
    resolution: {integrity: sha512-LsrGtPmbYg19bcPHwdtmXwbW+TqNvtY4riE3P83foeHRroMbH6/2ddFBfab3t7kbzc7v7p4wbkIecHImqt0QNg==}
    dependencies:
      '@babel/runtime': 7.19.0

  /regex-parser/2.2.11:
    resolution: {integrity: sha512-jbD/FT0+9MBU2XAZluI7w2OBs1RBi6p9M83nkoZayQXXU9e8Robt69FcZc7wU4eJD/YFTjn1JdCk3rbMJajz8Q==}

  /regexp.prototype.flags/1.4.3:
    resolution: {integrity: sha512-fjggEOO3slI6Wvgjwflkc4NFRCTZAu5CnNfBd5qOMYhWdn67nJBBu34/TkD++eeFmd8C9r9jfXJ27+nSiRkSUA==}
    engines: {node: '>= 0.4'}
    dependencies:
      call-bind: 1.0.2
      define-properties: 1.1.4
      functions-have-names: 1.2.3

  /regexpp/3.2.0:
    resolution: {integrity: sha512-pq2bWo9mVD43nbts2wGv17XLiNLya+GklZ8kaDLV2Z08gDCsGpnKn9BFMepvWuHCbyVvY7J5o5+BVvoQbmlJLg==}
    engines: {node: '>=8'}

  /regexpu-core/5.2.1:
    resolution: {integrity: sha512-HrnlNtpvqP1Xkb28tMhBUO2EbyUHdQlsnlAhzWcwHy8WJR53UWr7/MAvqrsQKMbV4qdpv03oTMG8iIhfsPFktQ==}
    engines: {node: '>=4'}
    dependencies:
      regenerate: 1.4.2
      regenerate-unicode-properties: 10.1.0
      regjsgen: 0.7.1
      regjsparser: 0.9.1
      unicode-match-property-ecmascript: 2.0.0
      unicode-match-property-value-ecmascript: 2.0.0

  /regjsgen/0.7.1:
    resolution: {integrity: sha512-RAt+8H2ZEzHeYWxZ3H2z6tF18zyyOnlcdaafLrm21Bguj7uZy6ULibiAFdXEtKQY4Sy7wDTwDiOazasMLc4KPA==}

  /regjsparser/0.9.1:
    resolution: {integrity: sha512-dQUtn90WanSNl+7mQKcXAgZxvUe7Z0SqXlgzv0za4LwiUhyzBC58yQO3liFoUgu8GiJVInAhJjkj1N0EtQ5nkQ==}
    hasBin: true
    dependencies:
      jsesc: 0.5.0

  /relateurl/0.2.7:
    resolution: {integrity: sha512-G08Dxvm4iDN3MLM0EsP62EDV9IuhXPR6blNz6Utcp7zyV3tr4HVNINt6MpaRWbxoOHT3Q7YN2P+jaHX8vUbgog==}
    engines: {node: '>= 0.10'}

  /renderkid/3.0.0:
    resolution: {integrity: sha512-q/7VIQA8lmM1hF+jn+sFSPWGlMkSAeNYcPLmDQx2zzuiDfaLrOmumR8iaUKlenFgh0XRPIUeSPlH3A+AW3Z5pg==}
    dependencies:
      css-select: 4.3.0
      dom-converter: 0.2.0
      htmlparser2: 6.1.0
      lodash: 4.17.21
      strip-ansi: 6.0.1

  /require-directory/2.1.1:
    resolution: {integrity: sha512-fGxEI7+wsG9xrvdjsrlmL22OMTTiHRwAMroiEeMgq8gzoLC/PQr7RsRDSTLUg/bZAZtF+TVIkHc6/4RIKrui+Q==}
    engines: {node: '>=0.10.0'}

  /require-from-string/2.0.2:
    resolution: {integrity: sha512-Xf0nWe6RseziFMu+Ap9biiUbmplq6S9/p+7w7YXP/JBHhrUDDUhwa+vANyubuqfZWTveU//DYVGsDG7RKL/vEw==}
    engines: {node: '>=0.10.0'}

  /requires-port/1.0.0:
    resolution: {integrity: sha512-KigOCHcocU3XODJxsu8i/j8T9tzT4adHiecwORRQ0ZZFcp7ahwXuRU1m+yuO90C5ZUyGeGfocHDI14M3L3yDAQ==}

  /resolve-cwd/3.0.0:
    resolution: {integrity: sha512-OrZaX2Mb+rJCpH/6CpSqt9xFVpN++x01XnN2ie9g6P5/3xelLAkXWVADpdz1IHD/KFfEXyE6V0U01OQ3UO2rEg==}
    engines: {node: '>=8'}
    dependencies:
      resolve-from: 5.0.0

  /resolve-from/4.0.0:
    resolution: {integrity: sha512-pb/MYmXstAkysRFx8piNI1tGFNQIFA3vkE3Gq4EuA1dF6gHp/+vgZqsCGJapvy8N3Q+4o7FwvquPJcnZ7RYy4g==}
    engines: {node: '>=4'}

  /resolve-from/5.0.0:
    resolution: {integrity: sha512-qYg9KP24dD5qka9J47d0aVky0N+b4fTU89LN9iDnjB5waksiC49rvMB0PrUJQGoTmH50XPiqOvAjDfaijGxYZw==}
    engines: {node: '>=8'}

  /resolve-global/1.0.0:
    resolution: {integrity: sha512-zFa12V4OLtT5XUX/Q4VLvTfBf+Ok0SPc1FNGM/z9ctUdiU618qwKpWnd0CHs3+RqROfyEg/DhuHbMWYqcgljEw==}
    engines: {node: '>=8'}
    dependencies:
      global-dirs: 0.1.1
    dev: true

  /resolve-url-loader/4.0.0:
    resolution: {integrity: sha512-05VEMczVREcbtT7Bz+C+96eUO5HDNvdthIiMB34t7FcF8ehcu4wC0sSgPUubs3XW2Q3CNLJk/BJrCU9wVRymiA==}
    engines: {node: '>=8.9'}
    peerDependencies:
      rework: 1.0.1
      rework-visit: 1.0.0
    peerDependenciesMeta:
      rework:
        optional: true
      rework-visit:
        optional: true
    dependencies:
      adjust-sourcemap-loader: 4.0.0
      convert-source-map: 1.8.0
      loader-utils: 2.0.2
      postcss: 7.0.39
      source-map: 0.6.1

  /resolve-url/0.2.1:
    resolution: {integrity: sha512-ZuF55hVUQaaczgOIwqWzkEcEidmlD/xl44x1UZnhOXcYuFN2S6+rcxpG+C1N3So0wvNI3DmJICUFfu2SxhBmvg==}
    deprecated: https://github.com/lydell/resolve-url#deprecated
    dev: true

  /resolve.exports/1.1.0:
    resolution: {integrity: sha512-J1l+Zxxp4XK3LUDZ9m60LRJF/mAe4z6a4xyabPHk7pvK5t35dACV32iIjJDFeWZFfZlO29w6SZ67knR0tHzJtQ==}
    engines: {node: '>=10'}

  /resolve/1.22.1:
    resolution: {integrity: sha512-nBpuuYuY5jFsli/JIs1oldw6fOQCBioohqWZg/2hiaOybXOft4lonv85uDOKXdf8rhyK159cxU5cDcK/NKk8zw==}
    hasBin: true
    dependencies:
      is-core-module: 2.10.0
      path-parse: 1.0.7
      supports-preserve-symlinks-flag: 1.0.0

  /resolve/2.0.0-next.4:
    resolution: {integrity: sha512-iMDbmAWtfU+MHpxt/I5iWI7cY6YVEZUQ3MBgPQ++XD1PELuJHIl82xBmObyP2KyQmkNB2dsqF7seoQQiAn5yDQ==}
    hasBin: true
    dependencies:
      is-core-module: 2.10.0
      path-parse: 1.0.7
      supports-preserve-symlinks-flag: 1.0.0

  /restore-cursor/3.1.0:
    resolution: {integrity: sha512-l+sSefzHpj5qimhFSE5a8nufZYAM3sBSVMAPtYkmC+4EH2anSGaEMXSD0izRQbu9nfyQ9y5JrVmp7E8oZrUjvA==}
    engines: {node: '>=8'}
    dependencies:
      onetime: 5.1.2
      signal-exit: 3.0.7
    dev: true

  /retry/0.13.1:
    resolution: {integrity: sha512-XQBQ3I8W1Cge0Seh+6gjj03LbmRFWuoszgK9ooCpwYIrhhoO80pfq4cUkU5DkknwfOfFteRwlZ56PYOGYyFWdg==}
    engines: {node: '>= 4'}

  /reusify/1.0.4:
    resolution: {integrity: sha512-U9nH88a3fc/ekCF1l0/UP1IosiuIjyTh7hBvXVMHYgVcfGvt897Xguj2UOLDeI5BG2m7/uwyaLVT6fbtCwTyzw==}
    engines: {iojs: '>=1.0.0', node: '>=0.10.0'}

  /rfdc/1.3.0:
    resolution: {integrity: sha512-V2hovdzFbOi77/WajaSMXk2OLm+xNIeQdMMuB7icj7bk6zi2F8GGAxigcnDFpJHbNyNcgyJDiP+8nOrY5cZGrA==}
    dev: true

  /rimraf/3.0.2:
    resolution: {integrity: sha512-JZkJMZkAGFFPP2YqXZXPbMlMBgsxzE8ILs4lMIX/2o0L9UBw9O/Y3o6wFw/i9YLapcUJWwqbi3kdxIPdC62TIA==}
    hasBin: true
    dependencies:
      glob: 7.2.3

  /robust-predicates/3.0.1:
    resolution: {integrity: sha512-ndEIpszUHiG4HtDsQLeIuMvRsDnn8c8rYStabochtUeCvfuvNptb5TUbVD68LRAILPX7p9nqQGh4xJgn3EHS/g==}
    dev: false

  /rollup-plugin-terser/7.0.2_rollup@2.79.0:
    resolution: {integrity: sha512-w3iIaU4OxcF52UUXiZNsNeuXIMDvFrr+ZXK6bFZ0Q60qyVfq4uLptoS4bbq3paG3x216eQllFZX7zt6TIImguQ==}
    peerDependencies:
      rollup: ^2.0.0
    dependencies:
      '@babel/code-frame': 7.18.6
      jest-worker: 26.6.2
      rollup: 2.79.0
      serialize-javascript: 4.0.0
      terser: 5.15.0

  /rollup/2.79.0:
    resolution: {integrity: sha512-x4KsrCgwQ7ZJPcFA/SUu6QVcYlO7uRLfLAy0DSA4NS2eG8japdbpM50ToH7z4iObodRYOJ0soneF0iaQRJ6zhA==}
    engines: {node: '>=10.0.0'}
    hasBin: true
    optionalDependencies:
      fsevents: 2.3.2

  /run-parallel/1.2.0:
    resolution: {integrity: sha512-5l4VyZR86LZ/lDxZTR6jqL8AFE2S0IFLMP26AbjsLVADxHdhB/c0GUsH+y39UfCi3dzz8OlQuPmnaJOMoDHQBA==}
    dependencies:
      queue-microtask: 1.2.3

  /rw/1.3.3:
    resolution: {integrity: sha512-PdhdWy89SiZogBLaw42zdeqtRJ//zFd2PgQavcICDUgJT5oW10QCRKbJ6bg4r0/UY2M6BWd5tkxuGFRvCkgfHQ==}
    dev: false

  /rxjs/7.5.6:
    resolution: {integrity: sha512-dnyv2/YsXhnm461G+R/Pe5bWP41Nm6LBXEYWI6eiFP4fiwx6WRI/CD0zbdVAudd9xwLEF2IDcKXLHit0FYjUzw==}
    dependencies:
      tslib: 2.4.0
    dev: true

  /safe-buffer/5.1.2:
    resolution: {integrity: sha512-Gd2UZBJDkXlY7GbJxfsE8/nvKkUEU1G38c1siN6QP6a9PT9MmHB8GnpscSmMJSoF8LOIrt8ud/wPtojys4G6+g==}

  /safe-buffer/5.2.1:
    resolution: {integrity: sha512-rp3So07KcdmmKbGvgaNxQSJr7bGVSVk5S9Eq1F+ppbRo70+YeaDxkw5Dd8NPN+GD6bjnYm2VuPuCXmpuYvmCXQ==}

  /safer-buffer/2.1.2:
    resolution: {integrity: sha512-YZo3K82SD7Riyi0E1EQPojLz7kpepnSQI9IyPbHHg1XXXevb5dJI7tpyN2ADxGcQbHG7vcyRHk0cbwqcQriUtg==}

  /sanitize.css/13.0.0:
    resolution: {integrity: sha512-ZRwKbh/eQ6w9vmTjkuG0Ioi3HBwPFce0O+v//ve+aOq1oeCy7jMV2qzzAlpsNuqpqCBjjriM1lbtZbF/Q8jVyA==}

  /sass-loader/12.6.0_sass@1.54.9+webpack@5.74.0:
    resolution: {integrity: sha512-oLTaH0YCtX4cfnJZxKSLAyglED0naiYfNG1iXfU5w1LNZ+ukoA5DtyDIN5zmKVZwYNJP4KRc5Y3hkWga+7tYfA==}
    engines: {node: '>= 12.13.0'}
    peerDependencies:
      fibers: '>= 3.1.0'
      node-sass: ^4.0.0 || ^5.0.0 || ^6.0.0 || ^7.0.0
      sass: ^1.3.0
      sass-embedded: '*'
      webpack: ^5.0.0
    peerDependenciesMeta:
      fibers:
        optional: true
      node-sass:
        optional: true
      sass:
        optional: true
      sass-embedded:
        optional: true
    dependencies:
      klona: 2.0.5
      neo-async: 2.6.2
      sass: 1.54.9
      webpack: 5.74.0

  /sass/1.54.9:
    resolution: {integrity: sha512-xb1hjASzEH+0L0WI9oFjqhRi51t/gagWnxLiwUNMltA0Ab6jIDkAacgKiGYKM9Jhy109osM7woEEai6SXeJo5Q==}
    engines: {node: '>=12.0.0'}
    hasBin: true
    dependencies:
      chokidar: 3.5.3
      immutable: 4.1.0
      source-map-js: 1.0.2

  /sax/1.2.4:
    resolution: {integrity: sha512-NqVDv9TpANUjFm0N8uM5GxL36UgKi9/atZw+x7YFnQ8ckwFGKrl4xX4yWtrey3UJm5nP1kUbnYgLopqWNSRhWw==}

  /saxes/5.0.1:
    resolution: {integrity: sha512-5LBh1Tls8c9xgGjw3QrMwETmTMVk0oFgvrFSvWx62llR2hcEInrKNZ2GZCCuuy2lvWrdl5jhbpeqc5hRYKFOcw==}
    engines: {node: '>=10'}
    dependencies:
      xmlchars: 2.2.0

  /scheduler/0.23.0:
    resolution: {integrity: sha512-CtuThmgHNg7zIZWAXi3AsyIzA3n4xx7aNyjwC2VJldO2LMVDhFK+63xGqq6CsJH4rTAt6/M+N4GhZiDYPx9eUw==}
    dependencies:
      loose-envify: 1.4.0

  /schema-utils/2.7.0:
    resolution: {integrity: sha512-0ilKFI6QQF5nxDZLFn2dMjvc4hjg/Wkg7rHd3jK6/A4a1Hl9VFdQWvgB1UMGoU94pad1P/8N7fMcEnLnSiju8A==}
    engines: {node: '>= 8.9.0'}
    dependencies:
      '@types/json-schema': 7.0.11
      ajv: 6.12.6
      ajv-keywords: 3.5.2_ajv@6.12.6

  /schema-utils/2.7.1:
    resolution: {integrity: sha512-SHiNtMOUGWBQJwzISiVYKu82GiV4QYGePp3odlY1tuKO7gPtphAT5R/py0fA6xtbgLL/RvtJZnU9b8s0F1q0Xg==}
    engines: {node: '>= 8.9.0'}
    dependencies:
      '@types/json-schema': 7.0.11
      ajv: 6.12.6
      ajv-keywords: 3.5.2_ajv@6.12.6

  /schema-utils/3.1.1:
    resolution: {integrity: sha512-Y5PQxS4ITlC+EahLuXaY86TXfR7Dc5lw294alXOq86JAHCihAIZfqv8nNCWvaEJvaC51uN9hbLGeV0cFBdH+Fw==}
    engines: {node: '>= 10.13.0'}
    dependencies:
      '@types/json-schema': 7.0.11
      ajv: 6.12.6
      ajv-keywords: 3.5.2_ajv@6.12.6

  /schema-utils/4.0.0:
    resolution: {integrity: sha512-1edyXKgh6XnJsJSQ8mKWXnN/BVaIbFMLpouRUrXgVq7WYne5kw3MW7UPhO44uRXQSIpTSXoJbmrR2X0w9kUTyg==}
    engines: {node: '>= 12.13.0'}
    dependencies:
      '@types/json-schema': 7.0.11
      ajv: 8.11.0
      ajv-formats: 2.1.1_ajv@8.11.0
      ajv-keywords: 5.1.0_ajv@8.11.0

  /select-hose/2.0.0:
    resolution: {integrity: sha512-mEugaLK+YfkijB4fx0e6kImuJdCIt2LxCRcbEYPqRGCs4F2ogyfZU5IAZRdjCP8JPq2AtdNoC/Dux63d9Kiryg==}

  /selfsigned/2.1.1:
    resolution: {integrity: sha512-GSL3aowiF7wa/WtSFwnUrludWFoNhftq8bUkH9pkzjpN2XSPOAYEgg6e0sS9s0rZwgJzJiQRPU18A6clnoW5wQ==}
    engines: {node: '>=10'}
    dependencies:
      node-forge: 1.3.1

  /semver/5.7.1:
    resolution: {integrity: sha512-sauaDf/PZdVgrLTNYHRtpXa1iRiKcaebiKQ1BJdpQlWH2lCvexQdX55snPFyK7QzpudqbCI0qXFfOasHdyNDGQ==}
    hasBin: true
    dev: true

  /semver/6.3.0:
    resolution: {integrity: sha512-b39TBaTSfV6yBrapU89p5fKekE2m/NwnDocOVruQFS1/veMgdzuPcnOM34M6CwxW8jH/lxEa5rBoDeUwu5HHTw==}
    hasBin: true

  /semver/7.3.7:
    resolution: {integrity: sha512-QlYTucUYOews+WeEujDoEGziz4K6c47V/Bd+LjSSYcA94p+DmINdf7ncaUinThfvZyu13lN9OY1XDxt8C0Tw0g==}
    engines: {node: '>=10'}
    hasBin: true
    dependencies:
      lru-cache: 6.0.0

  /send/0.18.0:
    resolution: {integrity: sha512-qqWzuOjSFOuqPjFe4NOsMLafToQQwBSOEpS+FwEt3A2V3vKubTquT3vmLTQpFgMXp8AlFWFuP1qKaJZOtPpVXg==}
    engines: {node: '>= 0.8.0'}
    dependencies:
      debug: 2.6.9
      depd: 2.0.0
      destroy: 1.2.0
      encodeurl: 1.0.2
      escape-html: 1.0.3
      etag: 1.8.1
      fresh: 0.5.2
      http-errors: 2.0.0
      mime: 1.6.0
      ms: 2.1.3
      on-finished: 2.4.1
      range-parser: 1.2.1
      statuses: 2.0.1
    transitivePeerDependencies:
      - supports-color

  /serialize-javascript/4.0.0:
    resolution: {integrity: sha512-GaNA54380uFefWghODBWEGisLZFj00nS5ACs6yHa9nLqlLpVLO8ChDGeKRjZnV4Nh4n0Qi7nhYZD/9fCPzEqkw==}
    dependencies:
      randombytes: 2.1.0

  /serialize-javascript/6.0.0:
    resolution: {integrity: sha512-Qr3TosvguFt8ePWqsvRfrKyQXIiW+nGbYpy8XK24NQHE83caxWt+mIymTT19DGFbNWNLfEwsrkSmN64lVWB9ag==}
    dependencies:
      randombytes: 2.1.0

  /serve-index/1.9.1:
    resolution: {integrity: sha512-pXHfKNP4qujrtteMrSBb0rc8HJ9Ms/GrXwcUtUtD5s4ewDJI8bT3Cz2zTVRMKtri49pLx2e0Ya8ziP5Ya2pZZw==}
    engines: {node: '>= 0.8.0'}
    dependencies:
      accepts: 1.3.8
      batch: 0.6.1
      debug: 2.6.9
      escape-html: 1.0.3
      http-errors: 1.6.3
      mime-types: 2.1.35
      parseurl: 1.3.3
    transitivePeerDependencies:
      - supports-color

  /serve-static/1.15.0:
    resolution: {integrity: sha512-XGuRDNjXUijsUL0vl6nSD7cwURuzEgglbOaFuZM9g3kwDXOWVTck0jLzjPzGD+TazWbboZYu52/9/XPdUgne9g==}
    engines: {node: '>= 0.8.0'}
    dependencies:
      encodeurl: 1.0.2
      escape-html: 1.0.3
      parseurl: 1.3.3
      send: 0.18.0
    transitivePeerDependencies:
      - supports-color

  /setprototypeof/1.1.0:
    resolution: {integrity: sha512-BvE/TwpZX4FXExxOxZyRGQQv651MSwmWKZGqvmPcRIjDqWub67kTKuIMx43cZZrS/cBBzwBcNDWoFxt2XEFIpQ==}

  /setprototypeof/1.2.0:
    resolution: {integrity: sha512-E5LDX7Wrp85Kil5bhZv46j8jOeboKq5JMmYM3gVGdGH8xFpPWXUMsNrlODCrkoxMEeNi/XZIwuRvY4XNwYMJpw==}

  /shallowequal/1.1.0:
    resolution: {integrity: sha512-y0m1JoUZSlPAjXVtPPW70aZWfIL/dSP7AFkRnniLCrK/8MDKog3TySTBmckD+RObVxH0v4Tox67+F14PdED2oQ==}
    dev: false

  /shebang-command/2.0.0:
    resolution: {integrity: sha512-kHxr2zZpYtdmrN1qDjrrX/Z1rR1kG8Dx+gkpK1G4eXmvXswmcE1hTWBWYUzlraYw1/yZp6YuDY77YtvbN0dmDA==}
    engines: {node: '>=8'}
    dependencies:
      shebang-regex: 3.0.0

  /shebang-regex/3.0.0:
    resolution: {integrity: sha512-7++dFhtcx3353uBaq8DDR4NuxBetBzC7ZQOhmTQInHEd6bSrXdiEyzCvG07Z44UYdLShWUyXt5M/yhz8ekcb1A==}
    engines: {node: '>=8'}

  /shell-quote/1.7.3:
    resolution: {integrity: sha512-Vpfqwm4EnqGdlsBFNmHhxhElJYrdfcxPThu+ryKS5J8L/fhAwLazFZtq+S+TWZ9ANj2piSQLGj6NQg+lKPmxrw==}

  /side-channel/1.0.4:
    resolution: {integrity: sha512-q5XPytqFEIKHkGdiMIrY10mvLRvnQh42/+GoBlFW3b2LXLE2xxJpZFdm94we0BaoV3RwJyGqg5wS7epxTv0Zvw==}
    dependencies:
      call-bind: 1.0.2
      get-intrinsic: 1.1.3
      object-inspect: 1.12.2

  /signal-exit/3.0.7:
    resolution: {integrity: sha512-wnD2ZE+l+SPC/uoS0vXeE9L1+0wuaMqKlfz9AMUo38JsyLSBWSFcHR1Rri62LZc12vLr1gb3jl7iwQhgwpAbGQ==}

  /sisteransi/1.0.5:
    resolution: {integrity: sha512-bLGGlR1QxBcynn2d5YmDX4MGjlZvy2MRBDRNHLJ8VI6l6+9FUiyTFNJ0IveOSP0bcXgVDPRcfGqA0pjaqUpfVg==}

  /slash/3.0.0:
    resolution: {integrity: sha512-g9Q1haeby36OSStwb4ntCGGGaKsaVSjQ68fBxoQcutl5fS1vuY18H3wSt3jFyFtrkx+Kz0V1G85A4MyAdDMi2Q==}
    engines: {node: '>=8'}

  /slash/4.0.0:
    resolution: {integrity: sha512-3dOsAHXXUkQTpOYcoAxLIorMTp4gIQr5IW3iVb7A7lFIp0VHhnynm9izx6TssdrIcVIESAlVjtnO2K8bg+Coew==}
    engines: {node: '>=12'}

  /slice-ansi/3.0.0:
    resolution: {integrity: sha512-pSyv7bSTC7ig9Dcgbw9AuRNUb5k5V6oDudjZoMBSr13qpLBG7tB+zgCkARjq7xIUgdz5P1Qe8u+rSGdouOOIyQ==}
    engines: {node: '>=8'}
    dependencies:
      ansi-styles: 4.3.0
      astral-regex: 2.0.0
      is-fullwidth-code-point: 3.0.0
    dev: true

  /slice-ansi/4.0.0:
    resolution: {integrity: sha512-qMCMfhY040cVHT43K9BFygqYbUPFZKHOg7K73mtTWJRb8pyP3fzf4Ixd5SzdEJQ6MRUg/WBnOLxghZtKKurENQ==}
    engines: {node: '>=10'}
    dependencies:
      ansi-styles: 4.3.0
      astral-regex: 2.0.0
      is-fullwidth-code-point: 3.0.0
    dev: true

  /slice-ansi/5.0.0:
    resolution: {integrity: sha512-FC+lgizVPfie0kkhqUScwRu1O/lF6NOgJmlCgK+/LYxDCTk8sGelYaHDhFcDN+Sn3Cv+3VSa4Byeo+IMCzpMgQ==}
    engines: {node: '>=12'}
    dependencies:
      ansi-styles: 6.1.1
      is-fullwidth-code-point: 4.0.0
    dev: true

  /sockjs/0.3.24:
    resolution: {integrity: sha512-GJgLTZ7vYb/JtPSSZ10hsOYIvEYsjbNU+zPdIHcUaWVNUEPivzxku31865sSSud0Da0W4lEeOPlmw93zLQchuQ==}
    dependencies:
      faye-websocket: 0.11.4
      uuid: 8.3.2
      websocket-driver: 0.7.4

  /source-list-map/2.0.1:
    resolution: {integrity: sha512-qnQ7gVMxGNxsiL4lEuJwe/To8UnK7fAnmbGEEH8RpLouuKbeEm0lhbQVFIrNSuB+G7tVrAlVsZgETT5nljf+Iw==}

  /source-map-js/1.0.2:
    resolution: {integrity: sha512-R0XvVJ9WusLiqTCEiGCmICCMplcCkIwwR11mOSD9CR5u+IXYdiseeEuXCVAjS54zqwkLcPNnmU4OeJ6tUrWhDw==}
    engines: {node: '>=0.10.0'}

  /source-map-loader/3.0.1_webpack@5.74.0:
    resolution: {integrity: sha512-Vp1UsfyPvgujKQzi4pyDiTOnE3E4H+yHvkVRN3c/9PJmQS4CQJExvcDvaX/D+RV+xQben9HJ56jMJS3CgUeWyA==}
    engines: {node: '>= 12.13.0'}
    peerDependencies:
      webpack: ^5.0.0
    dependencies:
      abab: 2.0.6
      iconv-lite: 0.6.3
      source-map-js: 1.0.2
      webpack: 5.74.0

  /source-map-resolve/0.5.3:
    resolution: {integrity: sha512-Htz+RnsXWk5+P2slx5Jh3Q66vhQj1Cllm0zvnaY98+NFx+Dv2CF/f5O/t8x+KaNdrdIAsruNzoh/KpialbqAnw==}
    deprecated: See https://github.com/lydell/source-map-resolve#deprecated
    dependencies:
      atob: 2.1.2
      decode-uri-component: 0.2.0
      resolve-url: 0.2.1
      source-map-url: 0.4.1
      urix: 0.1.0
    dev: true

  /source-map-support/0.5.21:
    resolution: {integrity: sha512-uBHU3L3czsIyYXKX88fdrGovxdSCoTGDRZ6SYXtSRxLZUzHg5P/66Ht6uoUlHu9EZod+inXhKo3qQgwXUT/y1w==}
    dependencies:
      buffer-from: 1.1.2
      source-map: 0.6.1

  /source-map-url/0.4.1:
    resolution: {integrity: sha512-cPiFOTLUKvJFIg4SKVScy4ilPPW6rFgMgfuZJPNoDuMs3nC1HbMUycBoJw77xFIp6z1UJQJOfx6C9GMH80DiTw==}
    deprecated: See https://github.com/lydell/source-map-url#deprecated
    dev: true

  /source-map/0.6.1:
    resolution: {integrity: sha512-UjgapumWlbMhkBgzT7Ykc5YXUT46F0iKu8SGXq0bcwP5dz/h0Plj6enJqjz1Zbq2l5WaqYnrVbwWOWMyF3F47g==}
    engines: {node: '>=0.10.0'}

  /source-map/0.7.4:
    resolution: {integrity: sha512-l3BikUxvPOcn5E74dZiq5BGsTb5yEwhaTSzccU6t4sDOH8NWJCstKO5QT2CvtFoK6F0saL7p9xHAqHOlCPJygA==}
    engines: {node: '>= 8'}

  /source-map/0.8.0-beta.0:
    resolution: {integrity: sha512-2ymg6oRBpebeZi9UUNsgQ89bhx01TcTkmNTGnNO88imTmbSgy4nfujrgVEFKWpMTEGA11EDkTt7mqObTPdigIA==}
    engines: {node: '>= 8'}
    dependencies:
      whatwg-url: 7.1.0

  /sourcemap-codec/1.4.8:
    resolution: {integrity: sha512-9NykojV5Uih4lgo5So5dtw+f0JgJX30KCNI8gwhz2J9A15wD0Ml6tjHKwf6fTSa6fAdVBdZeNOs9eJ71qCk8vA==}

  /spdx-correct/3.1.1:
    resolution: {integrity: sha512-cOYcUWwhCuHCXi49RhFRCyJEK3iPj1Ziz9DpViV3tbZOwXD49QzIN3MpOLJNxh2qwq2lJJZaKMVw9qNi4jTC0w==}
    dependencies:
      spdx-expression-parse: 3.0.1
      spdx-license-ids: 3.0.12
    dev: true

  /spdx-exceptions/2.3.0:
    resolution: {integrity: sha512-/tTrYOC7PPI1nUAgx34hUpqXuyJG+DTHJTnIULG4rDygi4xu/tfgmq1e1cIRwRzwZgo4NLySi+ricLkZkw4i5A==}
    dev: true

  /spdx-expression-parse/3.0.1:
    resolution: {integrity: sha512-cbqHunsQWnJNE6KhVSMsMeH5H/L9EpymbzqTQ3uLwNCLZ1Q481oWaofqH7nO6V07xlXwY6PhQdQ2IedWx/ZK4Q==}
    dependencies:
      spdx-exceptions: 2.3.0
      spdx-license-ids: 3.0.12
    dev: true

  /spdx-license-ids/3.0.12:
    resolution: {integrity: sha512-rr+VVSXtRhO4OHbXUiAF7xW3Bo9DuuF6C5jH+q/x15j2jniycgKbxU09Hr0WqlSLUs4i4ltHGXqTe7VHclYWyA==}
    dev: true

  /spdy-transport/3.0.0:
    resolution: {integrity: sha512-hsLVFE5SjA6TCisWeJXFKniGGOpBgMLmerfO2aCyCU5s7nJ/rpAepqmFifv/GCbSbueEeAJJnmSQ2rKC/g8Fcw==}
    dependencies:
      debug: 4.3.4
      detect-node: 2.1.0
      hpack.js: 2.1.6
      obuf: 1.1.2
      readable-stream: 3.6.0
      wbuf: 1.7.3
    transitivePeerDependencies:
      - supports-color

  /spdy/4.0.2:
    resolution: {integrity: sha512-r46gZQZQV+Kl9oItvl1JZZqJKGr+oEkB08A6BzkiR7593/7IbtuncXHd2YoYeTsG4157ZssMu9KYvUHLcjcDoA==}
    engines: {node: '>=6.0.0'}
    dependencies:
      debug: 4.3.4
      handle-thing: 2.0.1
      http-deceiver: 1.2.7
      select-hose: 2.0.0
      spdy-transport: 3.0.0
    transitivePeerDependencies:
      - supports-color

  /split2/3.2.2:
    resolution: {integrity: sha512-9NThjpgZnifTkJpzTZ7Eue85S49QwpNhZTq6GRJwObb6jnLFNGB7Qm73V5HewTROPyxD0C29xqmaI68bQtV+hg==}
    dependencies:
      readable-stream: 3.6.0
    dev: true

  /sprintf-js/1.0.3:
    resolution: {integrity: sha512-D9cPgkvLlV3t3IzL0D0YLvGA9Ahk4PcvVwUbN0dSGr1aP0Nrt4AEnTUbuGvquEC0mA64Gqt1fzirlRs5ibXx8g==}

  /stable/0.1.8:
    resolution: {integrity: sha512-ji9qxRnOVfcuLDySj9qzhGSEFVobyt1kIOSkj1qZzYLzq7Tos/oUUWvotUPQLlrsidqsK6tBH89Bc9kL5zHA6w==}
    deprecated: 'Modern JS already guarantees Array#sort() is a stable sort, so this library is deprecated. See the compatibility table on MDN: https://developer.mozilla.org/en-US/docs/Web/JavaScript/Reference/Global_Objects/Array/sort#browser_compatibility'

  /stack-utils/2.0.5:
    resolution: {integrity: sha512-xrQcmYhOsn/1kX+Vraq+7j4oE2j/6BFscZ0etmYg81xuM8Gq0022Pxb8+IqgOFUIaxHs0KaSb7T1+OegiNrNFA==}
    engines: {node: '>=10'}
    dependencies:
      escape-string-regexp: 2.0.0

  /stackframe/1.3.4:
    resolution: {integrity: sha512-oeVtt7eWQS+Na6F//S4kJ2K2VbRlS9D43mAlMyVpVWovy9o+jfgH8O9agzANzaiLjclA0oYzUXEM4PurhSUChw==}

  /statuses/1.5.0:
    resolution: {integrity: sha512-OpZ3zP+jT1PI7I8nemJX4AKmAX070ZkYPVWV/AaKTJl+tXCTGyVdC1a4SL8RUQYEwk/f34ZX8UTykN68FwrqAA==}
    engines: {node: '>= 0.6'}

  /statuses/2.0.1:
    resolution: {integrity: sha512-RwNA9Z/7PrK06rYLIzFMlaF+l73iwpzsqRIFgbMLbTcLD6cOao82TaWefPXQvB2fOC4AjuYSEndS7N/mTCbkdQ==}
    engines: {node: '>= 0.8'}

  /string-argv/0.3.1:
    resolution: {integrity: sha512-a1uQGz7IyVy9YwhqjZIZu1c8JO8dNIe20xBmSS6qu9kv++k3JGzCVmprbNN5Kn+BgzD5E7YYwg1CcjuJMRNsvg==}
    engines: {node: '>=0.6.19'}
    dev: true

  /string-length/4.0.2:
    resolution: {integrity: sha512-+l6rNN5fYHNhZZy41RXsYptCjA2Igmq4EG7kZAYFQI1E1VTXarr6ZPXBg6eq7Y6eK4FEhY6AJlyuFIb/v/S0VQ==}
    engines: {node: '>=10'}
    dependencies:
      char-regex: 1.0.2
      strip-ansi: 6.0.1

  /string-length/5.0.1:
    resolution: {integrity: sha512-9Ep08KAMUn0OadnVaBuRdE2l615CQ508kr0XMadjClfYpdCyvrbFp6Taebo8yyxokQ4viUd/xPPUA4FGgUa0ow==}
    engines: {node: '>=12.20'}
    dependencies:
      char-regex: 2.0.1
      strip-ansi: 7.0.1

  /string-natural-compare/3.0.1:
    resolution: {integrity: sha512-n3sPwynL1nwKi3WJ6AIsClwBMa0zTi54fn2oLU6ndfTSIO05xaznjSf15PcBZU6FNWbmN5Q6cxT4V5hGvB4taw==}

  /string-width/4.2.3:
    resolution: {integrity: sha512-wKyQRQpjJ0sIp62ErSZdGsjMJWsap5oRNihHhu6G7JVO/9jIB6UyevL+tXuOqrng8j/cxKTWyWUwvSTriiZz/g==}
    engines: {node: '>=8'}
    dependencies:
      emoji-regex: 8.0.0
      is-fullwidth-code-point: 3.0.0
      strip-ansi: 6.0.1

  /string-width/5.1.2:
    resolution: {integrity: sha512-HnLOCR3vjcY8beoNLtcjZ5/nxn2afmME6lhrDrebokqMap+XbeW8n9TXpPDOqdGK5qcI3oT0GKTW6wC7EMiVqA==}
    engines: {node: '>=12'}
    dependencies:
      eastasianwidth: 0.2.0
      emoji-regex: 9.2.2
      strip-ansi: 7.0.1
    dev: true

  /string.prototype.matchall/4.0.7:
    resolution: {integrity: sha512-f48okCX7JiwVi1NXCVWcFnZgADDC/n2vePlQ/KUCNqCikLLilQvwjMO8+BHVKvgzH0JB0J9LEPgxOGT02RoETg==}
    dependencies:
      call-bind: 1.0.2
      define-properties: 1.1.4
      es-abstract: 1.20.2
      get-intrinsic: 1.1.3
      has-symbols: 1.0.3
      internal-slot: 1.0.3
      regexp.prototype.flags: 1.4.3
      side-channel: 1.0.4

  /string.prototype.trimend/1.0.5:
    resolution: {integrity: sha512-I7RGvmjV4pJ7O3kdf+LXFpVfdNOxtCW/2C8f6jNiW4+PQchwxkCDzlk1/7p+Wl4bqFIZeF47qAHXLuHHWKAxog==}
    dependencies:
      call-bind: 1.0.2
      define-properties: 1.1.4
      es-abstract: 1.20.2

  /string.prototype.trimstart/1.0.5:
    resolution: {integrity: sha512-THx16TJCGlsN0o6dl2o6ncWUsdgnLRSA23rRE5pyGBw/mLr3Ej/R2LaqCtgP8VNMGZsvMWnf9ooZPyY2bHvUFg==}
    dependencies:
      call-bind: 1.0.2
      define-properties: 1.1.4
      es-abstract: 1.20.2

  /string_decoder/1.1.1:
    resolution: {integrity: sha512-n/ShnvDi6FHbbVfviro+WojiFzv+s8MPMHBczVePfUpDJLwoLT0ht1l4YwBCbi8pJAveEEdnkHyPyTP/mzRfwg==}
    dependencies:
      safe-buffer: 5.1.2

  /string_decoder/1.3.0:
    resolution: {integrity: sha512-hkRX8U1WjJFd8LsDJ2yQ/wWWxaopEsABU1XfkM8A+j0+85JAGppt16cr1Whg6KIbb4okU6Mql6BOj+uup/wKeA==}
    dependencies:
      safe-buffer: 5.2.1

  /stringify-object/3.3.0:
    resolution: {integrity: sha512-rHqiFh1elqCQ9WPLIC8I0Q/g/wj5J1eMkyoiD6eoQApWHP0FtlK7rqnhmabL5VUY9JQCcqwwvlOaSuutekgyrw==}
    engines: {node: '>=4'}
    dependencies:
      get-own-enumerable-property-symbols: 3.0.2
      is-obj: 1.0.1
      is-regexp: 1.0.0

  /strip-ansi/6.0.1:
    resolution: {integrity: sha512-Y38VPSHcqkFrCpFnQ9vuSXmquuv5oXOKpGeT6aGrr3o3Gc9AlVa6JBfUSOCnbxGGZF+/0ooI7KrPuUSztUdU5A==}
    engines: {node: '>=8'}
    dependencies:
      ansi-regex: 5.0.1

  /strip-ansi/7.0.1:
    resolution: {integrity: sha512-cXNxvT8dFNRVfhVME3JAe98mkXDYN2O1l7jmcwMnOslDeESg1rF/OZMtK0nRAhiari1unG5cD4jG3rapUAkLbw==}
    engines: {node: '>=12'}
    dependencies:
      ansi-regex: 6.0.1

  /strip-bom/3.0.0:
    resolution: {integrity: sha512-vavAMRXOgBVNF6nyEEmL3DBK19iRpDcoIwW+swQ+CbGiu7lju6t+JklA1MHweoWtadgt4ISVUsXLyDq34ddcwA==}
    engines: {node: '>=4'}

  /strip-bom/4.0.0:
    resolution: {integrity: sha512-3xurFv5tEgii33Zi8Jtp55wEIILR9eh34FAW00PZf+JnSsTmV/ioewSgQl97JHvgjoRGwPShsWm+IdrxB35d0w==}
    engines: {node: '>=8'}

  /strip-comments/2.0.1:
    resolution: {integrity: sha512-ZprKx+bBLXv067WTCALv8SSz5l2+XhpYCsVtSqlMnkAXMWDq+/ekVbl1ghqP9rUHTzv6sm/DwCOiYutU/yp1fw==}
    engines: {node: '>=10'}

  /strip-final-newline/2.0.0:
    resolution: {integrity: sha512-BrpvfNAE3dcvq7ll3xVumzjKjZQ5tI1sEUIKr3Uoks0XUl45St3FlatVqef9prk4jRDzhW6WZg+3bk93y6pLjA==}
    engines: {node: '>=6'}

  /strip-final-newline/3.0.0:
    resolution: {integrity: sha512-dOESqjYr96iWYylGObzd39EuNTa5VJxyvVAEm5Jnh7KGo75V43Hk1odPQkNDyXNmUR6k+gEiDVXnjB8HJ3crXw==}
    engines: {node: '>=12'}
    dev: true

  /strip-indent/3.0.0:
    resolution: {integrity: sha512-laJTa3Jb+VQpaC6DseHhF7dXVqHTfJPCRDaEbid/drOhgitgYku/letMUqOXFoWV0zIIUbjpdH2t+tYj4bQMRQ==}
    engines: {node: '>=8'}
    dependencies:
      min-indent: 1.0.1
    dev: true

  /strip-json-comments/3.1.1:
    resolution: {integrity: sha512-6fPc+R4ihwqP6N/aIv2f1gMH8lOVtWQHoqC4yK6oSDVVocumAsfCqjkXnqiYMhmMwS/mEHLp7Vehlt3ql6lEig==}
    engines: {node: '>=8'}

  /style-loader/3.3.1_webpack@5.74.0:
    resolution: {integrity: sha512-GPcQ+LDJbrcxHORTRes6Jy2sfvK2kS6hpSfI/fXhPt+spVzxF6LJ1dHLN9zIGmVaaP044YKaIatFaufENRiDoQ==}
    engines: {node: '>= 12.13.0'}
    peerDependencies:
      webpack: ^5.0.0
    dependencies:
      webpack: 5.74.0

  /stylehacks/5.1.0_postcss@8.4.16:
    resolution: {integrity: sha512-SzLmvHQTrIWfSgljkQCw2++C9+Ne91d/6Sp92I8c5uHTcy/PgeHamwITIbBW9wnFTY/3ZfSXR9HIL6Ikqmcu6Q==}
    engines: {node: ^10 || ^12 || >=14.0}
    peerDependencies:
      postcss: ^8.2.15
    dependencies:
      browserslist: 4.21.4
      postcss: 8.4.16
      postcss-selector-parser: 6.0.10

  /stylis/4.1.2:
    resolution: {integrity: sha512-Nn2CCrG2ZaFziDxaZPN43CXqn+j7tcdjPFCkRBkFue8QYXC2HdEwnw5TCBo4yQZ2WxKYeSi0fdoOrtEqgDrXbA==}
    dev: false

  /supports-color/5.5.0:
    resolution: {integrity: sha512-QjVjwdXIt408MIiAqCX4oUKsgU2EqAGzs2Ppkm4aQYbjm+ZEWEcW4SfFNTr4uMNZma0ey4f5lgLrkB0aX0QMow==}
    engines: {node: '>=4'}
    dependencies:
      has-flag: 3.0.0

  /supports-color/7.2.0:
    resolution: {integrity: sha512-qpCAvRl9stuOHveKsn7HncJRvv501qIacKzQlO/+Lwxc9+0q2wLyv4Dfvt80/DPn2pqOBsJdDiogXGR9+OvwRw==}
    engines: {node: '>=8'}
    dependencies:
      has-flag: 4.0.0

  /supports-color/8.1.1:
    resolution: {integrity: sha512-MpUEN2OodtUzxvKQl72cUF7RQ5EiHsGvSsVG0ia9c5RbWGL2CI4C7EpPS8UTBIplnlzZiNuV56w+FuNxy3ty2Q==}
    engines: {node: '>=10'}
    dependencies:
      has-flag: 4.0.0

  /supports-hyperlinks/2.3.0:
    resolution: {integrity: sha512-RpsAZlpWcDwOPQA22aCH4J0t7L8JmAvsCxfOSEwm7cQs3LshN36QaTkwd70DnBOXDWGssw2eUoc8CaRWT0XunA==}
    engines: {node: '>=8'}
    dependencies:
      has-flag: 4.0.0
      supports-color: 7.2.0

  /supports-preserve-symlinks-flag/1.0.0:
    resolution: {integrity: sha512-ot0WnXS9fgdkgIcePe6RHNk1WA8+muPa6cSjeR3V8K27q9BB1rTE3R1p7Hv0z1ZyAc8s6Vvv8DIyWf681MAt0w==}
    engines: {node: '>= 0.4'}

  /svg-parser/2.0.4:
    resolution: {integrity: sha512-e4hG1hRwoOdRb37cIMSgzNsxyzKfayW6VOflrwvR+/bzrkyxY/31WkbgnQpgtrNp1SdpJvpUAGTa/ZoiPNDuRQ==}

  /svgo/1.3.2:
    resolution: {integrity: sha512-yhy/sQYxR5BkC98CY7o31VGsg014AKLEPxdfhora76l36hD9Rdy5NZA/Ocn6yayNPgSamYdtX2rFJdcv07AYVw==}
    engines: {node: '>=4.0.0'}
    deprecated: This SVGO version is no longer supported. Upgrade to v2.x.x.
    hasBin: true
    dependencies:
      chalk: 2.4.2
      coa: 2.0.2
      css-select: 2.1.0
      css-select-base-adapter: 0.1.1
      css-tree: 1.0.0-alpha.37
      csso: 4.2.0
      js-yaml: 3.14.1
      mkdirp: 0.5.6
      object.values: 1.1.5
      sax: 1.2.4
      stable: 0.1.8
      unquote: 1.1.1
      util.promisify: 1.0.1

  /svgo/2.8.0:
    resolution: {integrity: sha512-+N/Q9kV1+F+UeWYoSiULYo4xYSDQlTgb+ayMobAXPwMnLvop7oxKMo9OzIrX5x3eS4L4f2UHhc9axXwY8DpChg==}
    engines: {node: '>=10.13.0'}
    hasBin: true
    dependencies:
      '@trysound/sax': 0.2.0
      commander: 7.2.0
      css-select: 4.3.0
      css-tree: 1.1.3
      csso: 4.2.0
      picocolors: 1.0.0
      stable: 0.1.8

  /swr/1.3.0_react@18.2.0:
    resolution: {integrity: sha512-dkghQrOl2ORX9HYrMDtPa7LTVHJjCTeZoB1dqTbnnEDlSvN8JEKpYIYurDfvbQFUUS8Cg8PceFVZNkW0KNNYPw==}
    peerDependencies:
      react: ^16.11.0 || ^17.0.0 || ^18.0.0
    dependencies:
      react: 18.2.0
    dev: false

  /symbol-tree/3.2.4:
    resolution: {integrity: sha512-9QNk5KwDF+Bvz+PyObkmSYjI5ksVUYtjW7AU22r2NKcfLJcXp96hkDWU3+XndOsUb+AQ9QhfzfCT2O+CNWT5Tw==}

  /tailwindcss/3.1.8_57znarxsqwmnneadci5z5fd5gu:
    resolution: {integrity: sha512-YSneUCZSFDYMwk+TGq8qYFdCA3yfBRdBlS7txSq0LUmzyeqRe3a8fBQzbz9M3WS/iFT4BNf/nmw9mEzrnSaC0g==}
    engines: {node: '>=12.13.0'}
    hasBin: true
    peerDependencies:
      postcss: ^8.0.9
    dependencies:
      arg: 5.0.2
      chokidar: 3.5.3
      color-name: 1.1.4
      detective: 5.2.1
      didyoumean: 1.2.2
      dlv: 1.1.3
      fast-glob: 3.2.12
      glob-parent: 6.0.2
      is-glob: 4.0.3
      lilconfig: 2.0.6
      normalize-path: 3.0.0
      object-hash: 3.0.0
      picocolors: 1.0.0
      postcss: 8.4.16
      postcss-import: 14.1.0_postcss@8.4.16
      postcss-js: 4.0.0_postcss@8.4.16
      postcss-load-config: 3.1.4_57znarxsqwmnneadci5z5fd5gu
      postcss-nested: 5.0.6_postcss@8.4.16
      postcss-selector-parser: 6.0.10
      postcss-value-parser: 4.2.0
      quick-lru: 5.1.1
      resolve: 1.22.1
    transitivePeerDependencies:
      - ts-node

  /tapable/1.1.3:
    resolution: {integrity: sha512-4WK/bYZmj8xLr+HUCODHGF1ZFzsYffasLUgEiMBY4fgtltdO6B4WJtlSbPaDTLpYTcGVwM2qLnFTICEcNxs3kA==}
    engines: {node: '>=6'}

  /tapable/2.2.1:
    resolution: {integrity: sha512-GNzQvQTOIP6RyTfE2Qxb8ZVlNmw0n88vp1szwWRimP02mnTsx3Wtn5qRdqY9w2XduFNUgvOwhNnQsjwCp+kqaQ==}
    engines: {node: '>=6'}

  /temp-dir/2.0.0:
    resolution: {integrity: sha512-aoBAniQmmwtcKp/7BzsH8Cxzv8OL736p7v1ihGb5e9DJ9kTwGWHrQrVB5+lfVDzfGrdRzXch+ig7LHaY1JTOrg==}
    engines: {node: '>=8'}

  /tempy/0.6.0:
    resolution: {integrity: sha512-G13vtMYPT/J8A4X2SjdtBTphZlrp1gKv6hZiOjw14RCWg6GbHuQBGtjlx75xLbYV/wEc0D7G5K4rxKP/cXk8Bw==}
    engines: {node: '>=10'}
    dependencies:
      is-stream: 2.0.1
      temp-dir: 2.0.0
      type-fest: 0.16.0
      unique-string: 2.0.0

  /terminal-link/2.1.1:
    resolution: {integrity: sha512-un0FmiRUQNr5PJqy9kP7c40F5BOfpGlYTrxonDChEZB7pzZxRNp/bt+ymiy9/npwXya9KH99nJ/GXFIiUkYGFQ==}
    engines: {node: '>=8'}
    dependencies:
      ansi-escapes: 4.3.2
      supports-hyperlinks: 2.3.0

  /terser-webpack-plugin/5.3.6_webpack@5.74.0:
    resolution: {integrity: sha512-kfLFk+PoLUQIbLmB1+PZDMRSZS99Mp+/MHqDNmMA6tOItzRt+Npe3E+fsMs5mfcM0wCtrrdU387UnV+vnSffXQ==}
    engines: {node: '>= 10.13.0'}
    peerDependencies:
      '@swc/core': '*'
      esbuild: '*'
      uglify-js: '*'
      webpack: ^5.1.0
    peerDependenciesMeta:
      '@swc/core':
        optional: true
      esbuild:
        optional: true
      uglify-js:
        optional: true
    dependencies:
      '@jridgewell/trace-mapping': 0.3.15
      jest-worker: 27.5.1
      schema-utils: 3.1.1
      serialize-javascript: 6.0.0
      terser: 5.15.0
      webpack: 5.74.0

  /terser/5.15.0:
    resolution: {integrity: sha512-L1BJiXVmheAQQy+as0oF3Pwtlo4s3Wi1X2zNZ2NxOB4wx9bdS9Vk67XQENLFdLYGCK/Z2di53mTj/hBafR+dTA==}
    engines: {node: '>=10'}
    hasBin: true
    dependencies:
      '@jridgewell/source-map': 0.3.2
      acorn: 8.8.0
      commander: 2.20.3
      source-map-support: 0.5.21

  /test-exclude/6.0.0:
    resolution: {integrity: sha512-cAGWPIyOHU6zlmg88jwm7VRyXnMN7iV68OGAbYDk/Mh/xC/pzVPlQtY6ngoIH/5/tciuhGfvESU8GrHrcxD56w==}
    engines: {node: '>=8'}
    dependencies:
      '@istanbuljs/schema': 0.1.3
      glob: 7.2.3
      minimatch: 3.1.2

  /text-extensions/1.9.0:
    resolution: {integrity: sha512-wiBrwC1EhBelW12Zy26JeOUkQ5mRu+5o8rpsJk5+2t+Y5vE7e842qtZDQ2g1NpX/29HdyFeJ4nSIhI47ENSxlQ==}
    engines: {node: '>=0.10'}
    dev: true

  /text-table/0.2.0:
    resolution: {integrity: sha512-N+8UisAXDGk8PFXP4HAzVR9nbfmVJ3zYLAWiTIoqC5v5isinhr+r5uaO8+7r3BMfuNIufIsA7RdpVgacC2cSpw==}

  /throat/6.0.1:
    resolution: {integrity: sha512-8hmiGIJMDlwjg7dlJ4yKGLK8EsYqKgPWbG3b4wjJddKNwc7N7Dpn08Df4szr/sZdMVeOstrdYSsqzX6BYbcB+w==}

  /through/2.3.8:
    resolution: {integrity: sha512-w89qg7PI8wAdvX60bMDP+bFoD5Dvhm9oLheFp5O4a2QF0cSBGsBX4qZmadPMvVqlLJBBci+WqGGOAPvcDeNSVg==}
    dev: true

  /through2/4.0.2:
    resolution: {integrity: sha512-iOqSav00cVxEEICeD7TjLB1sueEL+81Wpzp2bY17uZjZN0pWZPuo4suZ/61VujxmqSGFfgOcNuTZ85QJwNZQpw==}
    dependencies:
      readable-stream: 3.6.0
    dev: true

  /thunky/1.1.0:
    resolution: {integrity: sha512-eHY7nBftgThBqOyHGVN+l8gF0BucP09fMo0oO/Lb0w1OF80dJv+lDVpXG60WMQvkcxAkNybKsrEIE3ZtKGmPrA==}

  /tmpl/1.0.5:
    resolution: {integrity: sha512-3f0uOEAQwIqGuWW2MVzYg8fV/QNnc/IpuJNG837rLuczAaLVHslWHZQj4IGiEl5Hs3kkbhwL9Ab7Hrsmuj+Smw==}

  /to-fast-properties/2.0.0:
    resolution: {integrity: sha512-/OaKK0xYrs3DmxRYqL/yDc+FxFUVYhDlXMhRmv3z915w2HF1tnN1omB354j8VUGO/hbRzyD6Y3sA7v7GS/ceog==}
    engines: {node: '>=4'}

  /to-regex-range/5.0.1:
    resolution: {integrity: sha512-65P7iz6X5yEr1cwcgvQxbbIw7Uk3gOy5dIdtZ4rDveLqhrdJP+Li/Hx6tyK0NEb+2GCyneCMJiGqrADCSNk8sQ==}
    engines: {node: '>=8.0'}
    dependencies:
      is-number: 7.0.0

  /toggle-selection/1.0.6:
    resolution: {integrity: sha512-BiZS+C1OS8g/q2RRbJmy59xpyghNBqrr6k5L/uKBGRsTfxmu3ffiRnd8mlGPUVayg8pvfi5urfnu8TU7DVOkLQ==}
    dev: false

  /toidentifier/1.0.1:
    resolution: {integrity: sha512-o5sSPKEkg/DIQNmH43V0/uerLrpzVedkUh8tGNvaeXpfpuwjKenlSox/2O/BTlZUtEe+JG7s5YhEz608PlAHRA==}
    engines: {node: '>=0.6'}

  /tough-cookie/4.1.2:
    resolution: {integrity: sha512-G9fqXWoYFZgTc2z8Q5zaHy/vJMjm+WV0AkAeHxVCQiEB1b+dGvWzFW6QV07cY5jQ5gRkeid2qIkzkxUnmoQZUQ==}
    engines: {node: '>=6'}
    dependencies:
      psl: 1.9.0
      punycode: 2.1.1
      universalify: 0.2.0
      url-parse: 1.5.10

  /tr46/1.0.1:
    resolution: {integrity: sha512-dTpowEjclQ7Kgx5SdBkqRzVhERQXov8/l9Ft9dVM9fmg0W0KQSVaXX9T4i6twCPNtYiZM53lpSSUAwJbFPOHxA==}
    dependencies:
      punycode: 2.1.1

  /tr46/2.1.0:
    resolution: {integrity: sha512-15Ih7phfcdP5YxqiB+iDtLoaTz4Nd35+IiAv0kQ5FNKHzXgdWqPoTIqEDDJmXceQt4JZk6lVPT8lnDlPpGDppw==}
    engines: {node: '>=8'}
    dependencies:
      punycode: 2.1.1

  /trim-newlines/3.0.1:
    resolution: {integrity: sha512-c1PTsA3tYrIsLGkJkzHF+w9F2EyxfXGo4UyJc4pFL++FMjnq0HJS69T3M7d//gKrFKwy429bouPescbjecU+Zw==}
    engines: {node: '>=8'}
    dev: true

  /tryer/1.0.1:
    resolution: {integrity: sha512-c3zayb8/kWWpycWYg87P71E1S1ZL6b6IJxfb5fvsUgsf0S2MVGaDhDXXjDMpdCpfWXqptc+4mXwmiy1ypXqRAA==}

  /ts-node/10.9.1_ao52im6kiihokc7tdj7weudhra:
    resolution: {integrity: sha512-NtVysVPkxxrwFGUUxGYhfux8k78pQB3JqYBXlLRZgdGUqTO5wU/UyHop5p70iEbGhB7q5KmiZiU0Y3KlJrScEw==}
    hasBin: true
    peerDependencies:
      '@swc/core': '>=1.2.50'
      '@swc/wasm': '>=1.2.50'
      '@types/node': '*'
      typescript: '>=2.7'
    peerDependenciesMeta:
      '@swc/core':
        optional: true
      '@swc/wasm':
        optional: true
    dependencies:
      '@cspotcode/source-map-support': 0.8.1
      '@tsconfig/node10': 1.0.9
      '@tsconfig/node12': 1.0.11
      '@tsconfig/node14': 1.0.3
      '@tsconfig/node16': 1.0.3
      '@types/node': 16.11.59
      acorn: 8.8.0
      acorn-walk: 8.2.0
      arg: 4.1.3
      create-require: 1.1.1
      diff: 4.0.2
      make-error: 1.3.6
      typescript: 4.8.3
      v8-compile-cache-lib: 3.0.1
      yn: 3.1.1

  /ts-node/10.9.1_ck2axrxkiif44rdbzjywaqjysa:
    resolution: {integrity: sha512-NtVysVPkxxrwFGUUxGYhfux8k78pQB3JqYBXlLRZgdGUqTO5wU/UyHop5p70iEbGhB7q5KmiZiU0Y3KlJrScEw==}
    hasBin: true
    peerDependencies:
      '@swc/core': '>=1.2.50'
      '@swc/wasm': '>=1.2.50'
      '@types/node': '*'
      typescript: '>=2.7'
    peerDependenciesMeta:
      '@swc/core':
        optional: true
      '@swc/wasm':
        optional: true
    dependencies:
      '@cspotcode/source-map-support': 0.8.1
      '@tsconfig/node10': 1.0.9
      '@tsconfig/node12': 1.0.11
      '@tsconfig/node14': 1.0.3
      '@tsconfig/node16': 1.0.3
      '@types/node': 14.18.29
      acorn: 8.8.0
      acorn-walk: 8.2.0
      arg: 4.1.3
      create-require: 1.1.1
      diff: 4.0.2
      make-error: 1.3.6
      typescript: 4.8.3
      v8-compile-cache-lib: 3.0.1
      yn: 3.1.1
    dev: true

  /tsconfig-paths/3.14.1:
    resolution: {integrity: sha512-fxDhWnFSLt3VuTwtvJt5fpwxBHg5AdKWMsgcPOOIilyjymcYVZoCQF8fvFRezCNfblEXmi+PcM1eYHeOAgXCOQ==}
    dependencies:
      '@types/json5': 0.0.29
      json5: 1.0.1
      minimist: 1.2.6
      strip-bom: 3.0.0

  /tslib/1.14.1:
    resolution: {integrity: sha512-Xni35NKzjgMrwevysHTCArtLDpPvye8zV/0E4EyYn43P7/7qvQwPh9BGkHewbMulVntbigmcT7rdX3BNo9wRJg==}

  /tslib/2.4.0:
    resolution: {integrity: sha512-d6xOpEDfsi2CZVlPQzGeux8XMwLT9hssAsaPYExaQMuYskwb+x1x7J371tWlbBdWHroy99KnVB6qIkUbs5X3UQ==}

  /tsutils/3.21.0_typescript@4.8.3:
    resolution: {integrity: sha512-mHKK3iUXL+3UF6xL5k0PEhKRUBKPBCv/+RkEOpjRWxxx27KKRBmmA60A9pgOUvMi8GKhRMPEmjBRPzs2W7O1OA==}
    engines: {node: '>= 6'}
    peerDependencies:
      typescript: '>=2.8.0 || >= 3.2.0-dev || >= 3.3.0-dev || >= 3.4.0-dev || >= 3.5.0-dev || >= 3.6.0-dev || >= 3.6.0-beta || >= 3.7.0-dev || >= 3.7.0-beta'
    dependencies:
      tslib: 1.14.1
      typescript: 4.8.3

  /type-check/0.3.2:
    resolution: {integrity: sha512-ZCmOJdvOWDBYJlzAoFkC+Q0+bUyEOS1ltgp1MGU03fqHG+dbi9tBFU2Rd9QKiDZFAYrhPh2JUf7rZRIuHRKtOg==}
    engines: {node: '>= 0.8.0'}
    dependencies:
      prelude-ls: 1.1.2

  /type-check/0.4.0:
    resolution: {integrity: sha512-XleUoc9uwGXqjWwXaUTZAmzMcFZ5858QA2vvx1Ur5xIcixXIP+8LnFDgRplU30us6teqdlskFfu+ae4K79Ooew==}
    engines: {node: '>= 0.8.0'}
    dependencies:
      prelude-ls: 1.2.1

  /type-detect/4.0.8:
    resolution: {integrity: sha512-0fr/mIH1dlO+x7TlcMy+bIDqKPsw/70tVyeHW787goQjhmqaZe10uwLujubK9q9Lg6Fiho1KUKDYz0Z7k7g5/g==}
    engines: {node: '>=4'}

  /type-fest/0.16.0:
    resolution: {integrity: sha512-eaBzG6MxNzEn9kiwvtre90cXaNLkmadMWa1zQMs3XORCXNbsH/OewwbxC5ia9dCxIxnTAsSxXJaa/p5y8DlvJg==}
    engines: {node: '>=10'}

  /type-fest/0.18.1:
    resolution: {integrity: sha512-OIAYXk8+ISY+qTOwkHtKqzAuxchoMiD9Udx+FSGQDuiRR+PJKJHc2NJAXlbhkGwTt/4/nKZxELY1w3ReWOL8mw==}
    engines: {node: '>=10'}
    dev: true

  /type-fest/0.20.2:
    resolution: {integrity: sha512-Ne+eE4r0/iWnpAxD852z3A+N0Bt5RN//NjJwRd2VFHEmrywxf5vsZlh4R6lixl6B+wz/8d+maTSAkN1FIkI3LQ==}
    engines: {node: '>=10'}

  /type-fest/0.21.3:
    resolution: {integrity: sha512-t0rzBq87m3fVcduHDUFhKmyyX+9eo6WQjZvf51Ea/M0Q7+T374Jp1aUiyUl0GKxp8M/OETVHSDvmkyPgvX+X2w==}
    engines: {node: '>=10'}

  /type-fest/0.6.0:
    resolution: {integrity: sha512-q+MB8nYR1KDLrgr4G5yemftpMC7/QLqVndBmEEdqzmNj5dcFOO4Oo8qlwZE3ULT3+Zim1F8Kq4cBnikNhlCMlg==}
    engines: {node: '>=8'}
    dev: true

  /type-fest/0.8.1:
    resolution: {integrity: sha512-4dbzIzqvjtgiM5rw1k5rEHtBANKmdudhGyBEajN01fEyhaAIhsoKNy6y7+IN93IfpFtwY9iqi7kD+xwKhQsNJA==}
    engines: {node: '>=8'}
    dev: true

  /type-is/1.6.18:
    resolution: {integrity: sha512-TkRKr9sUTxEH8MdfuCSP7VizJyzRNMjj2J2do2Jr3Kym598JVdEksuzPQCnlFPW4ky9Q+iA+ma9BGm06XQBy8g==}
    engines: {node: '>= 0.6'}
    dependencies:
      media-typer: 0.3.0
      mime-types: 2.1.35

  /typedarray-to-buffer/3.1.5:
    resolution: {integrity: sha512-zdu8XMNEDepKKR+XYOXAVPtWui0ly0NtohUscw+UmaHiAWT8hrV1rr//H6V+0DvJ3OQ19S979M0laLfX8rm82Q==}
    dependencies:
      is-typedarray: 1.0.0

  /typescript/4.8.3:
    resolution: {integrity: sha512-goMHfm00nWPa8UvR/CPSvykqf6dVV8x/dp0c5mFTMTIu0u0FlGWRioyy7Nn0PGAdHxpJZnuO/ut+PpQ8UiHAig==}
    engines: {node: '>=4.2.0'}
    hasBin: true

  /unbox-primitive/1.0.2:
    resolution: {integrity: sha512-61pPlCD9h51VoreyJ0BReideM3MDKMKnh6+V9L08331ipq6Q8OFXZYiqP6n/tbHx4s5I9uRhcye6BrbkizkBDw==}
    dependencies:
      call-bind: 1.0.2
      has-bigints: 1.0.2
      has-symbols: 1.0.3
      which-boxed-primitive: 1.0.2

  /uncontrollable/7.2.1_react@18.2.0:
    resolution: {integrity: sha512-svtcfoTADIB0nT9nltgjujTi7BzVmwjZClOmskKu/E8FW9BXzg9os8OLr4f8Dlnk0rYWJIWr4wv9eKUXiQvQwQ==}
    peerDependencies:
      react: '>=15.0.0'
    dependencies:
      '@babel/runtime': 7.19.0
      '@types/react': 18.0.20
      invariant: 2.2.4
      react: 18.2.0
      react-lifecycles-compat: 3.0.4
    dev: false

  /unicode-canonical-property-names-ecmascript/2.0.0:
    resolution: {integrity: sha512-yY5PpDlfVIU5+y/BSCxAJRBIS1Zc2dDG3Ujq+sR0U+JjUevW2JhocOF+soROYDSaAezOzOKuyyixhD6mBknSmQ==}
    engines: {node: '>=4'}

  /unicode-match-property-ecmascript/2.0.0:
    resolution: {integrity: sha512-5kaZCrbp5mmbz5ulBkDkbY0SsPOjKqVS35VpL9ulMPfSl0J0Xsm+9Evphv9CoIZFwre7aJoa94AY6seMKGVN5Q==}
    engines: {node: '>=4'}
    dependencies:
      unicode-canonical-property-names-ecmascript: 2.0.0
      unicode-property-aliases-ecmascript: 2.1.0

  /unicode-match-property-value-ecmascript/2.0.0:
    resolution: {integrity: sha512-7Yhkc0Ye+t4PNYzOGKedDhXbYIBe1XEQYQxOPyhcXNMJ0WCABqqj6ckydd6pWRZTHV4GuCPKdBAUiMc60tsKVw==}
    engines: {node: '>=4'}

  /unicode-property-aliases-ecmascript/2.1.0:
    resolution: {integrity: sha512-6t3foTQI9qne+OZoVQB/8x8rk2k1eVy1gRXhV3oFQ5T6R1dqQ1xtin3XqSlx3+ATBkliTaR/hHyJBm+LVPNM8w==}
    engines: {node: '>=4'}

  /unique-string/2.0.0:
    resolution: {integrity: sha512-uNaeirEPvpZWSgzwsPGtU2zVSTrn/8L5q/IexZmH0eH6SA73CmAA5U4GwORTxQAZs95TAXLNqeLoPPNO5gZfWg==}
    engines: {node: '>=8'}
    dependencies:
      crypto-random-string: 2.0.0

  /universalify/0.2.0:
    resolution: {integrity: sha512-CJ1QgKmNg3CwvAv/kOFmtnEN05f0D/cn9QntgNOQlQF9dgvVTHj3t+8JPdjqawCHk7V/KA+fbUqzZ9XWhcqPUg==}
    engines: {node: '>= 4.0.0'}

  /universalify/2.0.0:
    resolution: {integrity: sha512-hAZsKq7Yy11Zu1DE0OzWjw7nnLZmJZYTDZZyEFHZdUhV8FkH5MCfoU1XMaxXovpyW5nq5scPqq0ZDP9Zyl04oQ==}
    engines: {node: '>= 10.0.0'}

  /unpipe/1.0.0:
    resolution: {integrity: sha512-pjy2bYhSsufwWlKwPc+l3cN7+wuJlK6uz0YdJEOlQDbl6jo/YlPi4mb8agUkVC8BF7V8NuzeyPNqRksA3hztKQ==}
    engines: {node: '>= 0.8'}

  /unquote/1.1.1:
    resolution: {integrity: sha512-vRCqFv6UhXpWxZPyGDh/F3ZpNv8/qo7w6iufLpQg9aKnQ71qM4B5KiI7Mia9COcjEhrO9LueHpMYjYzsWH3OIg==}

  /upath/1.2.0:
    resolution: {integrity: sha512-aZwGpamFO61g3OlfT7OQCHqhGnW43ieH9WZeP7QxN/G/jS4jfqUkZxoryvJgVPEcrl5NL/ggHsSmLMHuH64Lhg==}
    engines: {node: '>=4'}

  /update-browserslist-db/1.0.9_browserslist@4.21.4:
    resolution: {integrity: sha512-/xsqn21EGVdXI3EXSum1Yckj3ZVZugqyOZQ/CxYPBD/R+ko9NSUScf8tFF4dOKY+2pvSSJA/S+5B8s4Zr4kyvg==}
    hasBin: true
    peerDependencies:
      browserslist: '>= 4.21.0'
    dependencies:
      browserslist: 4.21.4
      escalade: 3.1.1
      picocolors: 1.0.0

  /uri-js/4.4.1:
    resolution: {integrity: sha512-7rKUyy33Q1yc98pQ1DAmLtwX109F7TIfWlW1Ydo8Wl1ii1SeHieeh0HHfPeL2fMXK6z0s8ecKs9frCuLJvndBg==}
    dependencies:
      punycode: 2.1.1

  /urix/0.1.0:
    resolution: {integrity: sha512-Am1ousAhSLBeB9cG/7k7r2R0zj50uDRlZHPGbazid5s9rlF1F/QKYObEKSIunSjIOkJZqwRRLpvewjEkM7pSqg==}
    deprecated: Please see https://github.com/lydell/urix#deprecated
    dev: true

  /url-parse/1.5.10:
    resolution: {integrity: sha512-WypcfiRhfeUP9vvF0j6rw0J3hrWrw6iZv3+22h6iRMJ/8z1Tj6XfLP4DsUix5MhMPnXpiHDoKyoZ/bdCkwBCiQ==}
    dependencies:
      querystringify: 2.2.0
      requires-port: 1.0.0

  /use-sync-external-store/1.2.0_react@18.2.0:
    resolution: {integrity: sha512-eEgnFxGQ1Ife9bzYs6VLi8/4X6CObHMw9Qr9tPY43iKwsPw8xE8+EFsf/2cFZ5S3esXgpWgtSCtLNS41F+sKPA==}
    peerDependencies:
      react: ^16.8.0 || ^17.0.0 || ^18.0.0
    dependencies:
      react: 18.2.0
    dev: false

  /util-deprecate/1.0.2:
    resolution: {integrity: sha512-EPD5q1uXyFxJpCrLnCc1nHnq3gOa6DZBocAIiI2TaSCA7VCJ1UJDMagCzIkXNsUYfD1daK//LTEQ8xiIbrHtcw==}

  /util.promisify/1.0.1:
    resolution: {integrity: sha512-g9JpC/3He3bm38zsLupWryXHoEcS22YHthuPQSJdMy6KNrzIRzWqcsHzD/WUnqe45whVou4VIsPew37DoXWNrA==}
    dependencies:
      define-properties: 1.1.4
      es-abstract: 1.20.2
      has-symbols: 1.0.3
      object.getownpropertydescriptors: 2.1.4

  /utila/0.4.0:
    resolution: {integrity: sha512-Z0DbgELS9/L/75wZbro8xAnT50pBVFQZ+hUEueGDU5FN51YSCYM+jdxsfCiHjwNP/4LCDD0i/graKpeBnOXKRA==}

  /utils-merge/1.0.1:
    resolution: {integrity: sha512-pMZTvIkT1d+TFGvDOqodOclx0QWkkgi6Tdoa8gC8ffGAAqz9pzPTZWAybbsHHoED/ztMtkv/VoYTYyShUn81hA==}
    engines: {node: '>= 0.4.0'}

  /uuid/8.3.2:
    resolution: {integrity: sha512-+NYs2QeMWy+GWFOEm9xnn6HCDp0l7QBD7ml8zLUmJ+93Q5NF0NocErnwkTkXVFNiX3/fpC6afS8Dhb/gz7R7eg==}
    hasBin: true

  /v8-compile-cache-lib/3.0.1:
    resolution: {integrity: sha512-wa7YjyUGfNZngI/vtK0UHAN+lgDCxBPCylVXGp0zu59Fz5aiGtNXaq3DhIov063MorB+VfufLh3JlF2KdTK3xg==}

  /v8-to-istanbul/8.1.1:
    resolution: {integrity: sha512-FGtKtv3xIpR6BYhvgH8MI/y78oT7d8Au3ww4QIxymrCtZEh5b8gCw2siywE+puhEmuWKDtmfrvF5UlB298ut3w==}
    engines: {node: '>=10.12.0'}
    dependencies:
      '@types/istanbul-lib-coverage': 2.0.4
      convert-source-map: 1.8.0
      source-map: 0.7.4

  /validate-npm-package-license/3.0.4:
    resolution: {integrity: sha512-DpKm2Ui/xN7/HQKCtpZxoRWBhZ9Z0kqtygG8XCgNQ8ZlDnxuQmWhj566j8fN4Cu3/JmbhsDo7fcAJq4s9h27Ew==}
    dependencies:
      spdx-correct: 3.1.1
      spdx-expression-parse: 3.0.1
    dev: true

  /vary/1.1.2:
    resolution: {integrity: sha512-BNGbWLfd0eUPabhkXUVm0j8uuvREyTh5ovRa/dyow/BqAbZJyC+5fU+IzQOzmAKzYqYRAISoRhdQr3eIZ/PXqg==}
    engines: {node: '>= 0.8'}

  /void-elements/3.1.0:
    resolution: {integrity: sha512-Dhxzh5HZuiHQhbvTW9AMetFfBHDMYpo23Uo9btPXgdYP+3T5S+p+jgNy7spra+veYhBP2dCSgxR/i2Y02h5/6w==}
    engines: {node: '>=0.10.0'}
    dev: false

  /w3c-hr-time/1.0.2:
    resolution: {integrity: sha512-z8P5DvDNjKDoFIHK7q8r8lackT6l+jo/Ye3HOle7l9nICP9lf1Ci25fy9vHd0JOWewkIFzXIEig3TdKT7JQ5fQ==}
    dependencies:
      browser-process-hrtime: 1.0.0

  /w3c-xmlserializer/2.0.0:
    resolution: {integrity: sha512-4tzD0mF8iSiMiNs30BiLO3EpfGLZUT2MSX/G+o7ZywDzliWQ3OPtTZ0PTC3B3ca1UAf4cJMHB+2Bf56EriJuRA==}
    engines: {node: '>=10'}
    dependencies:
      xml-name-validator: 3.0.0

  /walker/1.0.8:
    resolution: {integrity: sha512-ts/8E8l5b7kY0vlWLewOkDXMmPdLcVV4GmOQLyxuSswIJsweeFZtAsMF7k1Nszz+TYBQrlYRmzOnr398y1JemQ==}
    dependencies:
      makeerror: 1.0.12

  /warning/4.0.3:
    resolution: {integrity: sha512-rpJyN222KWIvHJ/F53XSZv0Zl/accqHR8et1kpaMTD/fLCRxtV8iX8czMzY7sVZupTI3zcUTg8eycS2kNF9l6w==}
    dependencies:
      loose-envify: 1.4.0
    dev: false

  /watchpack/2.4.0:
    resolution: {integrity: sha512-Lcvm7MGST/4fup+ifyKi2hjyIAwcdI4HRgtvTpIUxBRhB+RFtUh8XtDOxUfctVCnhVi+QQj49i91OyvzkJl6cg==}
    engines: {node: '>=10.13.0'}
    dependencies:
      glob-to-regexp: 0.4.1
      graceful-fs: 4.2.10

  /wbuf/1.7.3:
    resolution: {integrity: sha512-O84QOnr0icsbFGLS0O3bI5FswxzRr8/gHwWkDlQFskhSPryQXvrTMxjxGP4+iWYoauLoBvfDpkrOauZ+0iZpDA==}
    dependencies:
      minimalistic-assert: 1.0.1

  /webidl-conversions/4.0.2:
    resolution: {integrity: sha512-YQ+BmxuTgd6UXZW3+ICGfyqRyHXVlD5GtQr5+qjiNW7bF0cqrzX500HVXPBOvgXb5YnzDd+h0zqyv61KUD7+Sg==}

  /webidl-conversions/5.0.0:
    resolution: {integrity: sha512-VlZwKPCkYKxQgeSbH5EyngOmRp7Ww7I9rQLERETtf5ofd9pGeswWiOtogpEO850jziPRarreGxn5QIiTqpb2wA==}
    engines: {node: '>=8'}

  /webidl-conversions/6.1.0:
    resolution: {integrity: sha512-qBIvFLGiBpLjfwmYAaHPXsn+ho5xZnGvyGvsarywGNc8VyQJUMHJ8OBKGGrPER0okBeMDaan4mNBlgBROxuI8w==}
    engines: {node: '>=10.4'}

  /webpack-dev-middleware/5.3.3_webpack@5.74.0:
    resolution: {integrity: sha512-hj5CYrY0bZLB+eTO+x/j67Pkrquiy7kWepMHmUMoPsmcUaeEnQJqFzHJOyxgWlq746/wUuA64p9ta34Kyb01pA==}
    engines: {node: '>= 12.13.0'}
    peerDependencies:
      webpack: ^4.0.0 || ^5.0.0
    dependencies:
      colorette: 2.0.19
      memfs: 3.4.7
      mime-types: 2.1.35
      range-parser: 1.2.1
      schema-utils: 4.0.0
      webpack: 5.74.0

  /webpack-dev-server/4.11.1_webpack@5.74.0:
    resolution: {integrity: sha512-lILVz9tAUy1zGFwieuaQtYiadImb5M3d+H+L1zDYalYoDl0cksAB1UNyuE5MMWJrG6zR1tXkCP2fitl7yoUJiw==}
    engines: {node: '>= 12.13.0'}
    hasBin: true
    peerDependencies:
      webpack: ^4.37.0 || ^5.0.0
      webpack-cli: '*'
    peerDependenciesMeta:
      webpack-cli:
        optional: true
    dependencies:
      '@types/bonjour': 3.5.10
      '@types/connect-history-api-fallback': 1.3.5
      '@types/express': 4.17.14
      '@types/serve-index': 1.9.1
      '@types/serve-static': 1.15.0
      '@types/sockjs': 0.3.33
      '@types/ws': 8.5.3
      ansi-html-community: 0.0.8
      bonjour-service: 1.0.14
      chokidar: 3.5.3
      colorette: 2.0.19
      compression: 1.7.4
      connect-history-api-fallback: 2.0.0
      default-gateway: 6.0.3
      express: 4.18.1
      graceful-fs: 4.2.10
      html-entities: 2.3.3
      http-proxy-middleware: 2.0.6_@types+express@4.17.14
      ipaddr.js: 2.0.1
      open: 8.4.0
      p-retry: 4.6.2
      rimraf: 3.0.2
      schema-utils: 4.0.0
      selfsigned: 2.1.1
      serve-index: 1.9.1
      sockjs: 0.3.24
      spdy: 4.0.2
      webpack: 5.74.0
      webpack-dev-middleware: 5.3.3_webpack@5.74.0
      ws: 8.8.1
    transitivePeerDependencies:
      - bufferutil
      - debug
      - supports-color
      - utf-8-validate

  /webpack-manifest-plugin/4.1.1_webpack@5.74.0:
    resolution: {integrity: sha512-YXUAwxtfKIJIKkhg03MKuiFAD72PlrqCiwdwO4VEXdRO5V0ORCNwaOwAZawPZalCbmH9kBDmXnNeQOw+BIEiow==}
    engines: {node: '>=12.22.0'}
    peerDependencies:
      webpack: ^4.44.2 || ^5.47.0
    dependencies:
      tapable: 2.2.1
      webpack: 5.74.0
      webpack-sources: 2.3.1

  /webpack-sources/1.4.3:
    resolution: {integrity: sha512-lgTS3Xhv1lCOKo7SA5TjKXMjpSM4sBjNV5+q2bqesbSPs5FjGmU6jjtBSkX9b4qW87vDIsCIlUPOEhbZrMdjeQ==}
    dependencies:
      source-list-map: 2.0.1
      source-map: 0.6.1

  /webpack-sources/2.3.1:
    resolution: {integrity: sha512-y9EI9AO42JjEcrTJFOYmVywVZdKVUfOvDUPsJea5GIr1JOEGFVqwlY2K098fFoIjOkDzHn2AjRvM8dsBZu+gCA==}
    engines: {node: '>=10.13.0'}
    dependencies:
      source-list-map: 2.0.1
      source-map: 0.6.1

  /webpack-sources/3.2.3:
    resolution: {integrity: sha512-/DyMEOrDgLKKIG0fmvtz+4dUX/3Ghozwgm6iPp8KRhvn+eQf9+Q7GWxVNMk3+uCPWfdXYC4ExGBckIXdFEfH1w==}
    engines: {node: '>=10.13.0'}

  /webpack/5.74.0:
    resolution: {integrity: sha512-A2InDwnhhGN4LYctJj6M1JEaGL7Luj6LOmyBHjcI8529cm5p6VXiTIW2sn6ffvEAKmveLzvu4jrihwXtPojlAA==}
    engines: {node: '>=10.13.0'}
    hasBin: true
    peerDependencies:
      webpack-cli: '*'
    peerDependenciesMeta:
      webpack-cli:
        optional: true
    dependencies:
      '@types/eslint-scope': 3.7.4
      '@types/estree': 0.0.51
      '@webassemblyjs/ast': 1.11.1
      '@webassemblyjs/wasm-edit': 1.11.1
      '@webassemblyjs/wasm-parser': 1.11.1
      acorn: 8.8.0
      acorn-import-assertions: 1.8.0_acorn@8.8.0
      browserslist: 4.21.4
      chrome-trace-event: 1.0.3
      enhanced-resolve: 5.10.0
      es-module-lexer: 0.9.3
      eslint-scope: 5.1.1
      events: 3.3.0
      glob-to-regexp: 0.4.1
      graceful-fs: 4.2.10
      json-parse-even-better-errors: 2.3.1
      loader-runner: 4.3.0
      mime-types: 2.1.35
      neo-async: 2.6.2
      schema-utils: 3.1.1
      tapable: 2.2.1
      terser-webpack-plugin: 5.3.6_webpack@5.74.0
      watchpack: 2.4.0
      webpack-sources: 3.2.3
    transitivePeerDependencies:
      - '@swc/core'
      - esbuild
      - uglify-js

  /websocket-driver/0.7.4:
    resolution: {integrity: sha512-b17KeDIQVjvb0ssuSDF2cYXSg2iztliJ4B9WdsuB6J952qCPKmnVq4DyW5motImXHDC1cBT/1UezrJVsKw5zjg==}
    engines: {node: '>=0.8.0'}
    dependencies:
      http-parser-js: 0.5.8
      safe-buffer: 5.2.1
      websocket-extensions: 0.1.4

  /websocket-extensions/0.1.4:
    resolution: {integrity: sha512-OqedPIGOfsDlo31UNwYbCFMSaO9m9G/0faIHj5/dZFDMFqPTcx6UwqyOy3COEaEOg/9VsGIpdqn62W5KhoKSpg==}
    engines: {node: '>=0.8.0'}

  /whatwg-encoding/1.0.5:
    resolution: {integrity: sha512-b5lim54JOPN9HtzvK9HFXvBma/rnfFeqsic0hSpjtDbVxR3dJKLc+KB4V6GgiGOvl7CY/KNh8rxSo9DKQrnUEw==}
    dependencies:
      iconv-lite: 0.4.24

  /whatwg-fetch/3.6.2:
    resolution: {integrity: sha512-bJlen0FcuU/0EMLrdbJ7zOnW6ITZLrZMIarMUVmdKtsGvZna8vxKYaexICWPfZ8qwf9fzNq+UEIZrnSaApt6RA==}

  /whatwg-mimetype/2.3.0:
    resolution: {integrity: sha512-M4yMwr6mAnQz76TbJm914+gPpB/nCwvZbJU28cUD6dR004SAxDLOOSUaB1JDRqLtaOV/vi0IC5lEAGFgrjGv/g==}

  /whatwg-url/7.1.0:
    resolution: {integrity: sha512-WUu7Rg1DroM7oQvGWfOiAK21n74Gg+T4elXEQYkOhtyLeWiJFoOGLXPKI/9gzIie9CtwVLm8wtw6YJdKyxSjeg==}
    dependencies:
      lodash.sortby: 4.7.0
      tr46: 1.0.1
      webidl-conversions: 4.0.2

  /whatwg-url/8.7.0:
    resolution: {integrity: sha512-gAojqb/m9Q8a5IV96E3fHJM70AzCkgt4uXYX2O7EmuyOnLrViCQlsEBmF9UQIu3/aeAIp2U17rtbpZWNntQqdg==}
    engines: {node: '>=10'}
    dependencies:
      lodash: 4.17.21
      tr46: 2.1.0
      webidl-conversions: 6.1.0

  /which-boxed-primitive/1.0.2:
    resolution: {integrity: sha512-bwZdv0AKLpplFY2KZRX6TvyuN7ojjr7lwkg6ml0roIy9YeuSr7JS372qlNW18UQYzgYK9ziGcerWqZOmEn9VNg==}
    dependencies:
      is-bigint: 1.0.4
      is-boolean-object: 1.1.2
      is-number-object: 1.0.7
      is-string: 1.0.7
      is-symbol: 1.0.4

  /which/1.3.1:
    resolution: {integrity: sha512-HxJdYWq1MTIQbJ3nw0cqssHoTNU267KlrDuGZ1WYlxDStUtKUhOaJmh112/TZmHxxUfuJqPXSOm7tDyas0OSIQ==}
    hasBin: true
    dependencies:
      isexe: 2.0.0

  /which/2.0.2:
    resolution: {integrity: sha512-BLI3Tl1TW3Pvl70l3yq3Y64i+awpwXqsGBYWkkqMtnbXgrMD+yj7rhW0kuEDxzJaYXGjEW5ogapKNMEKNMjibA==}
    engines: {node: '>= 8'}
    hasBin: true
    dependencies:
      isexe: 2.0.0

  /word-wrap/1.2.3:
    resolution: {integrity: sha512-Hz/mrNwitNRh/HUAtM/VT/5VH+ygD6DV7mYKZAtHOrbs8U7lvPS6xf7EJKMF0uW1KJCl0H701g3ZGus+muE5vQ==}
    engines: {node: '>=0.10.0'}

  /workbox-background-sync/6.5.4:
    resolution: {integrity: sha512-0r4INQZMyPky/lj4Ou98qxcThrETucOde+7mRGJl13MPJugQNKeZQOdIJe/1AchOP23cTqHcN/YVpD6r8E6I8g==}
    dependencies:
      idb: 7.0.2
      workbox-core: 6.5.4

  /workbox-broadcast-update/6.5.4:
    resolution: {integrity: sha512-I/lBERoH1u3zyBosnpPEtcAVe5lwykx9Yg1k6f8/BGEPGaMMgZrwVrqL1uA9QZ1NGGFoyE6t9i7lBjOlDhFEEw==}
    dependencies:
      workbox-core: 6.5.4

  /workbox-build/6.5.4:
    resolution: {integrity: sha512-kgRevLXEYvUW9WS4XoziYqZ8Q9j/2ziJYEtTrjdz5/L/cTUa2XfyMP2i7c3p34lgqJ03+mTiz13SdFef2POwbA==}
    engines: {node: '>=10.0.0'}
    dependencies:
      '@apideck/better-ajv-errors': 0.3.6_ajv@8.11.0
      '@babel/core': 7.19.1
      '@babel/preset-env': 7.19.1_@babel+core@7.19.1
      '@babel/runtime': 7.19.0
      '@rollup/plugin-babel': 5.3.1_qjhfxcwn2glzcb5646tzyg45bq
      '@rollup/plugin-node-resolve': 11.2.1_rollup@2.79.0
      '@rollup/plugin-replace': 2.4.2_rollup@2.79.0
      '@surma/rollup-plugin-off-main-thread': 2.2.3
      ajv: 8.11.0
      common-tags: 1.8.2
      fast-json-stable-stringify: 2.1.0
      fs-extra: 9.1.0
      glob: 7.2.3
      lodash: 4.17.21
      pretty-bytes: 5.6.0
      rollup: 2.79.0
      rollup-plugin-terser: 7.0.2_rollup@2.79.0
      source-map: 0.8.0-beta.0
      stringify-object: 3.3.0
      strip-comments: 2.0.1
      tempy: 0.6.0
      upath: 1.2.0
      workbox-background-sync: 6.5.4
      workbox-broadcast-update: 6.5.4
      workbox-cacheable-response: 6.5.4
      workbox-core: 6.5.4
      workbox-expiration: 6.5.4
      workbox-google-analytics: 6.5.4
      workbox-navigation-preload: 6.5.4
      workbox-precaching: 6.5.4
      workbox-range-requests: 6.5.4
      workbox-recipes: 6.5.4
      workbox-routing: 6.5.4
      workbox-strategies: 6.5.4
      workbox-streams: 6.5.4
      workbox-sw: 6.5.4
      workbox-window: 6.5.4
    transitivePeerDependencies:
      - '@types/babel__core'
      - supports-color

  /workbox-cacheable-response/6.5.4:
    resolution: {integrity: sha512-DCR9uD0Fqj8oB2TSWQEm1hbFs/85hXXoayVwFKLVuIuxwJaihBsLsp4y7J9bvZbqtPJ1KlCkmYVGQKrBU4KAug==}
    dependencies:
      workbox-core: 6.5.4

  /workbox-core/6.5.4:
    resolution: {integrity: sha512-OXYb+m9wZm8GrORlV2vBbE5EC1FKu71GGp0H4rjmxmF4/HLbMCoTFws87M3dFwgpmg0v00K++PImpNQ6J5NQ6Q==}

  /workbox-expiration/6.5.4:
    resolution: {integrity: sha512-jUP5qPOpH1nXtjGGh1fRBa1wJL2QlIb5mGpct3NzepjGG2uFFBn4iiEBiI9GUmfAFR2ApuRhDydjcRmYXddiEQ==}
    dependencies:
      idb: 7.0.2
      workbox-core: 6.5.4

  /workbox-google-analytics/6.5.4:
    resolution: {integrity: sha512-8AU1WuaXsD49249Wq0B2zn4a/vvFfHkpcFfqAFHNHwln3jK9QUYmzdkKXGIZl9wyKNP+RRX30vcgcyWMcZ9VAg==}
    dependencies:
      workbox-background-sync: 6.5.4
      workbox-core: 6.5.4
      workbox-routing: 6.5.4
      workbox-strategies: 6.5.4

  /workbox-navigation-preload/6.5.4:
    resolution: {integrity: sha512-IIwf80eO3cr8h6XSQJF+Hxj26rg2RPFVUmJLUlM0+A2GzB4HFbQyKkrgD5y2d84g2IbJzP4B4j5dPBRzamHrng==}
    dependencies:
      workbox-core: 6.5.4

  /workbox-precaching/6.5.4:
    resolution: {integrity: sha512-hSMezMsW6btKnxHB4bFy2Qfwey/8SYdGWvVIKFaUm8vJ4E53JAY+U2JwLTRD8wbLWoP6OVUdFlXsTdKu9yoLTg==}
    dependencies:
      workbox-core: 6.5.4
      workbox-routing: 6.5.4
      workbox-strategies: 6.5.4

  /workbox-range-requests/6.5.4:
    resolution: {integrity: sha512-Je2qR1NXCFC8xVJ/Lux6saH6IrQGhMpDrPXWZWWS8n/RD+WZfKa6dSZwU+/QksfEadJEr/NfY+aP/CXFFK5JFg==}
    dependencies:
      workbox-core: 6.5.4

  /workbox-recipes/6.5.4:
    resolution: {integrity: sha512-QZNO8Ez708NNwzLNEXTG4QYSKQ1ochzEtRLGaq+mr2PyoEIC1xFW7MrWxrONUxBFOByksds9Z4//lKAX8tHyUA==}
    dependencies:
      workbox-cacheable-response: 6.5.4
      workbox-core: 6.5.4
      workbox-expiration: 6.5.4
      workbox-precaching: 6.5.4
      workbox-routing: 6.5.4
      workbox-strategies: 6.5.4

  /workbox-routing/6.5.4:
    resolution: {integrity: sha512-apQswLsbrrOsBUWtr9Lf80F+P1sHnQdYodRo32SjiByYi36IDyL2r7BH1lJtFX8fwNHDa1QOVY74WKLLS6o5Pg==}
    dependencies:
      workbox-core: 6.5.4

  /workbox-strategies/6.5.4:
    resolution: {integrity: sha512-DEtsxhx0LIYWkJBTQolRxG4EI0setTJkqR4m7r4YpBdxtWJH1Mbg01Cj8ZjNOO8etqfA3IZaOPHUxCs8cBsKLw==}
    dependencies:
      workbox-core: 6.5.4

  /workbox-streams/6.5.4:
    resolution: {integrity: sha512-FXKVh87d2RFXkliAIheBojBELIPnWbQdyDvsH3t74Cwhg0fDheL1T8BqSM86hZvC0ZESLsznSYWw+Va+KVbUzg==}
    dependencies:
      workbox-core: 6.5.4
      workbox-routing: 6.5.4

  /workbox-sw/6.5.4:
    resolution: {integrity: sha512-vo2RQo7DILVRoH5LjGqw3nphavEjK4Qk+FenXeUsknKn14eCNedHOXWbmnvP4ipKhlE35pvJ4yl4YYf6YsJArA==}

  /workbox-webpack-plugin/6.5.4_webpack@5.74.0:
    resolution: {integrity: sha512-LmWm/zoaahe0EGmMTrSLUi+BjyR3cdGEfU3fS6PN1zKFYbqAKuQ+Oy/27e4VSXsyIwAw8+QDfk1XHNGtZu9nQg==}
    engines: {node: '>=10.0.0'}
    peerDependencies:
      webpack: ^4.4.0 || ^5.9.0
    dependencies:
      fast-json-stable-stringify: 2.1.0
      pretty-bytes: 5.6.0
      upath: 1.2.0
      webpack: 5.74.0
      webpack-sources: 1.4.3
      workbox-build: 6.5.4
    transitivePeerDependencies:
      - '@types/babel__core'
      - supports-color

  /workbox-window/6.5.4:
    resolution: {integrity: sha512-HnLZJDwYBE+hpG25AQBO8RUWBJRaCsI9ksQJEp3aCOFCaG5kqaToAYXFRAHxzRluM2cQbGzdQF5rjKPWPA1fug==}
    dependencies:
      '@types/trusted-types': 2.0.2
      workbox-core: 6.5.4

  /wrap-ansi/6.2.0:
    resolution: {integrity: sha512-r6lPcBGxZXlIcymEu7InxDMhdW0KDxpLgoFLcguasxCaJ/SOIZwINatK9KY/tf+ZrlywOKU0UDj3ATXUBfxJXA==}
    engines: {node: '>=8'}
    dependencies:
      ansi-styles: 4.3.0
      string-width: 4.2.3
      strip-ansi: 6.0.1
    dev: true

  /wrap-ansi/7.0.0:
    resolution: {integrity: sha512-YVGIj2kamLSTxw6NsZjoBxfSwsn0ycdesmc4p+Q21c5zPuZ1pl+NfxVdxPtdHvmNVOQ6XSYG4AUtyt/Fi7D16Q==}
    engines: {node: '>=10'}
    dependencies:
      ansi-styles: 4.3.0
      string-width: 4.2.3
      strip-ansi: 6.0.1

  /wrappy/1.0.2:
    resolution: {integrity: sha512-l4Sp/DRseor9wL6EvV2+TuQn63dMkPjZ/sp9XkghTEbV9KlPS1xUsZ3u7/IQO4wxtcFB4bgpQPRcR3QCvezPcQ==}

  /write-file-atomic/3.0.3:
    resolution: {integrity: sha512-AvHcyZ5JnSfq3ioSyjrBkH9yW4m7Ayk8/9My/DD9onKeu/94fwrMocemO2QAJFAlnnDN+ZDS+ZjAR5ua1/PV/Q==}
    dependencies:
      imurmurhash: 0.1.4
      is-typedarray: 1.0.0
      signal-exit: 3.0.7
      typedarray-to-buffer: 3.1.5

  /ws/7.5.9:
    resolution: {integrity: sha512-F+P9Jil7UiSKSkppIiD94dN07AwvFixvLIj1Og1Rl9GGMuNipJnV9JzjD6XuqmAeiswGvUmNLjr5cFuXwNS77Q==}
    engines: {node: '>=8.3.0'}
    peerDependencies:
      bufferutil: ^4.0.1
      utf-8-validate: ^5.0.2
    peerDependenciesMeta:
      bufferutil:
        optional: true
      utf-8-validate:
        optional: true

  /ws/8.8.1:
    resolution: {integrity: sha512-bGy2JzvzkPowEJV++hF07hAD6niYSr0JzBNo/J29WsB57A2r7Wlc1UFcTR9IzrPvuNVO4B8LGqF8qcpsVOhJCA==}
    engines: {node: '>=10.0.0'}
    peerDependencies:
      bufferutil: ^4.0.1
      utf-8-validate: ^5.0.2
    peerDependenciesMeta:
      bufferutil:
        optional: true
      utf-8-validate:
        optional: true

  /xml-name-validator/3.0.0:
    resolution: {integrity: sha512-A5CUptxDsvxKJEU3yO6DuWBSJz/qizqzJKOMIfUJHETbBw/sFaDxgd6fxm1ewUaM0jZ444Fc5vC5ROYurg/4Pw==}

  /xmlchars/2.2.0:
    resolution: {integrity: sha512-JZnDKK8B0RCDw84FNdDAIpZK+JuJw+s7Lz8nksI7SIuU3UXJJslUthsi+uWBUYOwPFwW7W7PRLRfUKpxjtjFCw==}

  /xtend/4.0.2:
    resolution: {integrity: sha512-LKYU1iAXJXUgAXn9URjiu+MWhyUXHsvfp7mcuYm9dSUKK0/CjtrUwFAxD82/mCWbtLsGjFIad0wIsod4zrTAEQ==}
    engines: {node: '>=0.4'}

  /y18n/5.0.8:
    resolution: {integrity: sha512-0pfFzegeDWJHJIAmTLRP2DwHjdF5s7jo9tuztdQxAhINCdvS+3nGINqPd00AphqJR/0LhANUS6/+7SCb98YOfA==}
    engines: {node: '>=10'}

  /yallist/4.0.0:
    resolution: {integrity: sha512-3wdGidZyq5PB084XLES5TpOSRA3wjXAlIWMhum2kRcv/41Sn2emQ0dycQW4uZXLejwKvg6EsvbdlVL+FYEct7A==}

  /yaml-loader/0.8.0:
    resolution: {integrity: sha512-LjeKnTzVBKWiQBeE2L9ssl6WprqaUIxCSNs5tle8PaDydgu3wVFXTbMfsvF2MSErpy9TDVa092n4q6adYwJaWg==}
    engines: {node: '>= 12.13'}
    dependencies:
      javascript-stringify: 2.1.0
      loader-utils: 2.0.2
      yaml: 2.1.1
    dev: true

  /yaml/1.10.2:
    resolution: {integrity: sha512-r3vXyErRCYJ7wg28yvBY5VSoAF8ZvlcW9/BwUzEtUsjvX/DKs24dIkuwjtuprwJJHsbyUbLApepYTR1BN4uHrg==}
    engines: {node: '>= 6'}

  /yaml/2.1.1:
    resolution: {integrity: sha512-o96x3OPo8GjWeSLF+wOAbrPfhFOGY0W00GNaxCDv+9hkcDJEnev1yh8S7pgHF0ik6zc8sQLuL8hjHjJULZp8bw==}
    engines: {node: '>= 14'}
    dev: true

  /yargs-parser/20.2.9:
    resolution: {integrity: sha512-y11nGElTIV+CT3Zv9t7VKl+Q3hTQoT9a1Qzezhhl6Rp21gJ/IVTW7Z3y9EWXhuUBC2Shnf+DX0antecpAwSP8w==}
    engines: {node: '>=10'}

  /yargs-parser/21.1.1:
    resolution: {integrity: sha512-tVpsJW7DdjecAiFpbIB1e3qxIQsE6NoPc5/eTdrbbIC4h0LVsWhnoa3g+m2HclBIujHzsxZ4VJVA+GUuc2/LBw==}
    engines: {node: '>=12'}
    dev: true

  /yargs/16.2.0:
    resolution: {integrity: sha512-D1mvvtDG0L5ft/jGWkLpG1+m0eQxOfaBvTNELraWj22wSVUMWxZUvYgJYcKh6jGGIkJFhH4IZPQhR4TKpc8mBw==}
    engines: {node: '>=10'}
    dependencies:
      cliui: 7.0.4
      escalade: 3.1.1
      get-caller-file: 2.0.5
      require-directory: 2.1.1
      string-width: 4.2.3
      y18n: 5.0.8
      yargs-parser: 20.2.9

  /yargs/17.5.1:
    resolution: {integrity: sha512-t6YAJcxDkNX7NFYiVtKvWUz8l+PaKTLiL63mJYWR2GnHq2gjEWISzsLp9wg3aY36dY1j+gfIEL3pIF+XlJJfbA==}
    engines: {node: '>=12'}
    dependencies:
      cliui: 7.0.4
      escalade: 3.1.1
      get-caller-file: 2.0.5
      require-directory: 2.1.1
      string-width: 4.2.3
      y18n: 5.0.8
      yargs-parser: 21.1.1
    dev: true

  /yn/3.1.1:
    resolution: {integrity: sha512-Ux4ygGWsu2c7isFWe8Yu1YluJmqVhxqK2cLXNQA5AcC3QfbGNpM7fu0Y8b/z16pXLnFxZYvWhd3fhBY9DLmC6Q==}
    engines: {node: '>=6'}

  /yocto-queue/0.1.0:
    resolution: {integrity: sha512-rVksvsnNCdJ/ohGc6xgPwyN8eheCxsiLM8mxuE/t/mOVqJewPuO1miLpTHQiRgTKCLexL4MeAFVagts7HmNZ2Q==}
    engines: {node: '>=10'}

  /zustand/4.1.1_react@18.2.0:
    resolution: {integrity: sha512-h4F3WMqsZgvvaE0n3lThx4MM81Ls9xebjvrABNzf5+jb3/03YjNTSgZXeyrvXDArMeV9untvWXRw1tY+ntPYbA==}
    engines: {node: '>=12.7.0'}
    peerDependencies:
      immer: '>=9.0'
      react: '>=16.8'
    peerDependenciesMeta:
      immer:
        optional: true
      react:
        optional: true
    dependencies:
      react: 18.2.0
      use-sync-external-store: 1.2.0_react@18.2.0
    dev: false<|MERGE_RESOLUTION|>--- conflicted
+++ resolved
@@ -106,12 +106,6 @@
   '@types/react-helmet': 6.1.5
   '@typescript-eslint/eslint-plugin': 5.38.0_wsb62dxj2oqwgas4kadjymcmry
   '@typescript-eslint/parser': 5.38.0_irgkl5vooow2ydyo6aokmferha
-<<<<<<< HEAD
-  chokidar: 3.5.3
-=======
-  commitizen: 4.2.5
-  conventional-changelog-cli: 2.2.2
->>>>>>> 297ff240
   customize-cra: 1.0.0
   eslint: 8.23.1
   eslint-config-airbnb: 19.0.4_4zstfqq5uopk5xuvotejlnl36y
