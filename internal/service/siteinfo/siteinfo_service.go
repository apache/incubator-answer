--- conflicted
+++ resolved
@@ -284,22 +284,7 @@
 		Type:    constant.SiteTypeSeo,
 		Content: string(content),
 	}
-<<<<<<< HEAD
 	return s.siteInfoRepo.SaveByType(ctx, constant.SiteTypeSeo, &data)
-=======
-
-	err = s.siteInfoRepo.SaveByType(ctx, siteType, &data)
-	if err != nil {
-		return
-	}
-	if req.PermaLink == schema.PermaLinkQuestionIDAndTitleByShortID || req.PermaLink == schema.PermaLinkQuestionIDByShortID {
-		uid.ShortIDSwitch = true
-	} else {
-		uid.ShortIDSwitch = false
-	}
-	s.questioncommon.SitemapCron(ctx)
-	return
->>>>>>> 18b9b5c3
 }
 
 func (s *SiteInfoService) GetPrivilegesConfig(ctx context.Context) (resp *schema.GetPrivilegesConfigResp, err error) {
