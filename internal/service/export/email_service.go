package export

import (
<<<<<<< HEAD
=======
	"bytes"
	"crypto/tls"
>>>>>>> ac96115b
	"encoding/json"
	"fmt"
	"mime"
	"os"
	"time"

	"github.com/answerdev/answer/internal/base/constant"
	"github.com/answerdev/answer/internal/base/handler"
	"github.com/answerdev/answer/internal/base/reason"
	"github.com/answerdev/answer/internal/base/translator"
	"github.com/answerdev/answer/internal/entity"
	"github.com/answerdev/answer/internal/schema"
	"github.com/answerdev/answer/internal/service/config"
	"github.com/answerdev/answer/internal/service/siteinfo_common"
	"github.com/segmentfault/pacman/errors"
	"github.com/segmentfault/pacman/log"
	"golang.org/x/net/context"
	"gopkg.in/gomail.v2"
)

// EmailService kit service
type EmailService struct {
	configRepo   config.ConfigRepo
	emailRepo    EmailRepo
	siteInfoRepo siteinfo_common.SiteInfoRepo
}

// EmailRepo email repository
type EmailRepo interface {
	SetCode(ctx context.Context, code, content string, duration time.Duration) error
	VerifyCode(ctx context.Context, code string) (content string, err error)
}

// NewEmailService email service
func NewEmailService(configRepo config.ConfigRepo, emailRepo EmailRepo, siteInfoRepo siteinfo_common.SiteInfoRepo) *EmailService {
	return &EmailService{
		configRepo:   configRepo,
		emailRepo:    emailRepo,
		siteInfoRepo: siteInfoRepo,
	}
}

// EmailConfig email config
type EmailConfig struct {
	FromEmail          string `json:"from_email"`
	FromName           string `json:"from_name"`
	SMTPHost           string `json:"smtp_host"`
	SMTPPort           int    `json:"smtp_port"`
	Encryption         string `json:"encryption"` // "" SSL
	SMTPUsername       string `json:"smtp_username"`
	SMTPPassword       string `json:"smtp_password"`
	SMTPAuthentication bool   `json:"smtp_authentication"`

	RegisterTitle   string `json:"register_title"`
	RegisterBody    string `json:"register_body"`
	PassResetTitle  string `json:"pass_reset_title"`
	PassResetBody   string `json:"pass_reset_body"`
	ChangeTitle     string `json:"change_title"`
	ChangeBody      string `json:"change_body"`
	TestTitle       string `json:"test_title"`
	TestBody        string `json:"test_body"`
	NewAnswerTitle  string `json:"new_answer_title"`
	NewAnswerBody   string `json:"new_answer_body"`
	NewCommentTitle string `json:"new_comment_title"`
	NewCommentBody  string `json:"new_comment_body"`
}

func (e *EmailConfig) IsSSL() bool {
	return e.Encryption == "SSL"
}

type RegisterTemplateData struct {
	SiteName    string
	RegisterUrl string
}

type PassResetTemplateData struct {
	SiteName     string
	PassResetUrl string
}

type ChangeEmailTemplateData struct {
	SiteName       string
	ChangeEmailUrl string
}

type TestTemplateData struct {
	SiteName string
}

// SendAndSaveCode send email and save code
func (es *EmailService) SendAndSaveCode(ctx context.Context, toEmailAddr, subject, body, code, codeContent string) {
	es.Send(ctx, toEmailAddr, subject, body)
	err := es.emailRepo.SetCode(ctx, code, codeContent, 10*time.Minute)
	if err != nil {
		log.Error(err)
	}
}

// SendAndSaveCodeWithTime send email and save code
func (es *EmailService) SendAndSaveCodeWithTime(
	ctx context.Context, toEmailAddr, subject, body, code, codeContent string, duration time.Duration) {
	es.Send(ctx, toEmailAddr, subject, body)
	err := es.emailRepo.SetCode(ctx, code, codeContent, duration)
	if err != nil {
		log.Error(err)
	}
}

// Send email send
func (es *EmailService) Send(ctx context.Context, toEmailAddr, subject, body string) {
	log.Infof("try to send email to %s", toEmailAddr)
	ec, err := es.GetEmailConfig()
	if err != nil {
		log.Errorf("get email config failed: %s", err)
		return
	}

	m := gomail.NewMessage()
	fromName := mime.QEncoding.Encode("utf-8", ec.FromName)
	m.SetHeader("From", fmt.Sprintf("%s <%s>", fromName, ec.FromEmail))
	m.SetHeader("To", toEmailAddr)
	m.SetHeader("Subject", subject)
	m.SetBody("text/html", body)

	d := gomail.NewDialer(ec.SMTPHost, ec.SMTPPort, ec.SMTPUsername, ec.SMTPPassword)
	if ec.IsSSL() {
		d.SSL = true
	}
	if len(os.Getenv("SKIP_SMTP_TLS_VERIFY")) > 0 {
		d.TLSConfig = &tls.Config{ServerName: d.Host, InsecureSkipVerify: true}
	}
	if err := d.DialAndSend(m); err != nil {
		log.Errorf("send email to %s failed: %s", toEmailAddr, err)
	} else {
		log.Infof("send email to %s success", toEmailAddr)
	}
}

// VerifyUrlExpired email send
func (es *EmailService) VerifyUrlExpired(ctx context.Context, code string) (content string) {
	content, err := es.emailRepo.VerifyCode(ctx, code)
	if err != nil {
		log.Warn(err)
	}
	return content
}

func (es *EmailService) GetSiteGeneral(ctx context.Context) (resp schema.SiteGeneralResp, err error) {
	var (
		siteType = "general"
		siteInfo *entity.SiteInfo
		exist    bool
	)
	resp = schema.SiteGeneralResp{}

	siteInfo, exist, err = es.siteInfoRepo.GetByType(ctx, siteType)
	if !exist {
		return
	}

	_ = json.Unmarshal([]byte(siteInfo.Content), &resp)
	return
}

func (es *EmailService) RegisterTemplate(ctx context.Context, registerUrl string) (title, body string, err error) {
	siteInfo, err := es.GetSiteGeneral(ctx)
	if err != nil {
		return
	}
	templateData := RegisterTemplateData{
		SiteName:    siteInfo.Name,
		RegisterUrl: registerUrl,
	}

	lang := handler.GetLangByCtx(ctx)
	title = translator.TrWithData(lang, constant.EmailTplKeyRegisterTitle, templateData)
	body = translator.TrWithData(lang, constant.EmailTplKeyRegisterBody, templateData)
	return title, body, nil
}

func (es *EmailService) PassResetTemplate(ctx context.Context, passResetUrl string) (title, body string, err error) {
	siteInfo, err := es.GetSiteGeneral(ctx)
	if err != nil {
		return
	}

	templateData := PassResetTemplateData{SiteName: siteInfo.Name, PassResetUrl: passResetUrl}

	lang := handler.GetLangByCtx(ctx)
	title = translator.TrWithData(lang, constant.EmailTplKeyPassResetTitle, templateData)
	body = translator.TrWithData(lang, constant.EmailTplKeyPassResetBody, templateData)
	return title, body, nil
}

func (es *EmailService) ChangeEmailTemplate(ctx context.Context, changeEmailUrl string) (title, body string, err error) {
	siteInfo, err := es.GetSiteGeneral(ctx)
	if err != nil {
		return
	}
	templateData := ChangeEmailTemplateData{
		SiteName:       siteInfo.Name,
		ChangeEmailUrl: changeEmailUrl,
	}

	lang := handler.GetLangByCtx(ctx)
	title = translator.TrWithData(lang, constant.EmailTplKeyChangeEmailTitle, templateData)
	body = translator.TrWithData(lang, constant.EmailTplKeyChangeEmailBody, templateData)
	return title, body, nil
}

// TestTemplate send test email template parse
func (es *EmailService) TestTemplate(ctx context.Context) (title, body string, err error) {
	siteInfo, err := es.GetSiteGeneral(ctx)
	if err != nil {
		return
	}
	templateData := TestTemplateData{SiteName: siteInfo.Name}

	lang := handler.GetLangByCtx(ctx)
	title = translator.TrWithData(lang, constant.EmailTplKeyTestTitle, templateData)
	body = translator.TrWithData(lang, constant.EmailTplKeyTestBody, templateData)
	return title, body, nil
}

// NewAnswerTemplate new answer template
func (es *EmailService) NewAnswerTemplate(ctx context.Context, raw *schema.NewAnswerTemplateRawData) (
	title, body string, err error) {
	siteInfo, err := es.GetSiteGeneral(ctx)
	if err != nil {
		return
	}
	templateData := &schema.NewAnswerTemplateData{
		SiteName:       siteInfo.Name,
		DisplayName:    raw.AnswerUserDisplayName,
		QuestionTitle:  raw.QuestionTitle,
		AnswerUrl:      fmt.Sprintf("%s/questions/%s/%s", siteInfo.SiteUrl, raw.QuestionID, raw.AnswerID),
		AnswerSummary:  raw.AnswerSummary,
		UnsubscribeUrl: fmt.Sprintf("%s/users/unsubscribe?code=%s", siteInfo.SiteUrl, raw.UnsubscribeCode),
	}
	templateData.SiteName = siteInfo.Name

	lang := handler.GetLangByCtx(ctx)
	title = translator.TrWithData(lang, constant.EmailTplKeyNewAnswerTitle, templateData)
	body = translator.TrWithData(lang, constant.EmailTplKeyNewAnswerBody, templateData)
	return title, body, nil
}

// NewCommentTemplate new comment template
func (es *EmailService) NewCommentTemplate(ctx context.Context, raw *schema.NewCommentTemplateRawData) (
	title, body string, err error) {
	siteInfo, err := es.GetSiteGeneral(ctx)
	if err != nil {
		return
	}
	templateData := &schema.NewCommentTemplateData{
		SiteName:       siteInfo.Name,
		DisplayName:    raw.CommentUserDisplayName,
		QuestionTitle:  raw.QuestionTitle,
		CommentSummary: raw.CommentSummary,
		UnsubscribeUrl: fmt.Sprintf("%s/users/unsubscribe?code=%s", siteInfo.SiteUrl, raw.UnsubscribeCode),
	}
	if len(raw.AnswerID) > 0 {
		templateData.CommentUrl = fmt.Sprintf("%s/questions/%s/%s?commentId=%s", siteInfo.SiteUrl, raw.QuestionID,
			raw.AnswerID, raw.CommentID)
	} else {
		templateData.CommentUrl = fmt.Sprintf("%s/questions/%s?commentId=%s", siteInfo.SiteUrl,
			raw.QuestionID, raw.CommentID)
	}
	templateData.SiteName = siteInfo.Name

	lang := handler.GetLangByCtx(ctx)
	title = translator.TrWithData(lang, constant.EmailTplKeyNewCommentTitle, templateData)
	body = translator.TrWithData(lang, constant.EmailTplKeyNewCommentBody, templateData)
	return title, body, nil
}

func (es *EmailService) GetEmailConfig() (ec *EmailConfig, err error) {
	emailConf, err := es.configRepo.GetString("email.config")
	if err != nil {
		return nil, err
	}
	ec = &EmailConfig{}
	err = json.Unmarshal([]byte(emailConf), ec)
	if err != nil {
		return nil, errors.InternalServer(reason.DatabaseError).WithError(err).WithStack()
	}
	return ec, nil
}

// SetEmailConfig set email config
func (es *EmailService) SetEmailConfig(ec *EmailConfig) (err error) {
	data, _ := json.Marshal(ec)
	return es.configRepo.SetConfig("email.config", string(data))
}<|MERGE_RESOLUTION|>--- conflicted
+++ resolved
@@ -1,11 +1,7 @@
 package export
 
 import (
-<<<<<<< HEAD
-=======
-	"bytes"
 	"crypto/tls"
->>>>>>> ac96115b
 	"encoding/json"
 	"fmt"
 	"mime"
