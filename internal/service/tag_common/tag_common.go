--- conflicted
+++ resolved
@@ -234,11 +234,7 @@
 		return nil, errors.BadRequest(reason.TagAlreadyExist)
 	}
 	tagInfo := &entity.Tag{
-<<<<<<< HEAD
-		SlugName:     req.SlugName,
-=======
 		SlugName:     strings.ReplaceAll(req.SlugName, " ", "-"),
->>>>>>> 6f91bc89
 		DisplayName:  req.DisplayName,
 		OriginalText: req.OriginalText,
 		ParsedText:   req.ParsedText,
