--- conflicted
+++ resolved
@@ -73,9 +73,6 @@
 	if !has {
 		return nil
 	}
-<<<<<<< HEAD
-	questionInfo.Status = entity.QuestionStatusClosed
-=======
 
 	if !req.IsAdmin {
 		if questionInfo.UserID != req.UserID {
@@ -83,7 +80,6 @@
 		}
 	}
 	questionInfo.Status = entity.QuestionStatusclosed
->>>>>>> 9c2e05d2
 	err = qs.questionRepo.UpdateQuestionStatus(ctx, questionInfo)
 	if err != nil {
 		return err
@@ -184,7 +180,6 @@
 		log.Error("user IncreaseQuestionCount error", err.Error())
 	}
 
-<<<<<<< HEAD
 	activity_queue.AddActivity(&schema.ActivityMsg{
 		UserID:           question.UserID,
 		ObjectID:         question.ID,
@@ -193,10 +188,7 @@
 		RevisionID:       revisionID,
 	})
 
-	questionInfo, err = qs.GetQuestion(ctx, question.ID, question.UserID, false)
-=======
 	questionInfo, err = qs.GetQuestion(ctx, question.ID, question.UserID, false, false)
->>>>>>> 9c2e05d2
 	return
 }
 
