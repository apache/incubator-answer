package service

import (
	"encoding/json"
	"fmt"
	"strings"
	"time"

	"github.com/answerdev/answer/internal/base/constant"
	"github.com/answerdev/answer/internal/base/reason"
	"github.com/answerdev/answer/internal/base/translator"
	"github.com/answerdev/answer/internal/base/validator"
	"github.com/answerdev/answer/internal/entity"
	"github.com/answerdev/answer/internal/schema"
	"github.com/answerdev/answer/internal/service/activity"
	"github.com/answerdev/answer/internal/service/activity_queue"
	collectioncommon "github.com/answerdev/answer/internal/service/collection_common"
	"github.com/answerdev/answer/internal/service/meta"
	"github.com/answerdev/answer/internal/service/notice_queue"
	"github.com/answerdev/answer/internal/service/permission"
	questioncommon "github.com/answerdev/answer/internal/service/question_common"
	"github.com/answerdev/answer/internal/service/revision_common"
	tagcommon "github.com/answerdev/answer/internal/service/tag_common"
	usercommon "github.com/answerdev/answer/internal/service/user_common"
	"github.com/jinzhu/copier"
	"github.com/segmentfault/pacman/errors"
	"github.com/segmentfault/pacman/i18n"
	"github.com/segmentfault/pacman/log"
	"golang.org/x/net/context"
)

// QuestionRepo question repository

// QuestionService user service
type QuestionService struct {
	questionRepo          questioncommon.QuestionRepo
	tagCommon             *tagcommon.TagCommonService
	questioncommon        *questioncommon.QuestionCommon
	userCommon            *usercommon.UserCommon
	revisionService       *revision_common.RevisionService
	metaService           *meta.MetaService
	collectionCommon      *collectioncommon.CollectionCommon
	answerActivityService *activity.AnswerActivityService
}

func NewQuestionService(
	questionRepo questioncommon.QuestionRepo,
	tagCommon *tagcommon.TagCommonService,
	questioncommon *questioncommon.QuestionCommon,
	userCommon *usercommon.UserCommon,
	revisionService *revision_common.RevisionService,
	metaService *meta.MetaService,
	collectionCommon *collectioncommon.CollectionCommon,
	answerActivityService *activity.AnswerActivityService,
) *QuestionService {
	return &QuestionService{
		questionRepo:          questionRepo,
		tagCommon:             tagCommon,
		questioncommon:        questioncommon,
		userCommon:            userCommon,
		revisionService:       revisionService,
		metaService:           metaService,
		collectionCommon:      collectionCommon,
		answerActivityService: answerActivityService,
	}
}

func (qs *QuestionService) CloseQuestion(ctx context.Context, req *schema.CloseQuestionReq) error {
	questionInfo, has, err := qs.questionRepo.GetQuestion(ctx, req.ID)
	if err != nil {
		return err
	}
	if !has {
		return nil
	}

	if !req.IsAdmin {
		if questionInfo.UserID != req.UserID {
			return errors.BadRequest(reason.QuestionCannotClose)
		}
	}
<<<<<<< HEAD
	questionInfo.Status = entity.QuestionStatusclosed
=======
	questionInfo.Status = entity.QuestionStatusClosed
>>>>>>> 1bf0d636
	err = qs.questionRepo.UpdateQuestionStatus(ctx, questionInfo)
	if err != nil {
		return err
	}

	closeMeta, _ := json.Marshal(schema.CloseQuestionMeta{
		CloseType: req.CloseType,
		CloseMsg:  req.CloseMsg,
	})
	err = qs.metaService.AddMeta(ctx, req.ID, entity.QuestionCloseReasonKey, string(closeMeta))
	if err != nil {
		return err
	}

	activity_queue.AddActivity(&schema.ActivityMsg{
		UserID:           req.UserID,
		ObjectID:         questionInfo.ID,
		OriginalObjectID: questionInfo.ID,
		ActivityTypeKey:  constant.ActQuestionClosed,
	})
	return nil
}

// CloseMsgList list close question condition
func (qs *QuestionService) CloseMsgList(ctx context.Context, lang i18n.Language) (
	resp []*schema.GetCloseTypeResp, err error,
) {
	resp = make([]*schema.GetCloseTypeResp, 0)
	err = json.Unmarshal([]byte(constant.QuestionCloseJSON), &resp)
	if err != nil {
		return nil, errors.InternalServer(reason.UnknownError).WithError(err).WithStack()
	}
	for _, t := range resp {
		t.Name = translator.GlobalTrans.Tr(lang, t.Name)
		t.Description = translator.GlobalTrans.Tr(lang, t.Description)
	}
	return resp, err
}

// AddQuestion add question
func (qs *QuestionService) AddQuestion(ctx context.Context, req *schema.QuestionAdd) (questionInfo *schema.QuestionInfo, err error) {
	recommendExist, err := qs.tagCommon.ExistRecommend(ctx, req.Tags)
	if err != nil {
		return
	}
	if !recommendExist {
		err = fmt.Errorf("recommend is not exist")
		err = errors.BadRequest(reason.RecommendTagNotExist).WithError(err).WithStack()
		return
	}

	question := &entity.Question{}
	now := time.Now()
	question.UserID = req.UserID
	question.Title = req.Title
	question.OriginalText = req.Content
	question.ParsedText = req.HTML
	question.AcceptedAnswerID = "0"
	question.LastAnswerID = "0"
	question.PostUpdateTime = now
	question.Status = entity.QuestionStatusAvailable
	question.RevisionID = "0"
	question.CreatedAt = now
	question.UpdatedAt = now
	err = qs.questionRepo.AddQuestion(ctx, question)
	if err != nil {
		return
	}
	objectTagData := schema.TagChange{}
	objectTagData.ObjectID = question.ID
	objectTagData.Tags = req.Tags
	objectTagData.UserID = req.UserID
	err = qs.ChangeTag(ctx, &objectTagData)
	if err != nil {
		return
	}

	revisionDTO := &schema.AddRevisionDTO{
		UserID:   question.UserID,
		ObjectID: question.ID,
		Title:    question.Title,
	}

	tagNameList := make([]string, 0)
	for _, tag := range req.Tags {
		tagNameList = append(tagNameList, tag.SlugName)
	}
	Tags, tagerr := qs.tagCommon.GetTagListByNames(ctx, tagNameList)
	if tagerr != nil {
		return questionInfo, tagerr
	}

	questionWithTagsRevision, err := qs.changeQuestionToRevision(ctx, question, Tags)
	if err != nil {
		return nil, err
	}
	infoJSON, _ := json.Marshal(questionWithTagsRevision)
	revisionDTO.Content = string(infoJSON)
	revisionID, err := qs.revisionService.AddRevision(ctx, revisionDTO, true)
	if err != nil {
		return
	}

	// user add question count
	err = qs.userCommon.UpdateQuestionCount(ctx, question.UserID, 1)
	if err != nil {
		log.Error("user IncreaseQuestionCount error", err.Error())
	}

<<<<<<< HEAD
=======
	activity_queue.AddActivity(&schema.ActivityMsg{
		UserID:           question.UserID,
		ObjectID:         question.ID,
		OriginalObjectID: question.ID,
		ActivityTypeKey:  constant.ActQuestionAsked,
		RevisionID:       revisionID,
	})

>>>>>>> 1bf0d636
	questionInfo, err = qs.GetQuestion(ctx, question.ID, question.UserID, false, false)
	return
}

// RemoveQuestion delete question
func (qs *QuestionService) RemoveQuestion(ctx context.Context, req *schema.RemoveQuestionReq) (err error) {
	questionInfo, has, err := qs.questionRepo.GetQuestion(ctx, req.ID)
	if err != nil {
		return err
	}
	if !has {
		return nil
	}
	if !req.IsAdmin {
		if questionInfo.UserID != req.UserID {
			return errors.BadRequest(reason.QuestionCannotDeleted)
		}

		if questionInfo.AcceptedAnswerID != "0" {
			return errors.BadRequest(reason.QuestionCannotDeleted)
		}
<<<<<<< HEAD
		if questionInfo.AnswerCount > 0 {
=======
		if questionInfo.AnswerCount > 1 {
>>>>>>> 1bf0d636
			return errors.BadRequest(reason.QuestionCannotDeleted)
		}

		if questionInfo.AnswerCount == 1 {
			answersearch := &entity.AnswerSearch{}
			answersearch.QuestionID = req.ID
			answerList, _, err := qs.questioncommon.AnswerCommon.Search(ctx, answersearch)
			if err != nil {
				return err
			}
			for _, answer := range answerList {
				if answer.VoteCount > 0 {
					return errors.BadRequest(reason.QuestionCannotDeleted)
				}
			}
		}
	}

	questionInfo.Status = entity.QuestionStatusDeleted
	err = qs.questionRepo.UpdateQuestionStatus(ctx, questionInfo)
	if err != nil {
		return err
	}

	// user add question count
	err = qs.userCommon.UpdateQuestionCount(ctx, questionInfo.UserID, -1)
	if err != nil {
		log.Error("user IncreaseQuestionCount error", err.Error())
	}

	err = qs.answerActivityService.DeleteQuestion(ctx, questionInfo.ID, questionInfo.CreatedAt, questionInfo.VoteCount)
	if err != nil {
		log.Errorf("user DeleteQuestion rank rollback error %s", err.Error())
	}
	activity_queue.AddActivity(&schema.ActivityMsg{
		UserID:           questionInfo.UserID,
		ObjectID:         questionInfo.ID,
		OriginalObjectID: questionInfo.ID,
		ActivityTypeKey:  constant.ActQuestionDeleted,
	})
	return nil
}

// UpdateQuestion update question
func (qs *QuestionService) UpdateQuestion(ctx context.Context, req *schema.QuestionUpdate) (questionInfo any, err error) {
	questionInfo = &schema.QuestionInfo{}
	now := time.Now()
	question := &entity.Question{}
	question.UserID = req.UserID
	question.Title = req.Title
	question.OriginalText = req.Content
	question.ParsedText = req.HTML
	question.ID = req.ID
	question.UpdatedAt = now
	dbinfo, has, err := qs.questionRepo.GetQuestion(ctx, question.ID)
	if err != nil {
		return
	}
	if !has {
		return
	}
<<<<<<< HEAD
	if !req.IsAdmin {
		if dbinfo.UserID != req.UserID {
			return questionInfo, errors.BadRequest(reason.QuestionCannotUpdate)
		}

=======

	tagNameList := make([]string, 0)
	for _, tag := range req.Tags {
		tagNameList = append(tagNameList, tag.SlugName)
	}
	Tags, tagerr := qs.tagCommon.GetTagListByNames(ctx, tagNameList)
	if tagerr != nil {
		return questionInfo, tagerr
>>>>>>> 1bf0d636
	}

	// If it's not admin
	if !req.IsAdmin {
		//CheckChangeTag
		oldTags, tagerr := qs.tagCommon.GetObjectEntityTag(ctx, question.ID)
		if tagerr != nil {
			return questionInfo, tagerr
		}

		CheckTag, CheckTaglist := qs.CheckChangeReservedTag(ctx, oldTags, Tags)
		if !CheckTag {
			errMsg := fmt.Sprintf(`The reserved tag %s must be present.`,
				strings.Join(CheckTaglist, ","))
			errorlist := make([]*validator.FormErrorField, 0)
			errorlist = append(errorlist, &validator.FormErrorField{
				ErrorField: "tags",
				ErrorMsg:   errMsg,
			})
			err = errors.BadRequest(reason.RequestFormatError).WithMsg(errMsg)
			return errorlist, err
		}
	}
	// Check whether mandatory labels are selected
	recommendExist, err := qs.tagCommon.ExistRecommend(ctx, req.Tags)
	if err != nil {
		return
	}
	if !recommendExist {
		errorlist := make([]*validator.FormErrorField, 0)
		errorlist = append(errorlist, &validator.FormErrorField{
			ErrorField: "tags",
			ErrorMsg:   reason.RecommendTagEnter,
		})
		err = errors.BadRequest(reason.RecommendTagEnter)
		return errorlist, err
	}

	//Administrators and themselves do not need to be audited

	revisionDTO := &schema.AddRevisionDTO{
		UserID:   question.UserID,
		ObjectID: question.ID,
		Title:    question.Title,
		Log:      req.EditSummary,
	}

	// It's not you or the administrator that needs to be reviewed
	if dbinfo.UserID != req.UserID && !req.IsAdmin {
		revisionDTO.Status = entity.RevisionUnreviewedStatus
	} else {
		//Direct modification
		revisionDTO.Status = entity.RevisionReviewPassStatus
		//update question to db
		saveerr := qs.questionRepo.UpdateQuestion(ctx, question, []string{"title", "original_text", "parsed_text", "updated_at"})
		if saveerr != nil {
			return questionInfo, saveerr
		}
		objectTagData := schema.TagChange{}
		objectTagData.ObjectID = question.ID
		objectTagData.Tags = req.Tags
		objectTagData.UserID = req.UserID
		tagerr := qs.ChangeTag(ctx, &objectTagData)
		if err != nil {
			return questionInfo, tagerr
		}
	}

	questionWithTagsRevision, err := qs.changeQuestionToRevision(ctx, question, Tags)
	if err != nil {
		return nil, err
	}
	infoJSON, _ := json.Marshal(questionWithTagsRevision)
	revisionDTO.Content = string(infoJSON)
	revisionID, err := qs.revisionService.AddRevision(ctx, revisionDTO, true)
	if err != nil {
		return
	}
	activity_queue.AddActivity(&schema.ActivityMsg{
		UserID:           req.UserID,
		ObjectID:         question.ID,
		ActivityTypeKey:  constant.ActQuestionEdited,
		RevisionID:       revisionID,
		OriginalObjectID: question.ID,
	})

	questionInfo, err = qs.GetQuestion(ctx, question.ID, question.UserID, false, false)
	return
}

// GetQuestion get question one
func (qs *QuestionService) GetQuestion(ctx context.Context, id, loginUserID string, addpv bool, isAdmin bool) (resp *schema.QuestionInfo, err error) {
	question, err := qs.questioncommon.Info(ctx, id, loginUserID)
	if err != nil {
		return
	}
	if addpv {
		err = qs.questioncommon.UpdataPv(ctx, id)
		if err != nil {
			log.Error("UpdataPv", err)
		}
	}

	question.MemberActions = permission.GetQuestionPermission(ctx, loginUserID, question.UserID, isAdmin)
	return question, nil
}

func (qs *QuestionService) ChangeTag(ctx context.Context, objectTagData *schema.TagChange) error {
	return qs.tagCommon.ObjectChangeTag(ctx, objectTagData)
}

func (qs *QuestionService) CheckChangeReservedTag(ctx context.Context, oldobjectTagData, objectTagData []*entity.Tag) (bool, []string) {
	return qs.tagCommon.CheckChangeReservedTag(ctx, oldobjectTagData, objectTagData)
}

func (qs *QuestionService) SearchUserList(ctx context.Context, userName, order string, page, pageSize int, loginUserID string) ([]*schema.UserQuestionInfo, int64, error) {
	userlist := make([]*schema.UserQuestionInfo, 0)

	userinfo, Exist, err := qs.userCommon.GetUserBasicInfoByUserName(ctx, userName)
	if err != nil {
		return userlist, 0, err
	}
	if !Exist {
		return userlist, 0, nil
	}
	search := &schema.QuestionSearch{}
	search.Order = order
	search.Page = page
	search.PageSize = pageSize
	search.UserID = userinfo.ID
	questionlist, count, err := qs.SearchList(ctx, search, loginUserID)
	if err != nil {
		return userlist, 0, err
	}
	for _, item := range questionlist {
		info := &schema.UserQuestionInfo{}
		_ = copier.Copy(info, item)
		status, ok := entity.CmsQuestionSearchStatusIntToString[item.Status]
		if ok {
			info.Status = status
		}
		userlist = append(userlist, info)
	}
	return userlist, count, nil
}

func (qs *QuestionService) SearchUserAnswerList(ctx context.Context, userName, order string, page, pageSize int, loginUserID string) ([]*schema.UserAnswerInfo, int64, error) {
	answerlist := make([]*schema.AnswerInfo, 0)
	userAnswerlist := make([]*schema.UserAnswerInfo, 0)
	userinfo, Exist, err := qs.userCommon.GetUserBasicInfoByUserName(ctx, userName)
	if err != nil {
		return userAnswerlist, 0, err
	}
	if !Exist {
		return userAnswerlist, 0, nil
	}
	answersearch := &entity.AnswerSearch{}
	answersearch.UserID = userinfo.ID
	answersearch.PageSize = pageSize
	answersearch.Page = page
	if order == "newest" {
		answersearch.Order = entity.AnswerSearchOrderByTime
	} else {
		answersearch.Order = entity.AnswerSearchOrderByDefault
	}
	questionIDs := make([]string, 0)
	answerList, count, err := qs.questioncommon.AnswerCommon.Search(ctx, answersearch)
	if err != nil {
		return userAnswerlist, count, err
	}
	for _, item := range answerList {
		answerinfo := qs.questioncommon.AnswerCommon.ShowFormat(ctx, item)
		answerlist = append(answerlist, answerinfo)
		questionIDs = append(questionIDs, item.QuestionID)
	}
	questionMaps, err := qs.questioncommon.FindInfoByID(ctx, questionIDs, loginUserID)
	if err != nil {
		return userAnswerlist, count, err
	}
	for _, item := range answerlist {
		_, ok := questionMaps[item.QuestionID]
		if ok {
			item.QuestionInfo = questionMaps[item.QuestionID]
		}
	}
	for _, item := range answerlist {
		info := &schema.UserAnswerInfo{}
		_ = copier.Copy(info, item)
		info.AnswerID = item.ID
		info.QuestionID = item.QuestionID
		userAnswerlist = append(userAnswerlist, info)
	}
	return userAnswerlist, count, nil
}

func (qs *QuestionService) SearchUserCollectionList(ctx context.Context, page, pageSize int, loginUserID string) ([]*schema.QuestionInfo, int64, error) {
	list := make([]*schema.QuestionInfo, 0)
	userinfo, Exist, err := qs.userCommon.GetUserBasicInfoByID(ctx, loginUserID)
	if err != nil {
		return list, 0, err
	}
	if !Exist {
		return list, 0, nil
	}
	collectionSearch := &entity.CollectionSearch{}
	collectionSearch.UserID = userinfo.ID
	collectionSearch.Page = page
	collectionSearch.PageSize = pageSize
	collectionlist, count, err := qs.collectionCommon.SearchList(ctx, collectionSearch)
	if err != nil {
		return list, 0, err
	}
	questionIDs := make([]string, 0)
	for _, item := range collectionlist {
		questionIDs = append(questionIDs, item.ObjectID)
	}

	questionMaps, err := qs.questioncommon.FindInfoByID(ctx, questionIDs, loginUserID)
	if err != nil {
		return list, count, err
	}
	for _, id := range questionIDs {
		_, ok := questionMaps[id]
		if ok {
			questionMaps[id].LastAnsweredUserInfo = nil
			questionMaps[id].UpdateUserInfo = nil
			questionMaps[id].Content = ""
			questionMaps[id].HTML = ""
			list = append(list, questionMaps[id])
		}
	}

	return list, count, nil
}

func (qs *QuestionService) SearchUserTopList(ctx context.Context, userName string, loginUserID string) ([]*schema.UserQuestionInfo, []*schema.UserAnswerInfo, error) {
	answerlist := make([]*schema.AnswerInfo, 0)

	userAnswerlist := make([]*schema.UserAnswerInfo, 0)
	userQuestionlist := make([]*schema.UserQuestionInfo, 0)

	userinfo, Exist, err := qs.userCommon.GetUserBasicInfoByUserName(ctx, userName)
	if err != nil {
		return userQuestionlist, userAnswerlist, err
	}
	if !Exist {
		return userQuestionlist, userAnswerlist, nil
	}
	search := &schema.QuestionSearch{}
	search.Order = "score"
	search.Page = 0
	search.PageSize = 5
	search.UserID = userinfo.ID
	questionlist, _, err := qs.SearchList(ctx, search, loginUserID)
	if err != nil {
		return userQuestionlist, userAnswerlist, err
	}
	answersearch := &entity.AnswerSearch{}
	answersearch.UserID = userinfo.ID
	answersearch.PageSize = 5
	answersearch.Order = entity.AnswerSearchOrderByVote
	questionIDs := make([]string, 0)
	answerList, _, err := qs.questioncommon.AnswerCommon.Search(ctx, answersearch)
	if err != nil {
		return userQuestionlist, userAnswerlist, err
	}
	for _, item := range answerList {
		answerinfo := qs.questioncommon.AnswerCommon.ShowFormat(ctx, item)
		answerlist = append(answerlist, answerinfo)
		questionIDs = append(questionIDs, item.QuestionID)
	}
	questionMaps, err := qs.questioncommon.FindInfoByID(ctx, questionIDs, loginUserID)
	if err != nil {
		return userQuestionlist, userAnswerlist, err
	}
	for _, item := range answerlist {
		_, ok := questionMaps[item.QuestionID]
		if ok {
			item.QuestionInfo = questionMaps[item.QuestionID]
		}
	}

	for _, item := range questionlist {
		info := &schema.UserQuestionInfo{}
		_ = copier.Copy(info, item)
		userQuestionlist = append(userQuestionlist, info)
	}

	for _, item := range answerlist {
		info := &schema.UserAnswerInfo{}
		_ = copier.Copy(info, item)
		info.AnswerID = item.ID
		info.QuestionID = item.QuestionID
		userAnswerlist = append(userAnswerlist, info)
	}

	return userQuestionlist, userAnswerlist, nil
}

// SearchByTitleLike
func (qs *QuestionService) SearchByTitleLike(ctx context.Context, title string, loginUserID string) ([]*schema.QuestionBaseInfo, error) {
	list := make([]*schema.QuestionBaseInfo, 0)
	dblist, err := qs.questionRepo.SearchByTitleLike(ctx, title)
	if err != nil {
		return list, err
	}
	for _, question := range dblist {
		item := &schema.QuestionBaseInfo{}
		item.ID = question.ID
		item.Title = question.Title
		item.ViewCount = question.ViewCount
		item.AnswerCount = question.AnswerCount
		item.CollectionCount = question.CollectionCount
		item.FollowCount = question.FollowCount
		status, ok := entity.CmsQuestionSearchStatusIntToString[question.Status]
		if ok {
			item.Status = status
		}
		if question.AcceptedAnswerID != "0" {
			item.AcceptedAnswer = true
		}
		list = append(list, item)
	}

	return list, nil
}

// SimilarQuestion
func (qs *QuestionService) SimilarQuestion(ctx context.Context, questionID string, loginUserID string) ([]*schema.QuestionInfo, int64, error) {
	list := make([]*schema.QuestionInfo, 0)
	questionInfo, err := qs.GetQuestion(ctx, questionID, loginUserID, false, false)
	if err != nil {
		return list, 0, err
	}
	tagNames := make([]string, 0, len(questionInfo.Tags))
	for _, tag := range questionInfo.Tags {
		tagNames = append(tagNames, tag.SlugName)
	}
	search := &schema.QuestionSearch{}
	search.Order = "frequent"
	search.Page = 0
	search.PageSize = 6
	if len(tagNames) > 0 {
		search.Tag = tagNames[0]
	}
	return qs.SearchList(ctx, search, loginUserID)
}

// SearchList
func (qs *QuestionService) SearchList(ctx context.Context, req *schema.QuestionSearch, loginUserID string) ([]*schema.QuestionInfo, int64, error) {
	if len(req.Tag) > 0 {
		tagInfo, has, err := qs.tagCommon.GetTagBySlugName(ctx, strings.ToLower(req.Tag))
		if err != nil {
			log.Error("tagCommon.GetTagListByNames error", err)
		}
		if has {
			req.TagIDs = append(req.TagIDs, tagInfo.ID)
		}
	}
	list := make([]*schema.QuestionInfo, 0)
	if req.UserName != "" {
		userinfo, exist, err := qs.userCommon.GetUserBasicInfoByUserName(ctx, req.UserName)
		if err != nil {
			return list, 0, err
		}
		if !exist {
			return list, 0, err
		}
		req.UserID = userinfo.ID
	}
	questionList, count, err := qs.questionRepo.SearchList(ctx, req)
	if err != nil {
		return list, count, err
	}
	list, err = qs.questioncommon.ListFormat(ctx, questionList, loginUserID)
	if err != nil {
		return list, count, err
	}
	return list, count, nil
}

func (qs *QuestionService) AdminSetQuestionStatus(ctx context.Context, questionID string, setStatusStr string) error {
	setStatus, ok := entity.CmsQuestionSearchStatus[setStatusStr]
	if !ok {
		return fmt.Errorf("question status does not exist")
	}
	questionInfo, exist, err := qs.questionRepo.GetQuestion(ctx, questionID)
	if err != nil {
		return err
	}
	if !exist {
		return errors.BadRequest(reason.QuestionNotFound)
	}
	err = qs.questionRepo.UpdateQuestionStatus(ctx, &entity.Question{ID: questionInfo.ID, Status: setStatus})
	if err != nil {
		return err
	}

	if setStatus == entity.QuestionStatusDeleted {
		err = qs.answerActivityService.DeleteQuestion(ctx, questionInfo.ID, questionInfo.CreatedAt, questionInfo.VoteCount)
		if err != nil {
			log.Errorf("admin delete question then rank rollback error %s", err.Error())
		}
	}
	if setStatus == entity.QuestionStatusAvailable && questionInfo.Status == entity.QuestionStatusClosed {
		activity_queue.AddActivity(&schema.ActivityMsg{
			UserID:           questionInfo.UserID,
			ObjectID:         questionInfo.ID,
			OriginalObjectID: questionInfo.ID,
			ActivityTypeKey:  constant.ActQuestionDeleted,
		})
	}
	if setStatus == entity.QuestionStatusClosed && questionInfo.Status != entity.QuestionStatusClosed {
		activity_queue.AddActivity(&schema.ActivityMsg{
			UserID:           questionInfo.UserID,
			ObjectID:         questionInfo.ID,
			OriginalObjectID: questionInfo.ID,
			ActivityTypeKey:  constant.ActQuestionClosed,
		})
	}
	msg := &schema.NotificationMsg{}
	msg.ObjectID = questionInfo.ID
	msg.Type = schema.NotificationTypeInbox
	msg.ReceiverUserID = questionInfo.UserID
	msg.TriggerUserID = questionInfo.UserID
	msg.ObjectType = constant.QuestionObjectType
	msg.NotificationAction = constant.YourQuestionWasDeleted
	notice_queue.AddNotification(msg)
	return nil
}

func (qs *QuestionService) CmsSearchList(ctx context.Context, search *schema.CmsQuestionSearch, loginUserID string) ([]*schema.AdminQuestionInfo, int64, error) {
	list := make([]*schema.AdminQuestionInfo, 0)

	status, ok := entity.CmsQuestionSearchStatus[search.StatusStr]
	if ok {
		search.Status = status
	}

	if search.Status == 0 {
		search.Status = 1
	}
	dblist, count, err := qs.questionRepo.CmsSearchList(ctx, search)
	if err != nil {
		return list, count, err
	}
	userIds := make([]string, 0)
	for _, dbitem := range dblist {
		item := &schema.AdminQuestionInfo{}
		_ = copier.Copy(item, dbitem)
		item.CreateTime = dbitem.CreatedAt.Unix()
		item.UpdateTime = dbitem.PostUpdateTime.Unix()
		item.EditTime = dbitem.UpdatedAt.Unix()
		list = append(list, item)
		userIds = append(userIds, dbitem.UserID)
	}
	userInfoMap, err := qs.userCommon.BatchUserBasicInfoByID(ctx, userIds)
	if err != nil {
		return list, count, err
	}
	for _, item := range list {
		_, ok = userInfoMap[item.UserID]
		if ok {
			item.UserInfo = userInfoMap[item.UserID]
		}
	}

	return list, count, nil
}

// CmsSearchList
func (qs *QuestionService) CmsSearchAnswerList(ctx context.Context, search *entity.CmsAnswerSearch, loginUserID string) ([]*schema.AdminAnswerInfo, int64, error) {
	answerlist := make([]*schema.AdminAnswerInfo, 0)

	status, ok := entity.CmsAnswerSearchStatus[search.StatusStr]
	if ok {
		search.Status = status
	}

	if search.Status == 0 {
		search.Status = 1
	}
	dblist, count, err := qs.questioncommon.AnswerCommon.CmsSearchList(ctx, search)
	if err != nil {
		return answerlist, count, err
	}
	questionIDs := make([]string, 0)
	userIds := make([]string, 0)
	for _, item := range dblist {
		answerinfo := qs.questioncommon.AnswerCommon.AdminShowFormat(ctx, item)
		answerlist = append(answerlist, answerinfo)
		questionIDs = append(questionIDs, item.QuestionID)
		userIds = append(userIds, item.UserID)
	}
	userInfoMap, err := qs.userCommon.BatchUserBasicInfoByID(ctx, userIds)
	if err != nil {
		return answerlist, count, err
	}

	questionMaps, err := qs.questioncommon.FindInfoByID(ctx, questionIDs, loginUserID)
	if err != nil {
		return answerlist, count, err
	}
	for _, item := range answerlist {
		_, ok := questionMaps[item.QuestionID]
		if ok {
			item.QuestionInfo.Title = questionMaps[item.QuestionID].Title
		}
		_, ok = userInfoMap[item.UserID]
		if ok {
			item.UserInfo = userInfoMap[item.UserID]
		}
	}
	return answerlist, count, nil
}

func (qs *QuestionService) changeQuestionToRevision(ctx context.Context, questionInfo *entity.Question, tags []*entity.Tag) (
	questionRevision *entity.QuestionWithTagsRevision, err error) {
	questionRevision = &entity.QuestionWithTagsRevision{}
	questionRevision.Question = *questionInfo

	for _, tag := range tags {
		item := &entity.TagSimpleInfoForRevision{}
		_ = copier.Copy(item, tag)
		questionRevision.Tags = append(questionRevision.Tags, item)
	}
	return questionRevision, nil
}<|MERGE_RESOLUTION|>--- conflicted
+++ resolved
@@ -79,11 +79,7 @@
 			return errors.BadRequest(reason.QuestionCannotClose)
 		}
 	}
-<<<<<<< HEAD
-	questionInfo.Status = entity.QuestionStatusclosed
-=======
 	questionInfo.Status = entity.QuestionStatusClosed
->>>>>>> 1bf0d636
 	err = qs.questionRepo.UpdateQuestionStatus(ctx, questionInfo)
 	if err != nil {
 		return err
@@ -193,8 +189,6 @@
 		log.Error("user IncreaseQuestionCount error", err.Error())
 	}
 
-<<<<<<< HEAD
-=======
 	activity_queue.AddActivity(&schema.ActivityMsg{
 		UserID:           question.UserID,
 		ObjectID:         question.ID,
@@ -203,7 +197,6 @@
 		RevisionID:       revisionID,
 	})
 
->>>>>>> 1bf0d636
 	questionInfo, err = qs.GetQuestion(ctx, question.ID, question.UserID, false, false)
 	return
 }
@@ -225,11 +218,7 @@
 		if questionInfo.AcceptedAnswerID != "0" {
 			return errors.BadRequest(reason.QuestionCannotDeleted)
 		}
-<<<<<<< HEAD
-		if questionInfo.AnswerCount > 0 {
-=======
 		if questionInfo.AnswerCount > 1 {
->>>>>>> 1bf0d636
 			return errors.BadRequest(reason.QuestionCannotDeleted)
 		}
 
@@ -291,13 +280,6 @@
 	if !has {
 		return
 	}
-<<<<<<< HEAD
-	if !req.IsAdmin {
-		if dbinfo.UserID != req.UserID {
-			return questionInfo, errors.BadRequest(reason.QuestionCannotUpdate)
-		}
-
-=======
 
 	tagNameList := make([]string, 0)
 	for _, tag := range req.Tags {
@@ -306,7 +288,6 @@
 	Tags, tagerr := qs.tagCommon.GetTagListByNames(ctx, tagNameList)
 	if tagerr != nil {
 		return questionInfo, tagerr
->>>>>>> 1bf0d636
 	}
 
 	// If it's not admin
