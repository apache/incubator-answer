package service

import (
	"encoding/json"
	"fmt"
	"strings"
	"time"

	"github.com/answerdev/answer/internal/base/constant"
	"github.com/answerdev/answer/internal/base/reason"
	"github.com/answerdev/answer/internal/base/translator"
	"github.com/answerdev/answer/internal/entity"
	"github.com/answerdev/answer/internal/schema"
	"github.com/answerdev/answer/internal/service/activity"
	collectioncommon "github.com/answerdev/answer/internal/service/collection_common"
	"github.com/answerdev/answer/internal/service/meta"
	"github.com/answerdev/answer/internal/service/notice_queue"
	"github.com/answerdev/answer/internal/service/permission"
	questioncommon "github.com/answerdev/answer/internal/service/question_common"
	"github.com/answerdev/answer/internal/service/revision_common"
	tagcommon "github.com/answerdev/answer/internal/service/tag_common"
	usercommon "github.com/answerdev/answer/internal/service/user_common"
	"github.com/jinzhu/copier"
	"github.com/segmentfault/pacman/errors"
	"github.com/segmentfault/pacman/i18n"
	"github.com/segmentfault/pacman/log"
	"golang.org/x/net/context"
)

// QuestionRepo question repository

// QuestionService user service
type QuestionService struct {
	questionRepo          questioncommon.QuestionRepo
	tagCommon             *tagcommon.TagCommonService
	questioncommon        *questioncommon.QuestionCommon
	userCommon            *usercommon.UserCommon
	revisionService       *revision_common.RevisionService
	metaService           *meta.MetaService
	collectionCommon      *collectioncommon.CollectionCommon
	answerActivityService *activity.AnswerActivityService
}

func NewQuestionService(
	questionRepo questioncommon.QuestionRepo,
	tagCommon *tagcommon.TagCommonService,
	questioncommon *questioncommon.QuestionCommon,
	userCommon *usercommon.UserCommon,
	revisionService *revision_common.RevisionService,
	metaService *meta.MetaService,
	collectionCommon *collectioncommon.CollectionCommon,
	answerActivityService *activity.AnswerActivityService,
) *QuestionService {
	return &QuestionService{
		questionRepo:          questionRepo,
		tagCommon:             tagCommon,
		questioncommon:        questioncommon,
		userCommon:            userCommon,
		revisionService:       revisionService,
		metaService:           metaService,
		collectionCommon:      collectionCommon,
		answerActivityService: answerActivityService,
	}
}

func (qs *QuestionService) CloseQuestion(ctx context.Context, req *schema.CloseQuestionReq) error {
	questionInfo, has, err := qs.questionRepo.GetQuestion(ctx, req.ID)
	if err != nil {
		return err
	}
	if !has {
		return nil
	}
	questionInfo.Status = entity.QuestionStatusclosed
	err = qs.questionRepo.UpdateQuestionStatus(ctx, questionInfo)
	if err != nil {
		return err
	}

	closeMeta, _ := json.Marshal(schema.CloseQuestionMeta{
		CloseType: req.CloseType,
		CloseMsg:  req.CloseMsg,
	})
	err = qs.metaService.AddMeta(ctx, req.ID, entity.QuestionCloseReasonKey, string(closeMeta))
	if err != nil {
		return err
	}
	return nil
}

// CloseMsgList list close question condition
func (qs *QuestionService) CloseMsgList(ctx context.Context, lang i18n.Language) (
	resp []*schema.GetCloseTypeResp, err error,
) {
	resp = make([]*schema.GetCloseTypeResp, 0)
	err = json.Unmarshal([]byte(constant.QuestionCloseJSON), &resp)
	if err != nil {
		return nil, errors.InternalServer(reason.UnknownError).WithError(err).WithStack()
	}
	for _, t := range resp {
		t.Name = translator.GlobalTrans.Tr(lang, t.Name)
		t.Description = translator.GlobalTrans.Tr(lang, t.Description)
	}
	return resp, err
}

// AddQuestion add question
func (qs *QuestionService) AddQuestion(ctx context.Context, req *schema.QuestionAdd) (questionInfo *schema.QuestionInfo, err error) {
	recommendExist, err := qs.tagCommon.ExistRecommend(ctx, req.Tags)
	if err != nil {
		return
	}
	if !recommendExist {
		err = fmt.Errorf("recommend is not exist")
		err = errors.BadRequest(reason.RecommendTagNotExist).WithError(err).WithStack()
		return
	}

	questionInfo = &schema.QuestionInfo{}
	question := &entity.Question{}
	now := time.Now()
	question.UserID = req.UserID
	question.Title = req.Title
	question.OriginalText = req.Content
	question.ParsedText = req.HTML
	question.AcceptedAnswerID = "0"
	question.LastAnswerID = "0"
	question.PostUpdateTime = now
	question.Status = entity.QuestionStatusAvailable
	question.RevisionID = "0"
	question.CreatedAt = now
	question.UpdatedAt = now
	err = qs.questionRepo.AddQuestion(ctx, question)
	if err != nil {
		return
	}
	objectTagData := schema.TagChange{}
	objectTagData.ObjectID = question.ID
	objectTagData.Tags = req.Tags
	objectTagData.UserID = req.UserID
	err = qs.ChangeTag(ctx, &objectTagData)
	if err != nil {
		return
	}

	revisionDTO := &schema.AddRevisionDTO{
		UserID:   question.UserID,
		ObjectID: question.ID,
		Title:    "",
	}
	infoJSON, _ := json.Marshal(question)
	revisionDTO.Content = string(infoJSON)
	err = qs.revisionService.AddRevision(ctx, revisionDTO, true)
	if err != nil {
		return
	}

	// user add question count
	err = qs.userCommon.UpdateQuestionCount(ctx, question.UserID, 1)
	if err != nil {
		log.Error("user IncreaseQuestionCount error", err.Error())
	}

	questionInfo, err = qs.GetQuestion(ctx, question.ID, question.UserID, false)
	return
}

// RemoveQuestion delete question
func (qs *QuestionService) RemoveQuestion(ctx context.Context, req *schema.RemoveQuestionReq) (err error) {
	questionInfo, has, err := qs.questionRepo.GetQuestion(ctx, req.ID)
	if err != nil {
		return err
	}
	if !has {
		return nil
	}
	if !req.IsAdmin {
		if questionInfo.UserID != req.UserID {
			return errors.BadRequest(reason.QuestionCannotDeleted)
		}

		if questionInfo.AcceptedAnswerID != "0" {
			return errors.BadRequest(reason.QuestionCannotDeleted)
		}
		if questionInfo.AnswerCount > 0 {
			return errors.BadRequest(reason.QuestionCannotDeleted)
		}

		if questionInfo.AnswerCount == 1 {
			answersearch := &entity.AnswerSearch{}
			answersearch.QuestionID = req.ID
			answerList, _, err := qs.questioncommon.AnswerCommon.Search(ctx, answersearch)
			if err != nil {
				return err
			}
			for _, answer := range answerList {
				if answer.VoteCount > 0 {
					return errors.BadRequest(reason.QuestionCannotDeleted)
				}
			}
		}
	}

	questionInfo.Status = entity.QuestionStatusDeleted
	err = qs.questionRepo.UpdateQuestionStatus(ctx, questionInfo)
	if err != nil {
		return err
	}

	// user add question count
	err = qs.userCommon.UpdateQuestionCount(ctx, questionInfo.UserID, -1)
	if err != nil {
		log.Error("user IncreaseQuestionCount error", err.Error())
	}

	err = qs.answerActivityService.DeleteQuestion(ctx, questionInfo.ID, questionInfo.CreatedAt, questionInfo.VoteCount)
	if err != nil {
		log.Errorf("user DeleteQuestion rank rollback error %s", err.Error())
	}

	return nil
}

// UpdateQuestion update question
func (qs *QuestionService) UpdateQuestion(ctx context.Context, req *schema.QuestionUpdate) (questionInfo *schema.QuestionInfo, err error) {
	questionInfo = &schema.QuestionInfo{}
	now := time.Now()
	question := &entity.Question{}
	question.UserID = req.UserID
	question.Title = req.Title
	question.OriginalText = req.Content
	question.ParsedText = req.HTML
	question.ID = req.ID
	question.UpdatedAt = now
	dbinfo, has, err := qs.questionRepo.GetQuestion(ctx, question.ID)
	if err != nil {
		return
	}
	if !has {
		return
	}
	if dbinfo.UserID != req.UserID {
		return
	}

<<<<<<< HEAD
	recommendExist, err := qs.tagCommon.ExistRecommend(ctx, req.Tags)
	if err != nil {
		return
	}
	if !recommendExist {
		err = errors.BadRequest(reason.RecommendTagEnter).WithError(err).WithStack()
		return
	}

=======
>>>>>>> f216536e
	//CheckChangeTag
	oldTags, err := qs.tagCommon.GetObjectEntityTag(ctx, question.ID)
	if err != nil {
		return
	}
	tagNameList := make([]string, 0)
	for _, tag := range req.Tags {
		tagNameList = append(tagNameList, tag.SlugName)
	}
	Tags, err := qs.tagCommon.GetTagListByNames(ctx, tagNameList)
	if err != nil {
		return
	}
<<<<<<< HEAD

	CheckTag, CheckTaglist := qs.CheckChangeReservedTag(ctx, oldTags, Tags)
	if !CheckTag {
		err = errors.BadRequest(reason.RequestFormatError).WithMsg(fmt.Sprintf("The reserved tag \"%s\" must be present.",
=======
	CheckTag, CheckTaglist := qs.CheckChangeTag(ctx, oldTags, Tags)
	if !CheckTag {
		err = errors.BadRequest(reason.UnauthorizedError).WithMsg(fmt.Sprintf("tag [%s] cannot be modified",
>>>>>>> f216536e
			strings.Join(CheckTaglist, ",")))
		return
	}

	//update question to db
	err = qs.questionRepo.UpdateQuestion(ctx, question, []string{"title", "original_text", "parsed_text", "updated_at"})
	if err != nil {
		return
	}
	objectTagData := schema.TagChange{}
	objectTagData.ObjectID = question.ID
	objectTagData.Tags = req.Tags
	objectTagData.UserID = req.UserID
	err = qs.ChangeTag(ctx, &objectTagData)
	if err != nil {
		return
	}

	revisionDTO := &schema.AddRevisionDTO{
		UserID:   question.UserID,
		ObjectID: question.ID,
		Title:    "",
		Log:      req.EditSummary,
	}
	infoJSON, _ := json.Marshal(question)
	revisionDTO.Content = string(infoJSON)
	err = qs.revisionService.AddRevision(ctx, revisionDTO, true)
	if err != nil {
		return
	}

	questionInfo, err = qs.GetQuestion(ctx, question.ID, question.UserID, false)
	return
}

// GetQuestion get question one
func (qs *QuestionService) GetQuestion(ctx context.Context, id, loginUserID string, addpv bool) (resp *schema.QuestionInfo, err error) {
	question, err := qs.questioncommon.Info(ctx, id, loginUserID)
	if err != nil {
		return
	}
	if addpv {
		err = qs.questioncommon.UpdataPv(ctx, id)
		if err != nil {
			log.Error("UpdataPv", err)
		}
	}

	question.MemberActions = permission.GetQuestionPermission(loginUserID, question.UserID)
	return question, nil
}

func (qs *QuestionService) ChangeTag(ctx context.Context, objectTagData *schema.TagChange) error {
	return qs.tagCommon.ObjectChangeTag(ctx, objectTagData)
}

<<<<<<< HEAD
func (qs *QuestionService) CheckChangeReservedTag(ctx context.Context, oldobjectTagData, objectTagData []*entity.Tag) (bool, []string) {
	return qs.tagCommon.CheckChangeReservedTag(ctx, oldobjectTagData, objectTagData)
=======
func (qs *QuestionService) CheckChangeTag(ctx context.Context, oldobjectTagData, objectTagData []*entity.Tag) (bool, []string) {
	return qs.tagCommon.ObjectCheckChangeTag(ctx, oldobjectTagData, objectTagData)
>>>>>>> f216536e
}

func (qs *QuestionService) SearchUserList(ctx context.Context, userName, order string, page, pageSize int, loginUserID string) ([]*schema.UserQuestionInfo, int64, error) {
	userlist := make([]*schema.UserQuestionInfo, 0)

	userinfo, Exist, err := qs.userCommon.GetUserBasicInfoByUserName(ctx, userName)
	if err != nil {
		return userlist, 0, err
	}
	if !Exist {
		return userlist, 0, nil
	}
	search := &schema.QuestionSearch{}
	search.Order = order
	search.Page = page
	search.PageSize = pageSize
	search.UserID = userinfo.ID
	questionlist, count, err := qs.SearchList(ctx, search, loginUserID)
	if err != nil {
		return userlist, 0, err
	}
	for _, item := range questionlist {
		info := &schema.UserQuestionInfo{}
		_ = copier.Copy(info, item)
		status, ok := entity.CmsQuestionSearchStatusIntToString[item.Status]
		if ok {
			info.Status = status
		}
		userlist = append(userlist, info)
	}
	return userlist, count, nil
}

func (qs *QuestionService) SearchUserAnswerList(ctx context.Context, userName, order string, page, pageSize int, loginUserID string) ([]*schema.UserAnswerInfo, int64, error) {
	answerlist := make([]*schema.AnswerInfo, 0)
	userAnswerlist := make([]*schema.UserAnswerInfo, 0)
	userinfo, Exist, err := qs.userCommon.GetUserBasicInfoByUserName(ctx, userName)
	if err != nil {
		return userAnswerlist, 0, err
	}
	if !Exist {
		return userAnswerlist, 0, nil
	}
	answersearch := &entity.AnswerSearch{}
	answersearch.UserID = userinfo.ID
	answersearch.PageSize = pageSize
	answersearch.Page = page
	if order == "newest" {
		answersearch.Order = entity.AnswerSearchOrderByTime
	} else {
		answersearch.Order = entity.AnswerSearchOrderByDefault
	}
	questionIDs := make([]string, 0)
	answerList, count, err := qs.questioncommon.AnswerCommon.Search(ctx, answersearch)
	if err != nil {
		return userAnswerlist, count, err
	}
	for _, item := range answerList {
		answerinfo := qs.questioncommon.AnswerCommon.ShowFormat(ctx, item)
		answerlist = append(answerlist, answerinfo)
		questionIDs = append(questionIDs, item.QuestionID)
	}
	questionMaps, err := qs.questioncommon.FindInfoByID(ctx, questionIDs, loginUserID)
	if err != nil {
		return userAnswerlist, count, err
	}
	for _, item := range answerlist {
		_, ok := questionMaps[item.QuestionID]
		if ok {
			item.QuestionInfo = questionMaps[item.QuestionID]
		}
	}
	for _, item := range answerlist {
		info := &schema.UserAnswerInfo{}
		_ = copier.Copy(info, item)
		info.AnswerID = item.ID
		info.QuestionID = item.QuestionID
		userAnswerlist = append(userAnswerlist, info)
	}
	return userAnswerlist, count, nil
}

func (qs *QuestionService) SearchUserCollectionList(ctx context.Context, page, pageSize int, loginUserID string) ([]*schema.QuestionInfo, int64, error) {
	list := make([]*schema.QuestionInfo, 0)
	userinfo, Exist, err := qs.userCommon.GetUserBasicInfoByID(ctx, loginUserID)
	if err != nil {
		return list, 0, err
	}
	if !Exist {
		return list, 0, nil
	}
	collectionSearch := &entity.CollectionSearch{}
	collectionSearch.UserID = userinfo.ID
	collectionSearch.Page = page
	collectionSearch.PageSize = pageSize
	collectionlist, count, err := qs.collectionCommon.SearchList(ctx, collectionSearch)
	if err != nil {
		return list, 0, err
	}
	questionIDs := make([]string, 0)
	for _, item := range collectionlist {
		questionIDs = append(questionIDs, item.ObjectID)
	}

	questionMaps, err := qs.questioncommon.FindInfoByID(ctx, questionIDs, loginUserID)
	if err != nil {
		return list, count, err
	}
	for _, id := range questionIDs {
		_, ok := questionMaps[id]
		if ok {
			questionMaps[id].LastAnsweredUserInfo = nil
			questionMaps[id].UpdateUserInfo = nil
			questionMaps[id].Content = ""
			questionMaps[id].HTML = ""
			list = append(list, questionMaps[id])
		}
	}

	return list, count, nil
}

func (qs *QuestionService) SearchUserTopList(ctx context.Context, userName string, loginUserID string) ([]*schema.UserQuestionInfo, []*schema.UserAnswerInfo, error) {
	answerlist := make([]*schema.AnswerInfo, 0)

	userAnswerlist := make([]*schema.UserAnswerInfo, 0)
	userQuestionlist := make([]*schema.UserQuestionInfo, 0)

	userinfo, Exist, err := qs.userCommon.GetUserBasicInfoByUserName(ctx, userName)
	if err != nil {
		return userQuestionlist, userAnswerlist, err
	}
	if !Exist {
		return userQuestionlist, userAnswerlist, nil
	}
	search := &schema.QuestionSearch{}
	search.Order = "score"
	search.Page = 0
	search.PageSize = 5
	search.UserID = userinfo.ID
	questionlist, _, err := qs.SearchList(ctx, search, loginUserID)
	if err != nil {
		return userQuestionlist, userAnswerlist, err
	}
	answersearch := &entity.AnswerSearch{}
	answersearch.UserID = userinfo.ID
	answersearch.PageSize = 5
	answersearch.Order = entity.AnswerSearchOrderByVote
	questionIDs := make([]string, 0)
	answerList, _, err := qs.questioncommon.AnswerCommon.Search(ctx, answersearch)
	if err != nil {
		return userQuestionlist, userAnswerlist, err
	}
	for _, item := range answerList {
		answerinfo := qs.questioncommon.AnswerCommon.ShowFormat(ctx, item)
		answerlist = append(answerlist, answerinfo)
		questionIDs = append(questionIDs, item.QuestionID)
	}
	questionMaps, err := qs.questioncommon.FindInfoByID(ctx, questionIDs, loginUserID)
	if err != nil {
		return userQuestionlist, userAnswerlist, err
	}
	for _, item := range answerlist {
		_, ok := questionMaps[item.QuestionID]
		if ok {
			item.QuestionInfo = questionMaps[item.QuestionID]
		}
	}

	for _, item := range questionlist {
		info := &schema.UserQuestionInfo{}
		_ = copier.Copy(info, item)
		userQuestionlist = append(userQuestionlist, info)
	}

	for _, item := range answerlist {
		info := &schema.UserAnswerInfo{}
		_ = copier.Copy(info, item)
		info.AnswerID = item.ID
		info.QuestionID = item.QuestionID
		userAnswerlist = append(userAnswerlist, info)
	}

	return userQuestionlist, userAnswerlist, nil
}

// SearchByTitleLike
func (qs *QuestionService) SearchByTitleLike(ctx context.Context, title string, loginUserID string) ([]*schema.QuestionBaseInfo, error) {
	list := make([]*schema.QuestionBaseInfo, 0)
	dblist, err := qs.questionRepo.SearchByTitleLike(ctx, title)
	if err != nil {
		return list, err
	}
	for _, question := range dblist {
		item := &schema.QuestionBaseInfo{}
		item.ID = question.ID
		item.Title = question.Title
		item.ViewCount = question.ViewCount
		item.AnswerCount = question.AnswerCount
		item.CollectionCount = question.CollectionCount
		item.FollowCount = question.FollowCount
		status, ok := entity.CmsQuestionSearchStatusIntToString[question.Status]
		if ok {
			item.Status = status
		}
		if question.AcceptedAnswerID != "0" {
			item.AcceptedAnswer = true
		}
		list = append(list, item)
	}

	return list, nil
}

// SimilarQuestion
func (qs *QuestionService) SimilarQuestion(ctx context.Context, questionID string, loginUserID string) ([]*schema.QuestionInfo, int64, error) {
	list := make([]*schema.QuestionInfo, 0)
	questionInfo, err := qs.GetQuestion(ctx, questionID, loginUserID, false)
	if err != nil {
		return list, 0, err
	}
	tagNames := make([]string, 0, len(questionInfo.Tags))
	for _, tag := range questionInfo.Tags {
		tagNames = append(tagNames, tag.SlugName)
	}
	search := &schema.QuestionSearch{}
	search.Order = "frequent"
	search.Page = 0
	search.PageSize = 6
	if len(tagNames) > 0 {
		search.Tag = tagNames[0]
	}
	return qs.SearchList(ctx, search, loginUserID)
}

// SearchList
func (qs *QuestionService) SearchList(ctx context.Context, req *schema.QuestionSearch, loginUserID string) ([]*schema.QuestionInfo, int64, error) {
	if len(req.Tag) > 0 {
		tagInfo, has, err := qs.tagCommon.GetTagBySlugName(ctx, strings.ToLower(req.Tag))
		if err != nil {
			log.Error("tagCommon.GetTagListByNames error", err)
		}
		if has {
			req.TagIDs = append(req.TagIDs, tagInfo.ID)
		}
	}
	list := make([]*schema.QuestionInfo, 0)
	if req.UserName != "" {
		userinfo, exist, err := qs.userCommon.GetUserBasicInfoByUserName(ctx, req.UserName)
		if err != nil {
			return list, 0, err
		}
		if !exist {
			return list, 0, err
		}
		req.UserID = userinfo.ID
	}
	questionList, count, err := qs.questionRepo.SearchList(ctx, req)
	if err != nil {
		return list, count, err
	}
	list, err = qs.questioncommon.ListFormat(ctx, questionList, loginUserID)
	if err != nil {
		return list, count, err
	}
	return list, count, nil
}

func (qs *QuestionService) AdminSetQuestionStatus(ctx context.Context, questionID string, setStatusStr string) error {
	setStatus, ok := entity.CmsQuestionSearchStatus[setStatusStr]
	if !ok {
		return fmt.Errorf("question status does not exist")
	}
	questionInfo, exist, err := qs.questionRepo.GetQuestion(ctx, questionID)
	if err != nil {
		return err
	}
	if !exist {
		return errors.BadRequest(reason.QuestionNotFound)
	}
	questionInfo.Status = setStatus
	err = qs.questionRepo.UpdateQuestionStatus(ctx, questionInfo)
	if err != nil {
		return err
	}

	if setStatus == entity.QuestionStatusDeleted {
		err = qs.answerActivityService.DeleteQuestion(ctx, questionInfo.ID, questionInfo.CreatedAt, questionInfo.VoteCount)
		if err != nil {
			log.Errorf("admin delete question then rank rollback error %s", err.Error())
		}
	}
	msg := &schema.NotificationMsg{}
	msg.ObjectID = questionInfo.ID
	msg.Type = schema.NotificationTypeInbox
	msg.ReceiverUserID = questionInfo.UserID
	msg.TriggerUserID = questionInfo.UserID
	msg.ObjectType = constant.QuestionObjectType
	msg.NotificationAction = constant.YourQuestionWasDeleted
	notice_queue.AddNotification(msg)
	return nil
}

func (qs *QuestionService) CmsSearchList(ctx context.Context, search *schema.CmsQuestionSearch, loginUserID string) ([]*schema.AdminQuestionInfo, int64, error) {
	list := make([]*schema.AdminQuestionInfo, 0)

	status, ok := entity.CmsQuestionSearchStatus[search.StatusStr]
	if ok {
		search.Status = status
	}

	if search.Status == 0 {
		search.Status = 1
	}
	dblist, count, err := qs.questionRepo.CmsSearchList(ctx, search)
	if err != nil {
		return list, count, err
	}
	userIds := make([]string, 0)
	for _, dbitem := range dblist {
		item := &schema.AdminQuestionInfo{}
		_ = copier.Copy(item, dbitem)
		item.CreateTime = dbitem.CreatedAt.Unix()
		item.UpdateTime = dbitem.PostUpdateTime.Unix()
		item.EditTime = dbitem.UpdatedAt.Unix()
		list = append(list, item)
		userIds = append(userIds, dbitem.UserID)
	}
	userInfoMap, err := qs.userCommon.BatchUserBasicInfoByID(ctx, userIds)
	if err != nil {
		return list, count, err
	}
	for _, item := range list {
		_, ok = userInfoMap[item.UserID]
		if ok {
			item.UserInfo = userInfoMap[item.UserID]
		}
	}

	return list, count, nil
}

// CmsSearchList
func (qs *QuestionService) CmsSearchAnswerList(ctx context.Context, search *entity.CmsAnswerSearch, loginUserID string) ([]*schema.AdminAnswerInfo, int64, error) {
	answerlist := make([]*schema.AdminAnswerInfo, 0)

	status, ok := entity.CmsAnswerSearchStatus[search.StatusStr]
	if ok {
		search.Status = status
	}

	if search.Status == 0 {
		search.Status = 1
	}
	dblist, count, err := qs.questioncommon.AnswerCommon.CmsSearchList(ctx, search)
	if err != nil {
		return answerlist, count, err
	}
	questionIDs := make([]string, 0)
	userIds := make([]string, 0)
	for _, item := range dblist {
		answerinfo := qs.questioncommon.AnswerCommon.AdminShowFormat(ctx, item)
		answerlist = append(answerlist, answerinfo)
		questionIDs = append(questionIDs, item.QuestionID)
		userIds = append(userIds, item.UserID)
	}
	userInfoMap, err := qs.userCommon.BatchUserBasicInfoByID(ctx, userIds)
	if err != nil {
		return answerlist, count, err
	}

	questionMaps, err := qs.questioncommon.FindInfoByID(ctx, questionIDs, loginUserID)
	if err != nil {
		return answerlist, count, err
	}
	for _, item := range answerlist {
		_, ok := questionMaps[item.QuestionID]
		if ok {
			item.QuestionInfo.Title = questionMaps[item.QuestionID].Title
		}
		_, ok = userInfoMap[item.UserID]
		if ok {
			item.UserInfo = userInfoMap[item.UserID]
		}
	}
	return answerlist, count, nil
}<|MERGE_RESOLUTION|>--- conflicted
+++ resolved
@@ -243,7 +243,6 @@
 		return
 	}
 
-<<<<<<< HEAD
 	recommendExist, err := qs.tagCommon.ExistRecommend(ctx, req.Tags)
 	if err != nil {
 		return
@@ -253,8 +252,6 @@
 		return
 	}
 
-=======
->>>>>>> f216536e
 	//CheckChangeTag
 	oldTags, err := qs.tagCommon.GetObjectEntityTag(ctx, question.ID)
 	if err != nil {
@@ -268,16 +265,10 @@
 	if err != nil {
 		return
 	}
-<<<<<<< HEAD
 
 	CheckTag, CheckTaglist := qs.CheckChangeReservedTag(ctx, oldTags, Tags)
 	if !CheckTag {
 		err = errors.BadRequest(reason.RequestFormatError).WithMsg(fmt.Sprintf("The reserved tag \"%s\" must be present.",
-=======
-	CheckTag, CheckTaglist := qs.CheckChangeTag(ctx, oldTags, Tags)
-	if !CheckTag {
-		err = errors.BadRequest(reason.UnauthorizedError).WithMsg(fmt.Sprintf("tag [%s] cannot be modified",
->>>>>>> f216536e
 			strings.Join(CheckTaglist, ",")))
 		return
 	}
@@ -334,13 +325,8 @@
 	return qs.tagCommon.ObjectChangeTag(ctx, objectTagData)
 }
 
-<<<<<<< HEAD
 func (qs *QuestionService) CheckChangeReservedTag(ctx context.Context, oldobjectTagData, objectTagData []*entity.Tag) (bool, []string) {
 	return qs.tagCommon.CheckChangeReservedTag(ctx, oldobjectTagData, objectTagData)
-=======
-func (qs *QuestionService) CheckChangeTag(ctx context.Context, oldobjectTagData, objectTagData []*entity.Tag) (bool, []string) {
-	return qs.tagCommon.ObjectCheckChangeTag(ctx, oldobjectTagData, objectTagData)
->>>>>>> f216536e
 }
 
 func (qs *QuestionService) SearchUserList(ctx context.Context, userName, order string, page, pageSize int, loginUserID string) ([]*schema.UserQuestionInfo, int64, error) {
