package repo

import (
	"context"
	"strings"
	"time"

	"github.com/jinzhu/copier"
	"github.com/segmentfault/answer/internal/base/data"
	"github.com/segmentfault/answer/internal/base/reason"
	"github.com/segmentfault/answer/internal/entity"
	"github.com/segmentfault/answer/internal/schema"
	"github.com/segmentfault/answer/internal/service/search_common"
	"github.com/segmentfault/answer/internal/service/unique"
	usercommon "github.com/segmentfault/answer/internal/service/user_common"
	"github.com/segmentfault/answer/pkg/converter"
	"github.com/segmentfault/answer/pkg/obj"
	"github.com/segmentfault/pacman/errors"
	"xorm.io/builder"
)

// searchRepo tag repository
type searchRepo struct {
	data         *data.Data
	userCommon   *usercommon.UserCommon
	uniqueIDRepo unique.UniqueIDRepo
}

// NewSearchRepo new repository
func NewSearchRepo(data *data.Data, uniqueIDRepo unique.UniqueIDRepo, userCommon *usercommon.UserCommon) search_common.SearchRepo {
	return &searchRepo{
		data:         data,
		uniqueIDRepo: uniqueIDRepo,
		userCommon:   userCommon,
	}
}

func (sr *searchRepo) SearchContents(ctx context.Context, words []string, tagID, userID string, votes int, page, size int) (resp []schema.SearchResp, total int64, err error) {
	var (
		b  *builder.Builder
		ub *builder.Builder
	)
	b = builder.Select(
		"`question`.`id`",
		"`question`.`id` as `question_id`",
		"`title`",
		"`original_text`",
		"`question`.`created_at`",
		"`user_id`",
		"`vote_count`",
		"`answer_count`",
		"0 as `accepted`",
		"`question`.`status` as `status`",
	).From("`question`")
	ub = builder.Select(
		"`answer`.`id` as `id`",
		"`question_id`",
		"`question`.`title` as `title`",
		"`answer`.`original_text` as `original_text`",
		"`answer`.`created_at`",
		"`answer`.`user_id` as `user_id`",
		"`answer`.`vote_count` as `vote_count`",
		"0 as `answer_count`",
		"`adopted` as `accepted`",
		"`answer`.`status` as `status`",
	).From("`answer`").
		LeftJoin("`question`", "`question`.id = `answer`.question_id")

	for i, word := range words {
		if i == 0 {
			b.Where(builder.Like{"original_text", word})
			ub.Where(builder.Like{"`answer`.original_text", word})
		} else {
			b.Or(builder.Like{"original_text", word})
			ub.Or(builder.Like{"`answer`.original_text", word})
		}
	}

	// check tag
	if tagID != "" {
		b.Join("INNER", "tag_rel", "question.id = tag_rel.object_id").
			Where(builder.Eq{"tag_rel.tag_id": tagID})
	}

	// check user
	if userID != "" {
		b.Where(builder.Eq{"question.user_id": userID})
		ub.Where(builder.Eq{"answer.user_id": userID})
	}

	// check vote
	if votes == 0 {
		b.Where(builder.Eq{"question.vote_count": votes})
		ub.Where(builder.Eq{"answer.vote_count": votes})
	} else if votes > 0 {
		b.Where(builder.Gte{"question.vote_count": votes})
		ub.Where(builder.Gte{"answer.vote_count": votes})
	}

	b = b.Union("all", ub)
	_, _, err = b.ToSQL()
	if err != nil {
		return
	}

	res, err := sr.data.DB.OrderBy("created_at DESC").Limit(size, page).Query(b)

	tr, err := sr.data.DB.Query(builder.Select("count(*) total").From(b, "c"))
	if len(tr) != 0 {
		total = converter.StringToInt64(string(tr[0]["total"]))
	}
	if err != nil {
		err = errors.InternalServer(reason.DatabaseError).WithError(err).WithStack()
		return
	} else {
		resp, err = sr.parseResult(ctx, res)
		return
	}
}

func (sr *searchRepo) SearchQuestions(ctx context.Context, words []string, limitNoAccepted bool, answers, page, size int) (resp []schema.SearchResp, total int64, err error) {
	b := builder.Select(
		"`id`",
		"`id` as `question_id`",
		"`title`",
		"`original_text`",
		"`created_at`",
		"`user_id`",
		"`vote_count`",
		"`answer_count`",
		"0 as `accepted`",
		"`status`",
	).From("question")

	for i, word := range words {
		if i == 0 {
			b.Where(builder.Like{"original_text", word})
		} else {
			b.Or(builder.Like{"original_text", word})
		}
	}

	// check need filter has not accepted
	if limitNoAccepted {
		b.And(builder.Eq{"accepted_answer_id": 0})
	}

	if answers == 0 {
		b.And(builder.Eq{"answer_count": 0})
	} else if answers > 0 {
		b.And(builder.Gte{"answer_count": answers})
	}

	res, err := sr.data.DB.OrderBy("created_at DESC").Limit(size, page).Query(b)

	tr, err := sr.data.DB.Query(builder.Select("count(*) total").From(b, "c"))
	if len(tr) != 0 {
		total = converter.StringToInt64(string(tr[0]["total"]))
	}
	if err != nil {
		err = errors.InternalServer(reason.DatabaseError).WithError(err).WithStack()
		return
	}
	resp, err = sr.parseResult(ctx, res)
	if err != nil {
		err = errors.InternalServer(reason.DatabaseError).WithError(err).WithStack()
	}
	return
}

func (sr *searchRepo) SearchAnswers(ctx context.Context, words []string, limitAccepted bool, questionID string, page, size int) (resp []schema.SearchResp, total int64, err error) {
	b := builder.Select(
		"`answer`.`id` as `id`",
		"`question_id`",
		"`question`.`title` as `title`",
		"`answer`.`original_text` as `original_text`",
		"`answer`.`created_at`",
		"`answer`.`user_id` as `user_id`",
		"`answer`.`vote_count` as `vote_count`",
		"0 as `answer_count`",
		"`adopted` as `accepted`",
		"`answer`.`status` as `status`",
	).From("`answer`").
		LeftJoin("`question`", "`question`.id = `answer`.question_id")

	for i, word := range words {
		if i == 0 {
			b.Where(builder.Like{"`answer`.original_text", word})
		} else {
			b.Or(builder.Like{"`answer`.original_text", word})
		}
	}

	if limitAccepted {
		b.Where(builder.Eq{"adopted": 2})
	}

	if questionID != "" {
		b.Where(builder.Eq{"question_id": questionID})
	}

	res, err := sr.data.DB.OrderBy("created_at DESC").Limit(size, page).Query(b)

	tr, err := sr.data.DB.Query(builder.Select("count(*) total").From(b, "c"))
	total = converter.StringToInt64(string(tr[0]["total"]))
	if err != nil {
		err = errors.InternalServer(reason.DatabaseError).WithError(err).WithStack()
		return
	}
	resp, err = sr.parseResult(ctx, res)
	if err != nil {
		err = errors.InternalServer(reason.DatabaseError).WithError(err).WithStack()
	}
	return
}

func (sr *searchRepo) parseResult(ctx context.Context, res []map[string][]byte) (resp []schema.SearchResp, err error) {
	for _, r := range res {
		var (
<<<<<<< HEAD
			objectKey,
			status string
			uInfo *schema.UserBasicInfo

=======
			objectKey  string
>>>>>>> 5039569e
			tags       []schema.TagResp
			tagsEntity []entity.Tag
			object     schema.SearchObject
		)
		objectKey, err = obj.GetObjectTypeStrByObjectID(string(r["id"]))
		if err != nil {
			continue
		}

		tp, _ := time.ParseInLocation("2006-01-02 15:04:05", string(r["created_at"]), time.Local)

		// get user info
		userInfo, _, e := sr.userCommon.GetUserBasicInfoByID(ctx, string(r["user_id"]))
		if e != nil {
			err = errors.InternalServer(reason.DatabaseError).WithError(e).WithStack()
			return
		}

		// get tags
		err = sr.data.DB.
			Select("`display_name`,`slug_name`,`main_tag_slug_name`").
			Table("tag").
			Join("INNER", "tag_rel", "tag.id = tag_rel.tag_id").
			Where(builder.Eq{"tag_rel.object_id": r["question_id"]}).
			And(builder.Eq{"tag_rel.status": entity.TagRelStatusAvailable}).
			Find(&tagsEntity)

		if err != nil {
			err = errors.InternalServer(reason.DatabaseError).WithError(err).WithStack()
			return
		}
		_ = copier.Copy(&tags, tagsEntity)
		switch objectKey {
		case "question":
			for k, v := range entity.CmsQuestionSearchStatus {
				if v == converter.StringToInt(string(r["status"])) {
					status = k
					break
				}
			}
		case "answer":
			for k, v := range entity.CmsAnswerSearchStatus {
				if v == converter.StringToInt(string(r["status"])) {
					status = k
					break
				}
			}
		}

		object = schema.SearchObject{
			ID:              string(r["id"]),
			Title:           string(r["title"]),
			Excerpt:         cutOutParsedText(string(r["original_text"])),
			CreatedAtParsed: tp.Unix(),
			UserInfo:        userInfo,
			Tags:            tags,
			VoteCount:       converter.StringToInt(string(r["vote_count"])),
			Accepted:        string(r["accepted"]) == "2",
			AnswerCount:     converter.StringToInt(string(r["answer_count"])),
			StatusStr:       status,
		}
		resp = append(resp, schema.SearchResp{
			ObjectType: objectKey,
			Object:     object,
		})
	}
	return
}

// userBasicInfoFormat
func (sr *searchRepo) userBasicInfoFormat(ctx context.Context, dbinfo *entity.User) *schema.UserBasicInfo {
	return &schema.UserBasicInfo{
		ID:          dbinfo.ID,
		Username:    dbinfo.Username,
		Rank:        dbinfo.Rank,
		DisplayName: dbinfo.DisplayName,
		Avatar:      dbinfo.Avatar,
		Website:     dbinfo.Website,
		Location:    dbinfo.Location,
		IpInfo:      dbinfo.IPInfo,
	}
}

func cutOutParsedText(parsedText string) string {
	parsedText = strings.TrimSpace(parsedText)
	idx := strings.Index(parsedText, "\n")
	if idx >= 0 {
		parsedText = parsedText[0:idx]
	}
	return parsedText
}<|MERGE_RESOLUTION|>--- conflicted
+++ resolved
@@ -217,14 +217,9 @@
 func (sr *searchRepo) parseResult(ctx context.Context, res []map[string][]byte) (resp []schema.SearchResp, err error) {
 	for _, r := range res {
 		var (
-<<<<<<< HEAD
 			objectKey,
 			status string
-			uInfo *schema.UserBasicInfo
-
-=======
-			objectKey  string
->>>>>>> 5039569e
+
 			tags       []schema.TagResp
 			tagsEntity []entity.Tag
 			object     schema.SearchObject
