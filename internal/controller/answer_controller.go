--- conflicted
+++ resolved
@@ -160,15 +160,9 @@
 	req.UserID = middleware.GetLoginUserIDFromContext(ctx)
 
 	canList, err := ac.rankService.CheckOperationPermissions(ctx, req.UserID, []string{
-<<<<<<< HEAD
-		rank.AnswerEditRank,
-		rank.AnswerEditWithoutReviewRank,
-	}, req.ID)
-=======
 		permission.AnswerEdit,
 		permission.AnswerEditWithoutReview,
-	}, "")
->>>>>>> 5088c3a9
+	}, req.ID)
 	if err != nil {
 		handler.HandleResponse(ctx, err, nil)
 		return
