--- conflicted
+++ resolved
@@ -648,19 +648,12 @@
 		return
 	}
 
-<<<<<<< HEAD
-	objectOwner := qc.rankService.CheckOperationObjectOwner(ctx, req.UserID, req.ID)
-	req.CanEdit = canList[0] && objectOwner
-	if !req.CanEdit {
-=======
 	req.CanInviteOtherToAnswer = canList[0]
 	if !req.CanInviteOtherToAnswer {
->>>>>>> d3f1b5db
 		handler.HandleResponse(ctx, errors.Forbidden(reason.RankFailToMeetTheCondition), nil)
 		return
 	}
 	err = qc.questionService.UpdateQuestionInviteUser(ctx, req)
-<<<<<<< HEAD
 	if err != nil {
 		handler.HandleResponse(ctx, err, nil)
 		return
@@ -669,9 +662,6 @@
 		qc.actionService.ActionRecordAdd(ctx, entity.CaptchaActionInvitationAnswer, req.UserID)
 	}
 	handler.HandleResponse(ctx, nil, nil)
-=======
-	handler.HandleResponse(ctx, err, nil)
->>>>>>> d3f1b5db
 }
 
 // SearchByTitleLike add question title like
