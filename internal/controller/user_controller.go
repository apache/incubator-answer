package controller

import (
	"net/http"
	"path"
	"strings"

	"github.com/answerdev/answer/internal/base/handler"
	"github.com/answerdev/answer/internal/base/middleware"
	"github.com/answerdev/answer/internal/base/reason"
	"github.com/answerdev/answer/internal/base/translator"
	"github.com/answerdev/answer/internal/schema"
	"github.com/answerdev/answer/internal/service"
	"github.com/answerdev/answer/internal/service/action"
	"github.com/answerdev/answer/internal/service/auth"
	"github.com/answerdev/answer/internal/service/export"
	"github.com/answerdev/answer/internal/service/uploader"
	"github.com/gin-gonic/gin"
	"github.com/segmentfault/pacman/errors"
	"github.com/segmentfault/pacman/log"
)

// UserController user controller
type UserController struct {
	userService     *service.UserService
	authService     *auth.AuthService
	actionService   *action.CaptchaService
	uploaderService *uploader.UploaderService
	emailService    *export.EmailService
}

// NewUserController new controller
func NewUserController(
	authService *auth.AuthService,
	userService *service.UserService,
	actionService *action.CaptchaService,
	emailService *export.EmailService,
	uploaderService *uploader.UploaderService,
) *UserController {
	return &UserController{
		authService:     authService,
		userService:     userService,
		actionService:   actionService,
		uploaderService: uploaderService,
		emailService:    emailService,
	}
}

// GetUserInfoByUserID get user info, if user no login response http code is 200, but user info is null
// @Summary GetUserInfoByUserID
// @Description get user info, if user no login response http code is 200, but user info is null
// @Tags User
// @Accept json
// @Produce json
// @Security ApiKeyAuth
// @Success 200 {object} handler.RespBody{data=schema.GetUserToSetShowResp}
// @Router /answer/api/v1/user/info [get]
func (uc *UserController) GetUserInfoByUserID(ctx *gin.Context) {
	userID := middleware.GetLoginUserIDFromContext(ctx)
	token := middleware.ExtractToken(ctx)

	// if user is no login return null in data
	if len(token) == 0 || len(userID) == 0 {
		handler.HandleResponse(ctx, nil, nil)
		return
	}

	resp, err := uc.userService.GetUserInfoByUserID(ctx, token, userID)
	handler.HandleResponse(ctx, err, resp)
}

// GetOtherUserInfoByUsername godoc
// @Summary GetOtherUserInfoByUsername
// @Description GetOtherUserInfoByUsername
// @Tags User
// @Accept json
// @Produce json
// @Security ApiKeyAuth
// @Param username query string true "username"
// @Success 200 {object} handler.RespBody{data=schema.GetOtherUserInfoResp}
// @Router /answer/api/v1/personal/user/info [get]
func (uc *UserController) GetOtherUserInfoByUsername(ctx *gin.Context) {
	req := &schema.GetOtherUserInfoByUsernameReq{}
	if handler.BindAndCheck(ctx, req) {
		return
	}

	resp, err := uc.userService.GetOtherUserInfoByUsername(ctx, req.Username)
	handler.HandleResponse(ctx, err, resp)
}

// GetUserStatus get user status info
// @Summary get user status info
// @Description get user status info
// @Tags User
// @Accept json
// @Produce json
// @Security ApiKeyAuth
// @Success 200 {object} handler.RespBody{data=schema.GetUserResp}
// @Router /answer/api/v1/user/status [get]
func (uc *UserController) GetUserStatus(ctx *gin.Context) {
	userID := middleware.GetLoginUserIDFromContext(ctx)
	token := middleware.ExtractToken(ctx)
	resp, err := uc.userService.GetUserStatus(ctx, userID, token)
	handler.HandleResponse(ctx, err, resp)
}

// UserEmailLogin godoc
// @Summary UserEmailLogin
// @Description UserEmailLogin
// @Tags User
// @Accept json
// @Produce json
// @Param data body schema.UserEmailLogin true "UserEmailLogin"
// @Success 200 {object} handler.RespBody{data=schema.GetUserResp}
// @Router /answer/api/v1/user/login/email [post]
func (uc *UserController) UserEmailLogin(ctx *gin.Context) {
	req := &schema.UserEmailLogin{}
	if handler.BindAndCheck(ctx, req) {
		return
	}

	captchaPass := uc.actionService.ActionRecordVerifyCaptcha(ctx, schema.ActionRecordTypeLogin, ctx.ClientIP(), req.CaptchaID, req.CaptchaCode)
	if !captchaPass {
		resp := schema.UserVerifyEmailErrorResponse{
			Key:   "captcha_code",
			Value: "error.object.verification_failed",
		}
		resp.Value = translator.GlobalTrans.Tr(handler.GetLang(ctx), resp.Value)
		handler.HandleResponse(ctx, errors.BadRequest(reason.CaptchaVerificationFailed), resp)
		return
	}

	resp, err := uc.userService.EmailLogin(ctx, req)
	if err != nil {
		_, _ = uc.actionService.ActionRecordAdd(ctx, schema.ActionRecordTypeLogin, ctx.ClientIP())
		resp := schema.UserVerifyEmailErrorResponse{
			Key:   "e_mail",
			Value: "error.object.email_or_password_incorrect",
		}
		resp.Value = translator.GlobalTrans.Tr(handler.GetLang(ctx), resp.Value)
		handler.HandleResponse(ctx, errors.BadRequest(reason.CaptchaVerificationFailed), resp)
		return
	}
	uc.actionService.ActionRecordDel(ctx, schema.ActionRecordTypeLogin, ctx.ClientIP())
	handler.HandleResponse(ctx, nil, resp)
}

// RetrievePassWord godoc
// @Summary RetrievePassWord
// @Description RetrievePassWord
// @Tags User
// @Accept  json
// @Produce  json
// @Param data body schema.UserRetrievePassWordRequest  true "UserRetrievePassWordRequest"
// @Success 200 {string} string ""
// @Router /answer/api/v1/user/password/reset [post]
func (uc *UserController) RetrievePassWord(ctx *gin.Context) {
	req := &schema.UserRetrievePassWordRequest{}
	if handler.BindAndCheck(ctx, req) {
		return
	}
	captchaPass := uc.actionService.ActionRecordVerifyCaptcha(ctx, schema.ActionRecordTypeFindPass, ctx.ClientIP(), req.CaptchaID, req.CaptchaCode)
	if !captchaPass {
		resp := schema.UserVerifyEmailErrorResponse{
			Key:   "captcha_code",
			Value: "error.object.verification_failed",
		}
		resp.Value = translator.GlobalTrans.Tr(handler.GetLang(ctx), resp.Value)
		handler.HandleResponse(ctx, errors.BadRequest(reason.CaptchaVerificationFailed), resp)
		return
	}
	_, _ = uc.actionService.ActionRecordAdd(ctx, schema.ActionRecordTypeFindPass, ctx.ClientIP())
	code, err := uc.userService.RetrievePassWord(ctx, req)
	handler.HandleResponse(ctx, err, code)
}

// UseRePassWord godoc
// @Summary UseRePassWord
// @Description UseRePassWord
// @Tags User
// @Accept  json
// @Produce  json
// @Param data body schema.UserRePassWordRequest  true "UserRePassWordRequest"
// @Success 200 {string} string ""
// @Router /answer/api/v1/user/password/replacement [post]
func (uc *UserController) UseRePassWord(ctx *gin.Context) {
	req := &schema.UserRePassWordRequest{}
	if handler.BindAndCheck(ctx, req) {
		return
	}

	req.Content = uc.emailService.VerifyUrlExpired(ctx, req.Code)
	if len(req.Content) == 0 {
		handler.HandleResponse(ctx, errors.Forbidden(reason.EmailVerifyURLExpired),
			&schema.ForbiddenResp{Type: schema.ForbiddenReasonTypeURLExpired})
		return
	}

<<<<<<< HEAD
	resp, err := uc.userService.UseRePassword(ctx, req)
=======
	resp, err := uc.userService.UseRePassWord(ctx, req)
>>>>>>> 76d0c92b
	uc.actionService.ActionRecordDel(ctx, schema.ActionRecordTypeFindPass, ctx.ClientIP())
	handler.HandleResponse(ctx, err, resp)
}

// UserLogout user logout
// @Summary user logout
// @Description user logout
// @Tags User
// @Accept json
// @Produce json
// @Success 200 {object} handler.RespBody
// @Router /answer/api/v1/user/logout [get]
func (uc *UserController) UserLogout(ctx *gin.Context) {
	accessToken := middleware.ExtractToken(ctx)
	_ = uc.authService.RemoveUserCacheInfo(ctx, accessToken)
	handler.HandleResponse(ctx, nil, nil)
}

// UserRegisterByEmail godoc
// @Summary UserRegisterByEmail
// @Description UserRegisterByEmail
// @Tags User
// @Accept json
// @Produce json
// @Param data body schema.UserRegisterReq true "UserRegisterReq"
// @Success 200 {object} handler.RespBody{data=schema.GetUserResp}
// @Router /answer/api/v1/user/register/email [post]
func (uc *UserController) UserRegisterByEmail(ctx *gin.Context) {
	req := &schema.UserRegisterReq{}
	if handler.BindAndCheck(ctx, req) {
		return
	}
	req.IP = ctx.ClientIP()

	resp, err := uc.userService.UserRegisterByEmail(ctx, req)
	handler.HandleResponse(ctx, err, resp)
}

// UserVerifyEmail godoc
// @Summary UserVerifyEmail
// @Description UserVerifyEmail
// @Tags User
// @Accept json
// @Produce json
// @Param code query string true "code" default()
// @Success 200 {object} handler.RespBody{data=schema.GetUserResp}
// @Router /answer/api/v1/user/email/verification [post]
func (uc *UserController) UserVerifyEmail(ctx *gin.Context) {
	req := &schema.UserVerifyEmailReq{}
	if handler.BindAndCheck(ctx, req) {
		return
	}

	req.Content = uc.emailService.VerifyUrlExpired(ctx, req.Code)
	if len(req.Content) == 0 {
		handler.HandleResponse(ctx, errors.Forbidden(reason.EmailVerifyURLExpired),
			&schema.ForbiddenResp{Type: schema.ForbiddenReasonTypeURLExpired})
		return
	}

	resp, err := uc.userService.UserVerifyEmail(ctx, req)
	if err != nil {
		handler.HandleResponse(ctx, err, nil)
		return
	}

	uc.actionService.ActionRecordDel(ctx, schema.ActionRecordTypeEmail, ctx.ClientIP())
	handler.HandleResponse(ctx, err, resp)
}

// UserVerifyEmailSend godoc
// @Summary UserVerifyEmailSend
// @Description UserVerifyEmailSend
// @Tags User
// @Accept json
// @Produce json
// @Security ApiKeyAuth
// @Param captcha_id query string false "captcha_id"  default()
// @Param captcha_code query string false "captcha_code"  default()
// @Success 200 {string} string ""
// @Router /answer/api/v1/user/email/verification/send [post]
func (uc *UserController) UserVerifyEmailSend(ctx *gin.Context) {
	req := &schema.UserVerifyEmailSendReq{}
	if handler.BindAndCheck(ctx, req) {
		return
	}
	userInfo := middleware.GetUserInfoFromContext(ctx)
	if userInfo == nil {
		handler.HandleResponse(ctx, errors.Unauthorized(reason.UnauthorizedError), nil)
		return
	}

	captchaPass := uc.actionService.ActionRecordVerifyCaptcha(ctx, schema.ActionRecordTypeEmail, ctx.ClientIP(),
		req.CaptchaID, req.CaptchaCode)
	if !captchaPass {
		resp := schema.UserVerifyEmailErrorResponse{
			Key:   "captcha_code",
			Value: "error.object.verification_failed",
		}
		resp.Value = translator.GlobalTrans.Tr(handler.GetLang(ctx), resp.Value)
		handler.HandleResponse(ctx, errors.BadRequest(reason.CaptchaVerificationFailed), resp)

		return
	}
	uc.actionService.ActionRecordAdd(ctx, schema.ActionRecordTypeEmail, ctx.ClientIP())
	err := uc.userService.UserVerifyEmailSend(ctx, userInfo.UserID)
	handler.HandleResponse(ctx, err, nil)
}

// UserModifyPassWord godoc
// @Summary UserModifyPassWord
// @Description UserModifyPassWord
// @Tags User
// @Accept json
// @Produce json
// @Security ApiKeyAuth
// @Param data body schema.UserModifyPassWordRequest  true "UserModifyPassWordRequest"
// @Success 200 {object} handler.RespBody
// @Router /answer/api/v1/user/password [put]
func (uc *UserController) UserModifyPassWord(ctx *gin.Context) {
	req := &schema.UserModifyPassWordRequest{}
	if handler.BindAndCheck(ctx, req) {
		return
	}
	req.UserID = middleware.GetLoginUserIDFromContext(ctx)

	oldPassVerification, err := uc.userService.UserModifyPassWordVerification(ctx, req)
	if err != nil {
		handler.HandleResponse(ctx, err, nil)
		return
	}
	if !oldPassVerification {
		resp := schema.UserVerifyEmailErrorResponse{
			Key:   "old_pass",
			Value: "error.object.old_password_verification_failed",
		}
		resp.Value = translator.GlobalTrans.Tr(handler.GetLang(ctx), resp.Value)
		handler.HandleResponse(ctx, errors.BadRequest(reason.CaptchaVerificationFailed), resp)
		return
	}
	if req.OldPass == req.Pass {

		resp := schema.UserVerifyEmailErrorResponse{
			Key:   "pass",
			Value: "error.object.new_password_same_as_previous_setting",
		}
		resp.Value = translator.GlobalTrans.Tr(handler.GetLang(ctx), resp.Value)
		handler.HandleResponse(ctx, errors.BadRequest(reason.CaptchaVerificationFailed), resp)
		return
	}
	err = uc.userService.UserModifyPassword(ctx, req)
	handler.HandleResponse(ctx, err, nil)
}

// UserUpdateInfo update user info
// @Summary UserUpdateInfo update user info
// @Description UserUpdateInfo update user info
// @Tags User
// @Accept json
// @Produce json
// @Security ApiKeyAuth
// @Param Authorization header string true "access-token"
// @Param data body schema.UpdateInfoRequest true "UpdateInfoRequest"
// @Success 200 {object} handler.RespBody
// @Router /answer/api/v1/user/info [put]
func (uc *UserController) UserUpdateInfo(ctx *gin.Context) {
	req := &schema.UpdateInfoRequest{}
	if handler.BindAndCheck(ctx, req) {
		return
	}
	req.UserID = middleware.GetLoginUserIDFromContext(ctx)
	err := uc.userService.UpdateInfo(ctx, req)
	handler.HandleResponse(ctx, err, nil)
}

// UploadUserAvatar godoc
// @Summary UserUpdateInfo
// @Description UserUpdateInfo
// @Tags User
// @Accept multipart/form-data
// @Security ApiKeyAuth
// @Param file formData file true "file"
// @Success 200 {object} handler.RespBody{data=string}
// @Router /answer/api/v1/user/avatar/upload [post]
func (uc *UserController) UploadUserAvatar(ctx *gin.Context) {
	// max size
	var filesMax int64 = 5 << 20
	var valuesMax int64 = 5
	ctx.Request.Body = http.MaxBytesReader(ctx.Writer, ctx.Request.Body, filesMax+valuesMax)
	_, header, err := ctx.Request.FormFile("file")
	if err != nil {
		log.Error(err.Error())
		handler.HandleResponse(ctx, errors.BadRequest(reason.RequestFormatError), nil)
		return
	}
	fileExt := strings.ToLower(path.Ext(header.Filename))
	if fileExt != ".jpg" && fileExt != ".png" && fileExt != ".jpeg" {
		log.Errorf("upload file format is not supported: %s", fileExt)
		handler.HandleResponse(ctx, errors.BadRequest(reason.RequestFormatError), nil)
		return
	}

	url, err := uc.uploaderService.UploadAvatarFile(ctx, header, fileExt)
	handler.HandleResponse(ctx, err, url)
}

// UploadUserPostFile godoc
// @Summary upload user post file
// @Description upload user post file
// @Tags User
// @Accept multipart/form-data
// @Security ApiKeyAuth
// @Param file formData file true "file"
// @Success 200 {object} handler.RespBody{data=string}
// @Router /answer/api/v1/user/post/file [post]
func (uc *UserController) UploadUserPostFile(ctx *gin.Context) {
	// max size
	ctx.Request.Body = http.MaxBytesReader(ctx.Writer, ctx.Request.Body, 10*1024*1024)
	_, header, err := ctx.Request.FormFile("file")
	if err != nil {
		log.Error(err.Error())
		handler.HandleResponse(ctx, errors.BadRequest(reason.RequestFormatError), nil)
		return
	}
	fileExt := strings.ToLower(path.Ext(header.Filename))
	if fileExt != ".jpg" && fileExt != ".png" && fileExt != ".jpeg" {
		log.Errorf("upload file format is not supported: %s", fileExt)
		handler.HandleResponse(ctx, errors.BadRequest(reason.RequestFormatError), nil)
		return
	}

	url, err := uc.uploaderService.UploadPostFile(ctx, header, fileExt)
	handler.HandleResponse(ctx, err, url)
}

// ActionRecord godoc
// @Summary ActionRecord
// @Description ActionRecord
// @Tags User
// @Param action query string true "action" Enums(login, e_mail, find_pass)
// @Security ApiKeyAuth
// @Success 200 {object} handler.RespBody{data=schema.ActionRecordResp}
// @Router /answer/api/v1/user/action/record [get]
func (uc *UserController) ActionRecord(ctx *gin.Context) {
	req := &schema.ActionRecordReq{}
	if handler.BindAndCheck(ctx, req) {
		return
	}
	req.IP = ctx.ClientIP()

	resp, err := uc.actionService.ActionRecord(ctx, req)
	handler.HandleResponse(ctx, err, resp)
}

// UserNoticeSet godoc
// @Summary UserNoticeSet
// @Description UserNoticeSet
// @Tags User
// @Accept json
// @Produce json
// @Security ApiKeyAuth
// @Param data body schema.UserNoticeSetRequest true "UserNoticeSetRequest"
// @Success 200 {object} handler.RespBody{data=schema.UserNoticeSetResp}
// @Router /answer/api/v1/user/notice/set [post]
func (uc *UserController) UserNoticeSet(ctx *gin.Context) {
	req := &schema.UserNoticeSetRequest{}
	if handler.BindAndCheck(ctx, req) {
		return
	}

	req.UserID = middleware.GetLoginUserIDFromContext(ctx)
	resp, err := uc.userService.UserNoticeSet(ctx, req.UserID, req.NoticeSwitch)
	handler.HandleResponse(ctx, err, resp)
}

// UserChangeEmailSendCode send email to the user email then change their email
// @Summary send email to the user email then change their email
// @Description send email to the user email then change their email
// @Tags User
// @Accept json
// @Produce json
// @Param data body schema.UserChangeEmailSendCodeReq true "UserChangeEmailSendCodeReq"
// @Success 200 {object} handler.RespBody{}
// @Router /answer/api/v1/user/email/change/code [post]
func (uc *UserController) UserChangeEmailSendCode(ctx *gin.Context) {
	req := &schema.UserChangeEmailSendCodeReq{}
	if handler.BindAndCheck(ctx, req) {
		return
	}
	req.UserID = middleware.GetLoginUserIDFromContext(ctx)
	// If the user is not logged in, the api cannot be used.
	// If the user email is not verified, that also can use this api to modify the email.

	captchaPass := uc.actionService.ActionRecordVerifyCaptcha(ctx, schema.ActionRecordTypeEmail, ctx.ClientIP(), req.CaptchaID, req.CaptchaCode)
	if !captchaPass {
		resp := schema.UserVerifyEmailErrorResponse{
			Key:   "captcha_code",
			Value: "error.object.verification_failed",
		}
		resp.Value = translator.GlobalTrans.Tr(handler.GetLang(ctx), resp.Value)
		handler.HandleResponse(ctx, errors.BadRequest(reason.CaptchaVerificationFailed), resp)
		return
	}

	if len(req.UserID) == 0 {
		handler.HandleResponse(ctx, errors.Unauthorized(reason.UnauthorizedError), nil)
		return
	}
	_, _ = uc.actionService.ActionRecordAdd(ctx, schema.ActionRecordTypeEmail, ctx.ClientIP())
	err := uc.userService.UserChangeEmailSendCode(ctx, req)
	handler.HandleResponse(ctx, err, nil)
}

// UserChangeEmailVerify user change email verification
// @Summary user change email verification
// @Description user change email verification
// @Tags User
// @Accept json
// @Produce json
// @Security ApiKeyAuth
// @Param data body schema.UserChangeEmailVerifyReq true "UserChangeEmailVerifyReq"
// @Success 200 {object} handler.RespBody{}
// @Router /answer/api/v1/user/email [put]
func (uc *UserController) UserChangeEmailVerify(ctx *gin.Context) {
	req := &schema.UserChangeEmailVerifyReq{}
	if handler.BindAndCheck(ctx, req) {
		return
	}
	req.Content = uc.emailService.VerifyUrlExpired(ctx, req.Code)
	if len(req.Content) == 0 {
		handler.HandleResponse(ctx, errors.Forbidden(reason.EmailVerifyURLExpired),
			&schema.ForbiddenResp{Type: schema.ForbiddenReasonTypeURLExpired})
		return
	}

	err := uc.userService.UserChangeEmailVerify(ctx, req.Content)
	uc.actionService.ActionRecordDel(ctx, schema.ActionRecordTypeEmail, ctx.ClientIP())
	handler.HandleResponse(ctx, err, nil)
}<|MERGE_RESOLUTION|>--- conflicted
+++ resolved
@@ -197,11 +197,7 @@
 		return
 	}
 
-<<<<<<< HEAD
 	resp, err := uc.userService.UseRePassword(ctx, req)
-=======
-	resp, err := uc.userService.UseRePassWord(ctx, req)
->>>>>>> 76d0c92b
 	uc.actionService.ActionRecordDel(ctx, schema.ActionRecordTypeFindPass, ctx.ClientIP())
 	handler.HandleResponse(ctx, err, resp)
 }
