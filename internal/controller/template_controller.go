--- conflicted
+++ resolved
@@ -22,11 +22,8 @@
 import (
 	"encoding/json"
 	"fmt"
-<<<<<<< HEAD
+	"github.com/apache/incubator-answer/internal/base/middleware"
 	"github.com/apache/incubator-answer/internal/base/pager"
-=======
-	"github.com/apache/incubator-answer/internal/base/middleware"
->>>>>>> a8e008de
 	"github.com/apache/incubator-answer/internal/service/content"
 	"github.com/apache/incubator-answer/internal/service/event_queue"
 	"github.com/apache/incubator-answer/plugin"
@@ -195,8 +192,6 @@
 		return
 	}
 
-<<<<<<< HEAD
-=======
 	hotQuestionReq := &schema.QuestionPageReq{
 		Page:      1,
 		PageSize:  6,
@@ -205,7 +200,6 @@
 	}
 	hotQuestion, _, _ := tc.templateRenderController.Index(ctx, hotQuestionReq)
 
->>>>>>> a8e008de
 	siteInfo := tc.SiteInfo(ctx)
 	siteInfo.Canonical = fmt.Sprintf("%s/questions", siteInfo.General.SiteUrl)
 	if page > 1 {
