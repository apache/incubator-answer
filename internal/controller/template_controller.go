--- conflicted
+++ resolved
@@ -3,12 +3,13 @@
 import (
 	"encoding/json"
 	"fmt"
-	"github.com/segmentfault/pacman/i18n"
 	"html/template"
 	"net/http"
 	"regexp"
 	"strings"
 	"time"
+
+	"github.com/segmentfault/pacman/i18n"
 
 	"github.com/answerdev/answer/internal/base/handler"
 	templaterender "github.com/answerdev/answer/internal/controller/template_render"
@@ -320,16 +321,13 @@
 	data["siteinfo"] = siteInfo
 	data["scriptPath"] = tc.scriptPath
 	data["cssPath"] = tc.cssPath
-<<<<<<< HEAD
+	data["language"] = i18n.LanguageChinese //handler.GetLang(ctx)
 	data["keywords"] = siteInfo.Keywords
 	if siteInfo.Description == "" {
 		siteInfo.Description = siteInfo.General.Description
 	}
 	data["description"] = siteInfo.Description
 	data["language"] = handler.GetLang(ctx)
-=======
-	data["language"] = i18n.LanguageChinese //handler.GetLang(ctx)
->>>>>>> d8b50b48
 	data["timezone"] = siteInfo.Interface.TimeZone
 
 	ctx.HTML(code, tpl, data)
