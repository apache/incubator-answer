package controller_admin

import (
	"github.com/answerdev/answer/internal/base/handler"
	"github.com/answerdev/answer/internal/base/middleware"
	"github.com/answerdev/answer/internal/base/reason"
	"github.com/answerdev/answer/internal/schema"
	"github.com/answerdev/answer/internal/service/user_admin"
	"github.com/answerdev/answer/plugin"
	"github.com/gin-gonic/gin"
	"github.com/segmentfault/pacman/errors"
)

// UserAdminController user controller
type UserAdminController struct {
	userService *user_admin.UserAdminService
}

// NewUserAdminController new controller
func NewUserAdminController(userService *user_admin.UserAdminService) *UserAdminController {
	return &UserAdminController{userService: userService}
}

// UpdateUserStatus update user
// @Summary update user
// @Description update user
// @Security ApiKeyAuth
// @Tags admin
// @Accept json
// @Produce json
// @Param data body schema.UpdateUserStatusReq true "user"
// @Success 200 {object} handler.RespBody
// @Router /answer/admin/api/user/status [put]
func (uc *UserAdminController) UpdateUserStatus(ctx *gin.Context) {
<<<<<<< HEAD
	if plugin.UserCenterEnabled() {
=======
	if u, ok := plugin.GetUserCenter(); ok && u.Description().UserStatusAgentEnabled {
>>>>>>> ba66ae9d
		handler.HandleResponse(ctx, errors.Forbidden(reason.ForbiddenError), nil)
		return
	}
	req := &schema.UpdateUserStatusReq{}
	if handler.BindAndCheck(ctx, req) {
		return
	}

	req.LoginUserID = middleware.GetLoginUserIDFromContext(ctx)

	err := uc.userService.UpdateUserStatus(ctx, req)
	handler.HandleResponse(ctx, err, nil)
}

// UpdateUserRole update user role
// @Summary update user role
// @Description update user role
// @Security ApiKeyAuth
// @Tags admin
// @Accept json
// @Produce json
// @Param data body schema.UpdateUserRoleReq true "user"
// @Success 200 {object} handler.RespBody
// @Router /answer/admin/api/user/role [put]
func (uc *UserAdminController) UpdateUserRole(ctx *gin.Context) {
	req := &schema.UpdateUserRoleReq{}
	if handler.BindAndCheck(ctx, req) {
		return
	}

	req.LoginUserID = middleware.GetLoginUserIDFromContext(ctx)

	err := uc.userService.UpdateUserRole(ctx, req)
	handler.HandleResponse(ctx, err, nil)
}

// AddUser add user
// @Summary add user
// @Description add user
// @Security ApiKeyAuth
// @Tags admin
// @Accept json
// @Produce json
// @Param data body schema.AddUserReq true "user"
// @Success 200 {object} handler.RespBody
// @Router /answer/admin/api/user [post]
func (uc *UserAdminController) AddUser(ctx *gin.Context) {
	if plugin.UserCenterEnabled() {
		handler.HandleResponse(ctx, errors.Forbidden(reason.ForbiddenError), nil)
		return
	}
	req := &schema.AddUserReq{}
	if handler.BindAndCheck(ctx, req) {
		return
	}

	req.LoginUserID = middleware.GetLoginUserIDFromContext(ctx)

	err := uc.userService.AddUser(ctx, req)
	handler.HandleResponse(ctx, err, nil)
}

// UpdateUserPassword update user password
// @Summary update user password
// @Description update user password
// @Security ApiKeyAuth
// @Tags admin
// @Accept json
// @Produce json
// @Param data body schema.UpdateUserPasswordReq true "user"
// @Success 200 {object} handler.RespBody
// @Router /answer/admin/api/user/password [put]
func (uc *UserAdminController) UpdateUserPassword(ctx *gin.Context) {
	if plugin.UserCenterEnabled() {
		handler.HandleResponse(ctx, errors.Forbidden(reason.ForbiddenError), nil)
		return
	}
	req := &schema.UpdateUserPasswordReq{}
	if handler.BindAndCheck(ctx, req) {
		return
	}

	req.LoginUserID = middleware.GetLoginUserIDFromContext(ctx)

	err := uc.userService.UpdateUserPassword(ctx, req)
	handler.HandleResponse(ctx, err, nil)
}

// GetUserPage get user page
// @Summary get user page
// @Description get user page
// @Security ApiKeyAuth
// @Tags admin
// @Produce json
// @Param page query int false "page size"
// @Param page_size query int false "page size"
// @Param query query string false "search query: email, username or id:[id]"
// @Param staff query bool false "staff user"
// @Param status query string false "user status" Enums(suspended, deleted, inactive)
// @Success 200 {object} handler.RespBody{data=pager.PageModel{records=[]schema.GetUserPageResp}}
// @Router /answer/admin/api/users/page [get]
func (uc *UserAdminController) GetUserPage(ctx *gin.Context) {
	req := &schema.GetUserPageReq{}
	if handler.BindAndCheck(ctx, req) {
		return
	}

	resp, err := uc.userService.GetUserPage(ctx, req)
	handler.HandleResponse(ctx, err, resp)
}<|MERGE_RESOLUTION|>--- conflicted
+++ resolved
@@ -32,11 +32,7 @@
 // @Success 200 {object} handler.RespBody
 // @Router /answer/admin/api/user/status [put]
 func (uc *UserAdminController) UpdateUserStatus(ctx *gin.Context) {
-<<<<<<< HEAD
-	if plugin.UserCenterEnabled() {
-=======
 	if u, ok := plugin.GetUserCenter(); ok && u.Description().UserStatusAgentEnabled {
->>>>>>> ba66ae9d
 		handler.HandleResponse(ctx, errors.Forbidden(reason.ForbiddenError), nil)
 		return
 	}
@@ -84,10 +80,6 @@
 // @Success 200 {object} handler.RespBody
 // @Router /answer/admin/api/user [post]
 func (uc *UserAdminController) AddUser(ctx *gin.Context) {
-	if plugin.UserCenterEnabled() {
-		handler.HandleResponse(ctx, errors.Forbidden(reason.ForbiddenError), nil)
-		return
-	}
 	req := &schema.AddUserReq{}
 	if handler.BindAndCheck(ctx, req) {
 		return
@@ -110,10 +102,6 @@
 // @Success 200 {object} handler.RespBody
 // @Router /answer/admin/api/user/password [put]
 func (uc *UserAdminController) UpdateUserPassword(ctx *gin.Context) {
-	if plugin.UserCenterEnabled() {
-		handler.HandleResponse(ctx, errors.Forbidden(reason.ForbiddenError), nil)
-		return
-	}
 	req := &schema.UpdateUserPasswordReq{}
 	if handler.BindAndCheck(ctx, req) {
 		return
