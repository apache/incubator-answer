package migrations

import (
	"context"
	"fmt"

	"github.com/answerdev/answer/internal/base/data"
	"github.com/answerdev/answer/internal/entity"
	"xorm.io/xorm"
)

const minDBVersion = 0 // answer 1.0.0

// Migration describes on migration from lower version to high version
type Migration interface {
	Description() string
	Migrate(*xorm.Engine) error
	ShouldCleanCache() bool
}

type migration struct {
	description      string
	migrate          func(*xorm.Engine) error
	shouldCleanCache bool
}

// Description returns the migration's description
func (m *migration) Description() string {
	return m.description
}

// Migrate executes the migration
func (m *migration) Migrate(x *xorm.Engine) error {
	return m.migrate(x)
}

// ShouldCleanCache should clean the cache
func (m *migration) ShouldCleanCache() bool {
	return m.shouldCleanCache
}

// NewMigration creates a new migration
func NewMigration(desc string, fn func(*xorm.Engine) error, shouldCleanCache bool) Migration {
	return &migration{description: desc, migrate: fn, shouldCleanCache: shouldCleanCache}
}

// Use noopMigration when there is a migration that has been no-oped
var noopMigration = func(_ *xorm.Engine) error { return nil }

var migrations = []Migration{
	// 0->1
	NewMigration("this is first version, no operation", noopMigration, false),
	NewMigration("add user language", addUserLanguage, false),
	NewMigration("add recommend and reserved tag fields", addTagRecommendedAndReserved, false),
	NewMigration("add activity timeline", addActivityTimeline, false),
	NewMigration("add user role", addRoleFeatures, false),
	NewMigration("add theme and private mode", addThemeAndPrivateMode, true),
	NewMigration("add new answer notification", addNewAnswerNotification, true),
<<<<<<< HEAD
	NewMigration("add plugin", addPlugin, false),
=======
	NewMigration("add user pin hide features", addRolePinAndHideFeatures, true),
>>>>>>> 3158b8b0
}

// GetCurrentDBVersion returns the current db version
func GetCurrentDBVersion(engine *xorm.Engine) (int64, error) {
	if err := engine.Sync(new(entity.Version)); err != nil {
		return -1, fmt.Errorf("sync version failed: %v", err)
	}

	currentVersion := &entity.Version{ID: 1}
	has, err := engine.Get(currentVersion)
	if err != nil {
		return -1, fmt.Errorf("get first version failed: %v", err)
	}
	if !has {
		_, err := engine.InsertOne(&entity.Version{ID: 1, VersionNumber: 0})
		if err != nil {
			return -1, fmt.Errorf("insert first version failed: %v", err)
		}
		return 0, nil
	}
	return currentVersion.VersionNumber, nil
}

// ExpectedVersion returns the expected db version
func ExpectedVersion() int64 {
	return int64(minDBVersion + len(migrations))
}

// Migrate database to current version
func Migrate(dbConf *data.Database, cacheConf *data.CacheConf) error {
	cache, cacheCleanup, err := data.NewCache(cacheConf)
	if err != nil {
		fmt.Println("new check failed:", err.Error())
	}
	engine, err := data.NewDB(false, dbConf)
	if err != nil {
		fmt.Println("new database failed: ", err.Error())
		return err
	}

	currentDBVersion, err := GetCurrentDBVersion(engine)
	if err != nil {
		return err
	}
	expectedVersion := ExpectedVersion()

	for currentDBVersion < expectedVersion {
		fmt.Printf("[migrate] current db version is %d, try to migrate version %d, latest version is %d\n",
			currentDBVersion, currentDBVersion+1, expectedVersion)
		migrationFunc := migrations[currentDBVersion]
		fmt.Printf("[migrate] try to migrate db version %d, description: %s\n", currentDBVersion+1, migrationFunc.Description())
		if err := migrationFunc.Migrate(engine); err != nil {
			fmt.Printf("[migrate] migrate to db version %d failed: %s\n", currentDBVersion+1, err.Error())
			return err
		}
		if migrationFunc.ShouldCleanCache() {
			if err := cache.Flush(context.Background()); err != nil {
				fmt.Printf("[migrate] flush cache failed: %s\n", err.Error())
			}
		}
		fmt.Printf("[migrate] migrate to db version %d success\n", currentDBVersion+1)
		if _, err := engine.Update(&entity.Version{ID: 1, VersionNumber: currentDBVersion + 1}); err != nil {
			fmt.Printf("[migrate] migrate to db version %d, update failed: %s", currentDBVersion+1, err.Error())
			return err
		}
		currentDBVersion++
	}
	if cache != nil {
		cacheCleanup()
	}
	return nil
}<|MERGE_RESOLUTION|>--- conflicted
+++ resolved
@@ -56,11 +56,8 @@
 	NewMigration("add user role", addRoleFeatures, false),
 	NewMigration("add theme and private mode", addThemeAndPrivateMode, true),
 	NewMigration("add new answer notification", addNewAnswerNotification, true),
-<<<<<<< HEAD
+	NewMigration("add user pin hide features", addRolePinAndHideFeatures, true),
 	NewMigration("add plugin", addPlugin, false),
-=======
-	NewMigration("add user pin hide features", addRolePinAndHideFeatures, true),
->>>>>>> 3158b8b0
 }
 
 // GetCurrentDBVersion returns the current db version
