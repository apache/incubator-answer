--- conflicted
+++ resolved
@@ -56,22 +56,6 @@
 
 var migrations = []Migration{
 	// 0->1
-<<<<<<< HEAD
-	NewMigration("this is first version, no operation", noopMigration, false),
-	NewMigration("add user language", addUserLanguage, false),
-	NewMigration("add recommend and reserved tag fields", addTagRecommendedAndReserved, false),
-	NewMigration("add activity timeline", addActivityTimeline, false),
-	NewMigration("add user role", addRoleFeatures, false),
-	NewMigration("add theme and private mode", addThemeAndPrivateMode, true),
-	NewMigration("add new answer notification", addNewAnswerNotification, true),
-	NewMigration("add plugin", addPlugin, false),
-	NewMigration("add user pin hide features", addRolePinAndHideFeatures, true),
-	NewMigration("update accept answer rank", updateAcceptAnswerRank, true),
-	NewMigration("add login limitations", addLoginLimitations, true),
-	NewMigration("update user pin hide features", updateRolePinAndHideFeatures, true),
-	NewMigration("update question post time", updateQuestionPostTime, true),
-	NewMigration("add gravatar base url", updateCount, false),
-=======
 	NewMigration("v0.0.1", "this is first version, no operation", noopMigration, false),
 	NewMigration("v0.3.0", "add user language", addUserLanguage, false),
 	NewMigration("v0.4.1", "add recommend and reserved tag fields", addTagRecommendedAndReserved, false),
@@ -86,7 +70,6 @@
 	NewMigration("v1.1.0-beta.1", "update user pin hide features", updateRolePinAndHideFeatures, true),
 	NewMigration("v1.1.0-beta.2", "update question post time", updateQuestionPostTime, true),
 	NewMigration("v1.1.0", "add gravatar base url", addGravatarBaseURL, false),
->>>>>>> ad19aaa6
 }
 
 // GetCurrentDBVersion returns the current db version
