--- conflicted
+++ resolved
@@ -55,11 +55,8 @@
 	NewMigration("add activity timeline", addActivityTimeline, false),
 	NewMigration("add user role", addRoleFeatures, false),
 	NewMigration("add theme and private mode", addThemeAndPrivateMode, true),
-<<<<<<< HEAD
+	NewMigration("add new answer notification", addNewAnswerNotification, true),
 	NewMigration("add plugin", addPlugin, false),
-=======
-	NewMigration("add new answer notification", addNewAnswerNotification, true),
->>>>>>> 35a370db
 }
 
 // GetCurrentDBVersion returns the current db version
