package migrations

import (
	"encoding/json"
	"fmt"

	"github.com/answerdev/answer/internal/base/constant"
	"github.com/answerdev/answer/internal/entity"
	"github.com/answerdev/answer/internal/schema"
	"github.com/segmentfault/pacman/log"
	"xorm.io/xorm"
)

func updateCount(x *xorm.Engine) error {
<<<<<<< HEAD
	addGravatarBaseURL(x)
=======
>>>>>>> 5e33c281
	updateQuestionCount(x)
	updateTagCount(x)
	updateUserQuestionCount(x)
	updateUserAnswerCount(x)
	return nil
}

func addGravatarBaseURL(x *xorm.Engine) error {
	usersSiteInfo := &entity.SiteInfo{
		Type: constant.SiteTypeUsers,
	}
	exist, err := x.Get(usersSiteInfo)
	if err != nil {
		return fmt.Errorf("get config failed: %w", err)
	}
	if exist {
		content := &schema.SiteUsersReq{}
		_ = json.Unmarshal([]byte(usersSiteInfo.Content), content)
		content.GravatarBaseURL = "https://www.gravatar.com/avatar/"
		data, _ := json.Marshal(content)
		usersSiteInfo.Content = string(data)

		_, err = x.ID(usersSiteInfo.ID).Cols("content").Update(usersSiteInfo)
		if err != nil {
			return fmt.Errorf("update site info failed: %w", err)
		}
	}
	return nil
}

func updateQuestionCount(x *xorm.Engine) error {
	//question answer count
	answers := make([]entity.Answer, 0)
	err := x.Find(&answers, &entity.Answer{Status: entity.AnswerStatusAvailable})
	if err != nil {
		return fmt.Errorf("get answers failed: %w", err)
	}
	questionAnswerCount := make(map[string]int)
	for _, answer := range answers {
		_, ok := questionAnswerCount[answer.QuestionID]
		if !ok {
			questionAnswerCount[answer.QuestionID] = 1
		} else {
			questionAnswerCount[answer.QuestionID]++
		}
	}
	questionList := make([]entity.Question, 0)
	err = x.Find(&questionList, &entity.Question{})
	if err != nil {
		return fmt.Errorf("get questions failed: %w", err)
	}
	for _, item := range questionList {
		_, ok := questionAnswerCount[item.ID]
		if ok {
			item.AnswerCount = questionAnswerCount[item.ID]
			if _, err = x.Update(item, &entity.Question{ID: item.ID}); err != nil {
				log.Errorf("update %+v config failed: %s", item, err)
				return fmt.Errorf("update question failed: %w", err)
			}
		}
	}

	return nil
}

// updateTagCount update tag count
func updateTagCount(x *xorm.Engine) error {
	tagRelList := make([]entity.TagRel, 0)
	err := x.Find(&tagRelList, &entity.TagRel{})
	if err != nil {
		return fmt.Errorf("get tag rel failed: %w", err)
	}
	questionIDs := make([]string, 0)
	questionsAvailableMap := make(map[string]bool)
	questionsHideMap := make(map[string]bool)
	for _, item := range tagRelList {
		questionIDs = append(questionIDs, item.ObjectID)
		questionsAvailableMap[item.ObjectID] = false
		questionsHideMap[item.ObjectID] = false
	}
	questionList := make([]entity.Question, 0)
	err = x.In("id", questionIDs).In("question.status", []int{entity.QuestionStatusAvailable, entity.QuestionStatusClosed}).Find(&questionList, &entity.Question{})
	if err != nil {
		return fmt.Errorf("get questions failed: %w", err)
	}
	for _, question := range questionList {
		_, ok := questionsAvailableMap[question.ID]
		if ok {
			questionsAvailableMap[question.ID] = true
			if question.Show == entity.QuestionHide {
				questionsHideMap[question.ID] = true
			}
		}
	}

	for id, ok := range questionsHideMap {
		if ok {
			if _, err = x.Cols("status").Update(&entity.TagRel{Status: entity.TagRelStatusHide}, &entity.TagRel{ObjectID: id}); err != nil {
				log.Errorf("update %+v config failed: %s", id, err)
			}
		}
	}

	for id, ok := range questionsAvailableMap {
		if !ok {
			if _, err = x.Cols("status").Update(&entity.TagRel{Status: entity.TagRelStatusDeleted}, &entity.TagRel{ObjectID: id}); err != nil {
				log.Errorf("update %+v config failed: %s", id, err)
			}
		}
	}

	//select tag count
	newTagRelList := make([]entity.TagRel, 0)
	err = x.Find(&newTagRelList, &entity.TagRel{Status: entity.TagRelStatusAvailable})
	if err != nil {
		return fmt.Errorf("get tag rel failed: %w", err)
	}
	tagCountMap := make(map[string]int)
	for _, v := range newTagRelList {
		_, ok := tagCountMap[v.TagID]
		if !ok {
			tagCountMap[v.TagID] = 1
		} else {
			tagCountMap[v.TagID]++
		}
	}
	TagList := make([]entity.Tag, 0)
	err = x.Find(&TagList, &entity.Tag{})
	if err != nil {
		return fmt.Errorf("get tag  failed: %w", err)
	}
	for _, tag := range TagList {
		_, ok := tagCountMap[tag.ID]
		if ok {
			tag.QuestionCount = tagCountMap[tag.ID]
			if _, err = x.Update(tag, &entity.Tag{ID: tag.ID}); err != nil {
				log.Errorf("update %+v tag failed: %s", tag.ID, err)
				return fmt.Errorf("update tag failed: %w", err)
			}
		} else {
			tag.QuestionCount = 0
			if _, err = x.Update(tag, &entity.Tag{ID: tag.ID}); err != nil {
				log.Errorf("update %+v tag failed: %s", tag.ID, err)
				return fmt.Errorf("update tag failed: %w", err)
			}
		}
	}
	return nil
}

// updateUserQuestionCount update user question count
func updateUserQuestionCount(x *xorm.Engine) error {
	questionList := make([]entity.Question, 0)
	err := x.In("status", []int{entity.QuestionStatusAvailable, entity.QuestionStatusClosed}).Find(&questionList, &entity.Question{})
	if err != nil {
		return fmt.Errorf("get question  failed: %w", err)
	}
	userQuestionCountMap := make(map[string]int)
	for _, question := range questionList {
		_, ok := userQuestionCountMap[question.UserID]
		if !ok {
			userQuestionCountMap[question.UserID] = 1
		} else {
			userQuestionCountMap[question.UserID]++
		}
	}
	userList := make([]entity.User, 0)
	err = x.Find(&userList, &entity.User{})
	if err != nil {
		return fmt.Errorf("get user  failed: %w", err)
	}
	for _, user := range userList {
		_, ok := userQuestionCountMap[user.ID]
		if ok {
			user.QuestionCount = userQuestionCountMap[user.ID]
			if _, err = x.Cols("question_count").Update(user, &entity.User{ID: user.ID}); err != nil {
				log.Errorf("update %+v user failed: %s", user.ID, err)
				return fmt.Errorf("update user failed: %w", err)
			}
		} else {
			user.QuestionCount = 0
			if _, err = x.Cols("question_count").Update(user, &entity.User{ID: user.ID}); err != nil {
				log.Errorf("update %+v user failed: %s", user.ID, err)
				return fmt.Errorf("update user failed: %w", err)
			}
		}
	}
	return nil
}

// updateUserAnswerCount update user answer count
func updateUserAnswerCount(x *xorm.Engine) error {
	answers := make([]entity.Answer, 0)
	err := x.Find(&answers, &entity.Answer{Status: entity.AnswerStatusAvailable})
	if err != nil {
		return fmt.Errorf("get answers failed: %w", err)
	}
	userAnswerCount := make(map[string]int)
	for _, answer := range answers {
		_, ok := userAnswerCount[answer.UserID]
		if !ok {
			userAnswerCount[answer.UserID] = 1
		} else {
			userAnswerCount[answer.UserID]++
		}
	}
	userList := make([]entity.User, 0)
	err = x.Find(&userList, &entity.User{})
	if err != nil {
		return fmt.Errorf("get user failed: %w", err)
	}
	for _, user := range userList {
		_, ok := userAnswerCount[user.ID]
		if ok {
			user.AnswerCount = userAnswerCount[user.ID]
			if _, err = x.Cols("answer_count").Update(user, &entity.User{ID: user.ID}); err != nil {
				log.Errorf("update %+v user failed: %s", user.ID, err)
				return fmt.Errorf("update user failed: %w", err)
			}
		} else {
			user.AnswerCount = 0
			if _, err = x.Cols("answer_count").Update(user, &entity.User{ID: user.ID}); err != nil {
				log.Errorf("update %+v user failed: %s", user.ID, err)
				return fmt.Errorf("update user failed: %w", err)
			}
		}
	}
	return nil
}<|MERGE_RESOLUTION|>--- conflicted
+++ resolved
@@ -12,10 +12,7 @@
 )
 
 func updateCount(x *xorm.Engine) error {
-<<<<<<< HEAD
 	addGravatarBaseURL(x)
-=======
->>>>>>> 5e33c281
 	updateQuestionCount(x)
 	updateTagCount(x)
 	updateUserQuestionCount(x)
