package migrations

import (
	"encoding/json"
	"fmt"

	"github.com/answerdev/answer/internal/base/constant"
	"github.com/answerdev/answer/internal/entity"
	"github.com/answerdev/answer/internal/schema"
<<<<<<< HEAD
	"github.com/segmentfault/pacman/log"
=======
	"github.com/answerdev/answer/internal/service/permission"
>>>>>>> 5db08a94
	"xorm.io/xorm"
)

func updateCount(x *xorm.Engine) error {
<<<<<<< HEAD
	addGravatarBaseURL(x)
	updateQuestionCount(x)
	updateTagCount(x)
	updateUserQuestionCount(x)
	updateUserAnswerCount(x)
=======
	addPrivilegeForInviteSomeoneToAnswer(x)
	addGravatarBaseURL(x)
>>>>>>> 5db08a94
	return nil
}

func addGravatarBaseURL(x *xorm.Engine) error {
	usersSiteInfo := &entity.SiteInfo{
		Type: constant.SiteTypeUsers,
	}
	exist, err := x.Get(usersSiteInfo)
	if err != nil {
		return fmt.Errorf("get config failed: %w", err)
	}
	if exist {
		content := &schema.SiteUsersReq{}
		_ = json.Unmarshal([]byte(usersSiteInfo.Content), content)
		content.GravatarBaseURL = "https://www.gravatar.com/avatar/"
		data, _ := json.Marshal(content)
		usersSiteInfo.Content = string(data)

		_, err = x.ID(usersSiteInfo.ID).Cols("content").Update(usersSiteInfo)
		if err != nil {
			return fmt.Errorf("update site info failed: %w", err)
		}
	}
	return nil
}

<<<<<<< HEAD
func updateQuestionCount(x *xorm.Engine) error {
	//question answer count
	answers := make([]entity.Answer, 0)
	err := x.Find(&answers, &entity.Answer{Status: entity.AnswerStatusAvailable})
	if err != nil {
		return fmt.Errorf("get answers failed: %w", err)
	}
	questionAnswerCount := make(map[string]int)
	for _, answer := range answers {
		_, ok := questionAnswerCount[answer.QuestionID]
		if !ok {
			questionAnswerCount[answer.QuestionID] = 1
		} else {
			questionAnswerCount[answer.QuestionID]++
		}
	}
	questionList := make([]entity.Question, 0)
	err = x.Find(&questionList, &entity.Question{})
	if err != nil {
		return fmt.Errorf("get questions failed: %w", err)
	}
	for _, item := range questionList {
		_, ok := questionAnswerCount[item.ID]
		if ok {
			item.AnswerCount = questionAnswerCount[item.ID]
			if _, err = x.Update(item, &entity.Question{ID: item.ID}); err != nil {
				log.Errorf("update %+v config failed: %s", item, err)
				return fmt.Errorf("update question failed: %w", err)
			}
		}
	}

	return nil
}

// updateTagCount update tag count
func updateTagCount(x *xorm.Engine) error {
	tagRelList := make([]entity.TagRel, 0)
	err := x.Find(&tagRelList, &entity.TagRel{})
	if err != nil {
		return fmt.Errorf("get tag rel failed: %w", err)
	}
	questionIDs := make([]string, 0)
	questionsAvailableMap := make(map[string]bool)
	questionsHideMap := make(map[string]bool)
	for _, item := range tagRelList {
		questionIDs = append(questionIDs, item.ObjectID)
		questionsAvailableMap[item.ObjectID] = false
		questionsHideMap[item.ObjectID] = false
	}
	questionList := make([]entity.Question, 0)
	err = x.In("id", questionIDs).In("question.status", []int{entity.QuestionStatusAvailable, entity.QuestionStatusClosed}).Find(&questionList, &entity.Question{})
	if err != nil {
		return fmt.Errorf("get questions failed: %w", err)
	}
	for _, question := range questionList {
		_, ok := questionsAvailableMap[question.ID]
		if ok {
			questionsAvailableMap[question.ID] = true
			if question.Show == entity.QuestionHide {
				questionsHideMap[question.ID] = true
			}
		}
	}

	for id, ok := range questionsHideMap {
		if ok {
			if _, err = x.Cols("status").Update(&entity.TagRel{Status: entity.TagRelStatusHide}, &entity.TagRel{ObjectID: id}); err != nil {
				log.Errorf("update %+v config failed: %s", id, err)
			}
		}
	}

	for id, ok := range questionsAvailableMap {
		if !ok {
			if _, err = x.Cols("status").Update(&entity.TagRel{Status: entity.TagRelStatusDeleted}, &entity.TagRel{ObjectID: id}); err != nil {
				log.Errorf("update %+v config failed: %s", id, err)
			}
		}
	}

	//select tag count
	newTagRelList := make([]entity.TagRel, 0)
	err = x.Find(&newTagRelList, &entity.TagRel{Status: entity.TagRelStatusAvailable})
	if err != nil {
		return fmt.Errorf("get tag rel failed: %w", err)
	}
	tagCountMap := make(map[string]int)
	for _, v := range newTagRelList {
		_, ok := tagCountMap[v.TagID]
		if !ok {
			tagCountMap[v.TagID] = 1
		} else {
			tagCountMap[v.TagID]++
		}
	}
	TagList := make([]entity.Tag, 0)
	err = x.Find(&TagList, &entity.Tag{})
	if err != nil {
		return fmt.Errorf("get tag  failed: %w", err)
	}
	for _, tag := range TagList {
		_, ok := tagCountMap[tag.ID]
		if ok {
			tag.QuestionCount = tagCountMap[tag.ID]
			if _, err = x.Update(tag, &entity.Tag{ID: tag.ID}); err != nil {
				log.Errorf("update %+v tag failed: %s", tag.ID, err)
				return fmt.Errorf("update tag failed: %w", err)
			}
		} else {
			tag.QuestionCount = 0
			if _, err = x.Update(tag, &entity.Tag{ID: tag.ID}); err != nil {
				log.Errorf("update %+v tag failed: %s", tag.ID, err)
				return fmt.Errorf("update tag failed: %w", err)
			}
		}
	}
	return nil
}

// updateUserQuestionCount update user question count
func updateUserQuestionCount(x *xorm.Engine) error {
	questionList := make([]entity.Question, 0)
	err := x.In("status", []int{entity.QuestionStatusAvailable, entity.QuestionStatusClosed}).Find(&questionList, &entity.Question{})
	if err != nil {
		return fmt.Errorf("get question  failed: %w", err)
	}
	userQuestionCountMap := make(map[string]int)
	for _, question := range questionList {
		_, ok := userQuestionCountMap[question.UserID]
		if !ok {
			userQuestionCountMap[question.UserID] = 1
		} else {
			userQuestionCountMap[question.UserID]++
		}
	}
	userList := make([]entity.User, 0)
	err = x.Find(&userList, &entity.User{})
	if err != nil {
		return fmt.Errorf("get user  failed: %w", err)
	}
	for _, user := range userList {
		_, ok := userQuestionCountMap[user.ID]
		if ok {
			user.QuestionCount = userQuestionCountMap[user.ID]
			if _, err = x.Cols("question_count").Update(user, &entity.User{ID: user.ID}); err != nil {
				log.Errorf("update %+v user failed: %s", user.ID, err)
				return fmt.Errorf("update user failed: %w", err)
			}
		} else {
			user.QuestionCount = 0
			if _, err = x.Cols("question_count").Update(user, &entity.User{ID: user.ID}); err != nil {
				log.Errorf("update %+v user failed: %s", user.ID, err)
				return fmt.Errorf("update user failed: %w", err)
			}
		}
	}
	return nil
}

// updateUserAnswerCount update user answer count
func updateUserAnswerCount(x *xorm.Engine) error {
	answers := make([]entity.Answer, 0)
	err := x.Find(&answers, &entity.Answer{Status: entity.AnswerStatusAvailable})
	if err != nil {
		return fmt.Errorf("get answers failed: %w", err)
	}
	userAnswerCount := make(map[string]int)
	for _, answer := range answers {
		_, ok := userAnswerCount[answer.UserID]
		if !ok {
			userAnswerCount[answer.UserID] = 1
		} else {
			userAnswerCount[answer.UserID]++
		}
	}
	userList := make([]entity.User, 0)
	err = x.Find(&userList, &entity.User{})
	if err != nil {
		return fmt.Errorf("get user failed: %w", err)
	}
	for _, user := range userList {
		_, ok := userAnswerCount[user.ID]
		if ok {
			user.AnswerCount = userAnswerCount[user.ID]
			if _, err = x.Cols("answer_count").Update(user, &entity.User{ID: user.ID}); err != nil {
				log.Errorf("update %+v user failed: %s", user.ID, err)
				return fmt.Errorf("update user failed: %w", err)
			}
		} else {
			user.AnswerCount = 0
			if _, err = x.Cols("answer_count").Update(user, &entity.User{ID: user.ID}); err != nil {
				log.Errorf("update %+v user failed: %s", user.ID, err)
				return fmt.Errorf("update user failed: %w", err)
			}
=======
func addPrivilegeForInviteSomeoneToAnswer(x *xorm.Engine) error {
	// add rank for invite to answer
	powers := []*entity.Power{
		{ID: 38, Name: "invite someone to answer", PowerType: permission.AnswerInviteSomeoneToAnswer, Description: "invite someone to answer"},
	}
	for _, power := range powers {
		exist, err := x.Get(&entity.Power{PowerType: power.PowerType})
		if err != nil {
			return err
		}
		if exist {
			_, err = x.ID(power.ID).Update(power)
		} else {
			_, err = x.Insert(power)
		}
		if err != nil {
			return err
		}
	}
	rolePowerRels := []*entity.RolePowerRel{
		{RoleID: 2, PowerType: permission.AnswerInviteSomeoneToAnswer},
		{RoleID: 3, PowerType: permission.AnswerInviteSomeoneToAnswer},
	}
	for _, rel := range rolePowerRels {
		exist, err := x.Get(&entity.RolePowerRel{RoleID: rel.RoleID, PowerType: rel.PowerType})
		if err != nil {
			return err
		}
		if exist {
			continue
		}
		_, err = x.Insert(rel)
		if err != nil {
			return err
		}
	}

	defaultConfigTable := []*entity.Config{
		{ID: 127, Key: "rank.answer.invite_someone_to_answer", Value: `1000`},
	}
	for _, c := range defaultConfigTable {
		exist, err := x.Get(&entity.Config{ID: c.ID})
		if err != nil {
			return fmt.Errorf("get config failed: %w", err)
		}
		if exist {
			if _, err = x.Update(c, &entity.Config{ID: c.ID}); err != nil {
				return fmt.Errorf("update config failed: %w", err)
			}
			continue
		}
		if _, err = x.Insert(&entity.Config{ID: c.ID, Key: c.Key, Value: c.Value}); err != nil {
			return fmt.Errorf("add config failed: %w", err)
>>>>>>> 5db08a94
		}
	}
	return nil
}<|MERGE_RESOLUTION|>--- conflicted
+++ resolved
@@ -7,25 +7,18 @@
 	"github.com/answerdev/answer/internal/base/constant"
 	"github.com/answerdev/answer/internal/entity"
 	"github.com/answerdev/answer/internal/schema"
-<<<<<<< HEAD
 	"github.com/segmentfault/pacman/log"
-=======
 	"github.com/answerdev/answer/internal/service/permission"
->>>>>>> 5db08a94
 	"xorm.io/xorm"
 )
 
 func updateCount(x *xorm.Engine) error {
-<<<<<<< HEAD
+	addPrivilegeForInviteSomeoneToAnswer(x)
 	addGravatarBaseURL(x)
 	updateQuestionCount(x)
 	updateTagCount(x)
 	updateUserQuestionCount(x)
 	updateUserAnswerCount(x)
-=======
-	addPrivilegeForInviteSomeoneToAnswer(x)
-	addGravatarBaseURL(x)
->>>>>>> 5db08a94
 	return nil
 }
 
@@ -52,7 +45,64 @@
 	return nil
 }
 
-<<<<<<< HEAD
+func addPrivilegeForInviteSomeoneToAnswer(x *xorm.Engine) error {
+	// add rank for invite to answer
+	powers := []*entity.Power{
+		{ID: 38, Name: "invite someone to answer", PowerType: permission.AnswerInviteSomeoneToAnswer, Description: "invite someone to answer"},
+	}
+	for _, power := range powers {
+		exist, err := x.Get(&entity.Power{PowerType: power.PowerType})
+		if err != nil {
+			return err
+		}
+		if exist {
+			_, err = x.ID(power.ID).Update(power)
+		} else {
+			_, err = x.Insert(power)
+		}
+		if err != nil {
+			return err
+		}
+	}
+	rolePowerRels := []*entity.RolePowerRel{
+		{RoleID: 2, PowerType: permission.AnswerInviteSomeoneToAnswer},
+		{RoleID: 3, PowerType: permission.AnswerInviteSomeoneToAnswer},
+	}
+	for _, rel := range rolePowerRels {
+		exist, err := x.Get(&entity.RolePowerRel{RoleID: rel.RoleID, PowerType: rel.PowerType})
+		if err != nil {
+			return err
+		}
+		if exist {
+			continue
+		}
+		_, err = x.Insert(rel)
+		if err != nil {
+			return err
+		}
+	}
+
+	defaultConfigTable := []*entity.Config{
+		{ID: 127, Key: "rank.answer.invite_someone_to_answer", Value: `1000`},
+	}
+	for _, c := range defaultConfigTable {
+		exist, err := x.Get(&entity.Config{ID: c.ID})
+		if err != nil {
+			return fmt.Errorf("get config failed: %w", err)
+		}
+		if exist {
+			if _, err = x.Update(c, &entity.Config{ID: c.ID}); err != nil {
+				return fmt.Errorf("update config failed: %w", err)
+			}
+			continue
+		}
+		if _, err = x.Insert(&entity.Config{ID: c.ID, Key: c.Key, Value: c.Value}); err != nil {
+			return fmt.Errorf("add config failed: %w", err)
+		}
+	}
+	return nil
+}
+
 func updateQuestionCount(x *xorm.Engine) error {
 	//question answer count
 	answers := make([]entity.Answer, 0)
@@ -248,61 +298,6 @@
 				log.Errorf("update %+v user failed: %s", user.ID, err)
 				return fmt.Errorf("update user failed: %w", err)
 			}
-=======
-func addPrivilegeForInviteSomeoneToAnswer(x *xorm.Engine) error {
-	// add rank for invite to answer
-	powers := []*entity.Power{
-		{ID: 38, Name: "invite someone to answer", PowerType: permission.AnswerInviteSomeoneToAnswer, Description: "invite someone to answer"},
-	}
-	for _, power := range powers {
-		exist, err := x.Get(&entity.Power{PowerType: power.PowerType})
-		if err != nil {
-			return err
-		}
-		if exist {
-			_, err = x.ID(power.ID).Update(power)
-		} else {
-			_, err = x.Insert(power)
-		}
-		if err != nil {
-			return err
-		}
-	}
-	rolePowerRels := []*entity.RolePowerRel{
-		{RoleID: 2, PowerType: permission.AnswerInviteSomeoneToAnswer},
-		{RoleID: 3, PowerType: permission.AnswerInviteSomeoneToAnswer},
-	}
-	for _, rel := range rolePowerRels {
-		exist, err := x.Get(&entity.RolePowerRel{RoleID: rel.RoleID, PowerType: rel.PowerType})
-		if err != nil {
-			return err
-		}
-		if exist {
-			continue
-		}
-		_, err = x.Insert(rel)
-		if err != nil {
-			return err
-		}
-	}
-
-	defaultConfigTable := []*entity.Config{
-		{ID: 127, Key: "rank.answer.invite_someone_to_answer", Value: `1000`},
-	}
-	for _, c := range defaultConfigTable {
-		exist, err := x.Get(&entity.Config{ID: c.ID})
-		if err != nil {
-			return fmt.Errorf("get config failed: %w", err)
-		}
-		if exist {
-			if _, err = x.Update(c, &entity.Config{ID: c.ID}); err != nil {
-				return fmt.Errorf("update config failed: %w", err)
-			}
-			continue
-		}
-		if _, err = x.Insert(&entity.Config{ID: c.ID, Key: c.Key, Value: c.Value}); err != nil {
-			return fmt.Errorf("add config failed: %w", err)
->>>>>>> 5db08a94
 		}
 	}
 	return nil
