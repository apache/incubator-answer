--- conflicted
+++ resolved
@@ -347,13 +347,10 @@
 		{ID: 116, Key: "rank.question.reopen", Value: `-1`},
 		{ID: 117, Key: "rank.tag.use_reserved_tag", Value: `-1`},
 		{ID: 118, Key: "plugin.status", Value: `{}`},
-<<<<<<< HEAD
-=======
 		{ID: 119, Key: "question.pin", Value: `-1`},
 		{ID: 120, Key: "question.unpin", Value: `-1`},
 		{ID: 121, Key: "question.show", Value: `-1`},
 		{ID: 122, Key: "question.hide", Value: `-1`},
->>>>>>> 67cbe2bd
 	}
 	_, err := engine.Insert(defaultConfigTable)
 	return err
