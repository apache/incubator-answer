--- conflicted
+++ resolved
@@ -31,10 +31,7 @@
 	// if main tag slug name is not empty, this tag is synonymous with the main tag
 	MainTagSlugName string `json:"main_tag_slug_name"`
 	Recommend       bool   `json:"recommend"`
-<<<<<<< HEAD
 	Reserved        bool   `json:"reserved"`
-=======
->>>>>>> 1b242a18
 }
 
 type SearchResp struct {
