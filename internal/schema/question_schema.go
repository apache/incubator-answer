--- conflicted
+++ resolved
@@ -407,13 +407,8 @@
 type AdminQuestionPageReq struct {
 	Page        int    `validate:"omitempty,min=1" form:"page"`
 	PageSize    int    `validate:"omitempty,min=1" form:"page_size"`
-<<<<<<< HEAD
-	StatusCond  string `validate:"omitempty,oneof=normal closed deleted" form:"status"`
-	Query       string `validate:"omitempty,gt=0,lte=128" json:"query" form:"query" `
-=======
 	StatusCond  string `validate:"omitempty,oneof=normal closed deleted pending" form:"status"`
 	Query       string `validate:"omitempty,gt=0,lte=100" json:"query" form:"query" `
->>>>>>> 9ebf95ca
 	Status      int    `json:"-"`
 	LoginUserID string `json:"-"`
 }
@@ -433,13 +428,8 @@
 type AdminAnswerPageReq struct {
 	Page          int    `validate:"omitempty,min=1" form:"page"`
 	PageSize      int    `validate:"omitempty,min=1" form:"page_size"`
-<<<<<<< HEAD
-	StatusCond    string `validate:"omitempty,oneof=normal deleted" form:"status"`
-	Query         string `validate:"omitempty,gt=0,lte=128" form:"query"`
-=======
 	StatusCond    string `validate:"omitempty,oneof=normal deleted pending" form:"status"`
 	Query         string `validate:"omitempty,gt=0,lte=100" form:"query"`
->>>>>>> 9ebf95ca
 	QuestionID    string `validate:"omitempty,gt=0,lte=24" form:"question_id"`
 	QuestionTitle string `json:"-"`
 	AnswerID      string `json:"-"`
