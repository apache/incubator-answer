package schema

// RemoveQuestionReq delete question request
type RemoveQuestionReq struct {
	// question id
	ID     string `validate:"required" comment:"question id" json:"id"`
	UserID string `json:"-" ` // user_id
}

type CloseQuestionReq struct {
	ID        string `validate:"required" comment:"question id" json:"id"`
	UserID    string `json:"-" `          // user_id
	CloseType int    `json:"close_type" ` // close_type
	CloseMsg  string `json:"close_msg" `  // close_type
}

type CloseQuestionMeta struct {
	CloseType int    `json:"close_type"`
	CloseMsg  string `json:"close_msg"`
}

type QuestionAdd struct {
	// question title
	Title string `validate:"required,gte=6,lte=150" json:"title"`
	// content
	Content string `validate:"required,gte=6,lte=65535" json:"content"`
	// html
	HTML string `validate:"required,gte=6,lte=65535" json:"html"`
	// tags
	Tags []*TagItem `validate:"required,dive" json:"tags"`
	// user id
	UserID string `json:"-"`
}

type QuestionUpdate struct {
	// question id
	ID string `validate:"required" json:"id"`
	// question title
	Title string `validate:"required,gte=6,lte=150" json:"title"`
	// content
	Content string `validate:"required,gte=6,lte=65535" json:"content"`
	// html
	HTML string `validate:"required,gte=6,lte=65535" json:"html"`
	// tags
	Tags []*TagItem `validate:"required,dive" json:"tags"`
	// edit summary
	EditSummary string `validate:"omitempty" json:"edit_summary"`
	// user id
	UserID string `json:"-"`
}

type QuestionBaseInfo struct {
	ID              string `json:"id" `
	Title           string `json:"title" xorm:"title"`                       // title
	ViewCount       int    `json:"view_count" xorm:"view_count"`             // view count
	AnswerCount     int    `json:"answer_count" xorm:"answer_count"`         // answer count
	CollectionCount int    `json:"collection_count" xorm:"collection_count"` // collection count
	FollowCount     int    `json:"follow_count" xorm:"follow_count"`         // follow count
	Status          string `json:"status"`
	AcceptedAnswer  bool   `json:"accepted_answer"`
}

type QuestionInfo struct {
	ID                   string         `json:"id" `
	Title                string         `json:"title" xorm:"title"`                         // title
	Content              string         `json:"content" xorm:"content"`                     // content
	HTML                 string         `json:"html" xorm:"html"`                           // html
	Tags                 []*TagResp     `json:"tags" `                                      // tags
	ViewCount            int            `json:"view_count" xorm:"view_count"`               // view_count
	UniqueViewCount      int            `json:"unique_view_count" xorm:"unique_view_count"` // unique_view_count
	VoteCount            int            `json:"vote_count" xorm:"vote_count"`               // vote_count
	AnswerCount          int            `json:"answer_count" xorm:"answer_count"`           // answer count
	CollectionCount      int            `json:"collection_count" xorm:"collection_count"`   // collection count
	FollowCount          int            `json:"follow_count" xorm:"follow_count"`           // follow count
	AcceptedAnswerID     string         `json:"accepted_answer_id" `                        // accepted_answer_id
	LastAnswerID         string         `json:"last_answer_id" `                            // last_answer_id
	CreateTime           int64          `json:"create_time" `                               // create_time
	UpdateTime           int64          `json:"-"`                                          // update_time
	PostUpdateTime       int64          `json:"update_time"`
	QuestionUpdateTime   int64          `json:"edit_time"`
	Status               int            `json:"status"`
	Operation            *Operation     `json:"operation,omitempty"`
	UserID               string         `json:"-" `
	UserInfo             *UserBasicInfo `json:"user_info"`
	UpdateUserInfo       *UserBasicInfo `json:"update_user_info,omitempty"`
	LastAnsweredUserInfo *UserBasicInfo `json:"last_answered_user_info,omitempty"`
	Answered             bool           `json:"answered"`
	Collected            bool           `json:"collected"`
	VoteStatus           string         `json:"vote_status"`
	IsFollowed           bool           `json:"is_followed"`

	// MemberActions
	MemberActions []*PermissionMemberAction `json:"member_actions"`
}

type AdminQuestionInfo struct {
	ID               string         `json:"id"`
	Title            string         `json:"title"`
	VoteCount        int            `json:"vote_count"`
	AnswerCount      int            `json:"answer_count"`
	AcceptedAnswerID string         `json:"accepted_answer_id"`
	CreateTime       int64          `json:"create_time"`
	UpdateTime       int64          `json:"update_time"`
	EditTime         int64          `json:"edit_time"`
	UserID           string         `json:"-" `
	UserInfo         *UserBasicInfo `json:"user_info"`
}

type Operation struct {
	OperationType        string `json:"operation_type"`
	OperationDescription string `json:"operation_description"`
	OperationMsg         string `json:"operation_msg"`
	OperationTime        int64  `json:"operation_time"`
}

type GetCloseTypeResp struct {
	// report name
	Name string `json:"name"`
	// report description
	Description string `json:"description"`
	// report source
	Source string `json:"source"`
	// report type
	Type int `json:"type"`
	// is have content
	HaveContent bool `json:"have_content"`
	// content type
	ContentType string `json:"content_type"`
}

type UserAnswerInfo struct {
	AnswerID     string `json:"answer_id"`
	QuestionID   string `json:"question_id"`
	Adopted      int    `json:"adopted"`
	VoteCount    int    `json:"vote_count"`
	CreateTime   int    `json:"create_time"`
	UpdateTime   int    `json:"update_time"`
	QuestionInfo struct {
		Title string        `json:"title"`
		Tags  []interface{} `json:"tags"`
	} `json:"question_info"`
}

type UserQuestionInfo struct {
	ID               string        `json:"question_id"`
	Title            string        `json:"title"`
	VoteCount        int           `json:"vote_count"`
	Tags             []interface{} `json:"tags"`
	ViewCount        int           `json:"view_count"`
	AnswerCount      int           `json:"answer_count"`
	CollectionCount  int           `json:"collection_count"`
	CreateTime       int           `json:"create_time"`
	AcceptedAnswerID string        `json:"accepted_answer_id"`
	Status           string        `json:"status"`
}

type QuestionSearch struct {
<<<<<<< HEAD
	Page     int    `json:"page" form:"page"`           //Query number of pages
	PageSize int    `json:"page_size" form:"page_size"` //Search page size
	Order    string `json:"order" form:"order"`         //Search order by
	//Tags     []string `json:"tags" form:"tags"`           //Search tag
	Tag      string   `json:"tag" form:"tag"`           //Search tag
	TagIDs   []string `json:"-" form:"-"`               //Search tag
	UserName string   `json:"username" form:"username"` //Search username
=======
	Page     int      `json:"page" form:"page"`           // Query number of pages
	PageSize int      `json:"page_size" form:"page_size"` // Search page size
	Order    string   `json:"order" form:"order"`         // Search order by
	Tags     []string `json:"tags" form:"tags"`           // Search tag
	TagIDs   []string `json:"-" form:"-"`                 // Search tag
	UserName string   `json:"username" form:"username"`   // Search username
>>>>>>> 014472a3
	UserID   string   `json:"-" form:"-"`
}

type CmsQuestionSearch struct {
	Page      int    `json:"page" form:"page"`           // Query number of pages
	PageSize  int    `json:"page_size" form:"page_size"` // Search page size
	Status    int    `json:"-" form:"-"`
<<<<<<< HEAD
	StatusStr string `json:"status" form:"status"`                                  //Status 1 Available 2 closed 10 UserDeleted
	Query     string `validate:"omitempty,gt=0,lte=100" json:"query" form:"query" ` //Query string
=======
	StatusStr string `json:"status" form:"status"` // Status 1 Available 2 closed 10 UserDeleted
>>>>>>> 014472a3
}

type AdminSetQuestionStatusRequest struct {
	StatusStr  string `json:"status" form:"status"`
	QuestionID string `json:"question_id" form:"question_id"`
}<|MERGE_RESOLUTION|>--- conflicted
+++ resolved
@@ -155,22 +155,13 @@
 }
 
 type QuestionSearch struct {
-<<<<<<< HEAD
-	Page     int    `json:"page" form:"page"`           //Query number of pages
-	PageSize int    `json:"page_size" form:"page_size"` //Search page size
-	Order    string `json:"order" form:"order"`         //Search order by
-	//Tags     []string `json:"tags" form:"tags"`           //Search tag
+	Page     int    `json:"page" form:"page"`           // Query number of pages
+	PageSize int    `json:"page_size" form:"page_size"` // Search page size
+	Order    string `json:"order" form:"order"`         // Search order by
+	// Tags     []string `json:"tags" form:"tags"`           // Search tag
 	Tag      string   `json:"tag" form:"tag"`           //Search tag
-	TagIDs   []string `json:"-" form:"-"`               //Search tag
-	UserName string   `json:"username" form:"username"` //Search username
-=======
-	Page     int      `json:"page" form:"page"`           // Query number of pages
-	PageSize int      `json:"page_size" form:"page_size"` // Search page size
-	Order    string   `json:"order" form:"order"`         // Search order by
-	Tags     []string `json:"tags" form:"tags"`           // Search tag
-	TagIDs   []string `json:"-" form:"-"`                 // Search tag
-	UserName string   `json:"username" form:"username"`   // Search username
->>>>>>> 014472a3
+	TagIDs   []string `json:"-" form:"-"`               // Search tag
+	UserName string   `json:"username" form:"username"` // Search username
 	UserID   string   `json:"-" form:"-"`
 }
 
@@ -178,12 +169,8 @@
 	Page      int    `json:"page" form:"page"`           // Query number of pages
 	PageSize  int    `json:"page_size" form:"page_size"` // Search page size
 	Status    int    `json:"-" form:"-"`
-<<<<<<< HEAD
-	StatusStr string `json:"status" form:"status"`                                  //Status 1 Available 2 closed 10 UserDeleted
+	StatusStr string `json:"status" form:"status"` // Status 1 Available 2 closed 10 UserDeleted
 	Query     string `validate:"omitempty,gt=0,lte=100" json:"query" form:"query" ` //Query string
-=======
-	StatusStr string `json:"status" form:"status"` // Status 1 Available 2 closed 10 UserDeleted
->>>>>>> 014472a3
 }
 
 type AdminSetQuestionStatusRequest struct {
