--- conflicted
+++ resolved
@@ -195,19 +195,9 @@
 }
 
 const (
-<<<<<<< HEAD
-	NoticeStatusOn  = 1
-	NoticeStatusOff = 2
-
-=======
 	MailStatePass   = 1
 	MailStateVerifi = 2
 
-	NoticeStatusOn  = 1
-	NoticeStatusOff = 2
-
-	// ActionRecord ReportType
->>>>>>> 76d0c92b
 	ActionRecordTypeLogin    = "login"
 	ActionRecordTypeEmail    = "e_mail"
 	ActionRecordTypeFindPass = "find_pass"
