--- conflicted
+++ resolved
@@ -275,19 +275,11 @@
 	return nil, nil
 }
 
-<<<<<<< HEAD
 type UserModifyPasswordReq struct {
 	OldPass string `validate:"omitempty,gte=8,lte=32" json:"old_pass"`
 	Pass    string `validate:"required,gte=8,lte=32" json:"pass"`
 	UserID      string `json:"-"`
 	AccessToken string `json:"-"`
-=======
-// UserModifyPassWordRequest
-type UserModifyPassWordRequest struct {
-	OldPass string `validate:"omitempty,gte=8,lte=32" json:"old_pass"`
-	Pass    string `validate:"required,gte=8,lte=32" json:"pass"`
-	UserID  string `json:"-"`
->>>>>>> ba66ae9d
 }
 
 func (u *UserModifyPasswordReq) Check() (errFields []*validator.FormErrorField, err error) {
