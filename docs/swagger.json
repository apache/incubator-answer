{
    "swagger": "2.0",
    "info": {
        "contact": {}
    },
    "paths": {
        "/answer/admin/api/answer/page": {
            "get": {
                "security": [
                    {
                        "ApiKeyAuth": []
                    }
                ],
                "description": "Status:[available,deleted]",
                "consumes": [
                    "application/json"
                ],
                "produces": [
                    "application/json"
                ],
                "tags": [
                    "admin"
                ],
                "summary": "CmsSearchList",
                "parameters": [
                    {
                        "type": "integer",
                        "description": "page size",
                        "name": "page",
                        "in": "query"
                    },
                    {
                        "type": "integer",
                        "description": "page size",
                        "name": "page_size",
                        "in": "query"
                    },
                    {
                        "enum": [
                            "available",
                            "deleted"
                        ],
                        "type": "string",
                        "description": "user status",
                        "name": "status",
                        "in": "query"
                    },
                    {
                        "type": "string",
                        "description": "answer id or question title",
                        "name": "query",
                        "in": "query"
                    },
                    {
                        "type": "string",
                        "description": "question id",
                        "name": "question_id",
                        "in": "query"
                    }
                ],
                "responses": {
                    "200": {
                        "description": "OK",
                        "schema": {
                            "$ref": "#/definitions/handler.RespBody"
                        }
                    }
                }
            }
        },
        "/answer/admin/api/answer/status": {
            "put": {
                "security": [
                    {
                        "ApiKeyAuth": []
                    }
                ],
                "description": "Status:[available,deleted]",
                "consumes": [
                    "application/json"
                ],
                "produces": [
                    "application/json"
                ],
                "tags": [
                    "admin"
                ],
                "summary": "AdminSetAnswerStatus",
                "parameters": [
                    {
                        "description": "AdminSetAnswerStatusRequest",
                        "name": "data",
                        "in": "body",
                        "required": true,
                        "schema": {
                            "$ref": "#/definitions/entity.AdminSetAnswerStatusRequest"
                        }
                    }
                ],
                "responses": {
                    "200": {
                        "description": "OK",
                        "schema": {
                            "$ref": "#/definitions/handler.RespBody"
                        }
                    }
                }
            }
        },
        "/answer/admin/api/dashboard": {
            "get": {
                "security": [
                    {
                        "ApiKeyAuth": []
                    }
                ],
                "description": "DashboardInfo",
                "consumes": [
                    "application/json"
                ],
                "produces": [
                    "application/json"
                ],
                "tags": [
                    "admin"
                ],
                "summary": "DashboardInfo",
                "responses": {
                    "200": {
                        "description": "OK",
                        "schema": {
                            "$ref": "#/definitions/handler.RespBody"
                        }
                    }
                }
            }
        },
        "/answer/admin/api/language/options": {
            "get": {
                "description": "Get language options",
                "produces": [
                    "application/json"
                ],
                "tags": [
                    "Lang"
                ],
                "summary": "Get language options",
                "responses": {
                    "200": {
                        "description": "OK",
                        "schema": {
                            "$ref": "#/definitions/handler.RespBody"
                        }
                    }
                }
            }
        },
        "/answer/admin/api/question/page": {
            "get": {
                "security": [
                    {
                        "ApiKeyAuth": []
                    }
                ],
                "description": "Status:[available,closed,deleted]",
                "consumes": [
                    "application/json"
                ],
                "produces": [
                    "application/json"
                ],
                "tags": [
                    "admin"
                ],
                "summary": "CmsSearchList",
                "parameters": [
                    {
                        "type": "integer",
                        "description": "page size",
                        "name": "page",
                        "in": "query"
                    },
                    {
                        "type": "integer",
                        "description": "page size",
                        "name": "page_size",
                        "in": "query"
                    },
                    {
                        "enum": [
                            "available",
                            "closed",
                            "deleted"
                        ],
                        "type": "string",
                        "description": "user status",
                        "name": "status",
                        "in": "query"
                    },
                    {
                        "type": "string",
                        "description": "question id or title",
                        "name": "query",
                        "in": "query"
                    }
                ],
                "responses": {
                    "200": {
                        "description": "OK",
                        "schema": {
                            "$ref": "#/definitions/handler.RespBody"
                        }
                    }
                }
            }
        },
        "/answer/admin/api/question/status": {
            "put": {
                "security": [
                    {
                        "ApiKeyAuth": []
                    }
                ],
                "description": "Status:[available,closed,deleted]",
                "consumes": [
                    "application/json"
                ],
                "produces": [
                    "application/json"
                ],
                "tags": [
                    "admin"
                ],
                "summary": "AdminSetQuestionStatus",
                "parameters": [
                    {
                        "description": "AdminSetQuestionStatusRequest",
                        "name": "data",
                        "in": "body",
                        "required": true,
                        "schema": {
                            "$ref": "#/definitions/schema.AdminSetQuestionStatusRequest"
                        }
                    }
                ],
                "responses": {
                    "200": {
                        "description": "OK",
                        "schema": {
                            "$ref": "#/definitions/handler.RespBody"
                        }
                    }
                }
            }
        },
        "/answer/admin/api/reasons": {
            "get": {
                "security": [
                    {
                        "ApiKeyAuth": []
                    }
                ],
                "description": "get reasons by object type and action",
                "consumes": [
                    "application/json"
                ],
                "produces": [
                    "application/json"
                ],
                "tags": [
                    "reason"
                ],
                "summary": "get reasons by object type and action",
                "parameters": [
                    {
                        "enum": [
                            "question",
                            "answer",
                            "comment",
                            "user"
                        ],
                        "type": "string",
                        "description": "object_type",
                        "name": "object_type",
                        "in": "query",
                        "required": true
                    },
                    {
                        "enum": [
                            "status",
                            "close",
                            "flag",
                            "review"
                        ],
                        "type": "string",
                        "description": "action",
                        "name": "action",
                        "in": "query",
                        "required": true
                    }
                ],
                "responses": {
                    "200": {
                        "description": "OK",
                        "schema": {
                            "$ref": "#/definitions/handler.RespBody"
                        }
                    }
                }
            }
        },
        "/answer/admin/api/report/": {
            "put": {
                "security": [
                    {
                        "ApiKeyAuth": []
                    },
                    {
                        "ApiKeyAuth": []
                    }
                ],
                "description": "handle flag",
                "consumes": [
                    "application/json"
                ],
                "produces": [
                    "application/json"
                ],
                "tags": [
                    "admin"
                ],
                "summary": "handle flag",
                "parameters": [
                    {
                        "description": "flag",
                        "name": "data",
                        "in": "body",
                        "required": true,
                        "schema": {
                            "$ref": "#/definitions/schema.ReportHandleReq"
                        }
                    }
                ],
                "responses": {
                    "200": {
                        "description": "OK",
                        "schema": {
                            "$ref": "#/definitions/handler.RespBody"
                        }
                    }
                }
            }
        },
        "/answer/admin/api/reports/page": {
            "get": {
                "security": [
                    {
                        "ApiKeyAuth": []
                    },
                    {
                        "ApiKeyAuth": []
                    }
                ],
                "description": "list report records",
                "consumes": [
                    "application/json"
                ],
                "produces": [
                    "application/json"
                ],
                "tags": [
                    "admin"
                ],
                "summary": "list report page",
                "parameters": [
                    {
                        "enum": [
                            "pending",
                            "completed"
                        ],
                        "type": "string",
                        "description": "status",
                        "name": "status",
                        "in": "query",
                        "required": true
                    },
                    {
                        "enum": [
                            "all",
                            "question",
                            "answer",
                            "comment"
                        ],
                        "type": "string",
                        "description": "object_type",
                        "name": "object_type",
                        "in": "query",
                        "required": true
                    },
                    {
                        "type": "integer",
                        "description": "page size",
                        "name": "page",
                        "in": "query"
                    },
                    {
                        "type": "integer",
                        "description": "page size",
                        "name": "page_size",
                        "in": "query"
                    }
                ],
                "responses": {
                    "200": {
                        "description": "OK",
                        "schema": {
                            "$ref": "#/definitions/handler.RespBody"
                        }
                    }
                }
            }
        },
        "/answer/admin/api/setting/smtp": {
            "get": {
                "security": [
                    {
                        "ApiKeyAuth": []
                    }
                ],
                "description": "GetSMTPConfig get smtp config",
                "produces": [
                    "application/json"
                ],
                "tags": [
                    "admin"
                ],
                "summary": "GetSMTPConfig get smtp config",
                "responses": {
                    "200": {
                        "description": "OK",
                        "schema": {
                            "allOf": [
                                {
                                    "$ref": "#/definitions/handler.RespBody"
                                },
                                {
                                    "type": "object",
                                    "properties": {
                                        "data": {
                                            "$ref": "#/definitions/schema.GetSMTPConfigResp"
                                        }
                                    }
                                }
                            ]
                        }
                    }
                }
            },
            "put": {
                "security": [
                    {
                        "ApiKeyAuth": []
                    }
                ],
                "description": "update smtp config",
                "produces": [
                    "application/json"
                ],
                "tags": [
                    "admin"
                ],
                "summary": "update smtp config",
                "parameters": [
                    {
                        "description": "smtp config",
                        "name": "data",
                        "in": "body",
                        "required": true,
                        "schema": {
                            "$ref": "#/definitions/schema.UpdateSMTPConfigReq"
                        }
                    }
                ],
                "responses": {
                    "200": {
                        "description": "OK",
                        "schema": {
                            "$ref": "#/definitions/handler.RespBody"
                        }
                    }
                }
            }
        },
        "/answer/admin/api/siteinfo/branding": {
            "get": {
                "security": [
                    {
                        "ApiKeyAuth": []
                    }
                ],
                "description": "get site interface",
                "produces": [
                    "application/json"
                ],
                "tags": [
                    "admin"
                ],
                "summary": "get site interface",
                "responses": {
                    "200": {
                        "description": "OK",
                        "schema": {
                            "allOf": [
                                {
                                    "$ref": "#/definitions/handler.RespBody"
                                },
                                {
                                    "type": "object",
                                    "properties": {
                                        "data": {
<<<<<<< HEAD
                                            "$ref": "#/definitions/schema.SiteBrandingResp"
=======
                                            "$ref": "#/definitions/schema.SiteWriteResp"
>>>>>>> 3662182f
                                        }
                                    }
                                }
                            ]
                        }
                    }
                }
            },
            "put": {
                "security": [
                    {
                        "ApiKeyAuth": []
                    }
                ],
                "description": "update site info branding",
                "produces": [
                    "application/json"
                ],
                "tags": [
                    "admin"
                ],
                "summary": "update site info branding",
                "parameters": [
                    {
                        "description": "branding info",
                        "name": "data",
                        "in": "body",
                        "required": true,
                        "schema": {
                            "$ref": "#/definitions/schema.SiteBrandingReq"
                        }
                    }
                ],
                "responses": {
                    "200": {
                        "description": "OK",
                        "schema": {
                            "$ref": "#/definitions/handler.RespBody"
                        }
                    }
                }
            }
        },
        "/answer/admin/api/siteinfo/general": {
            "get": {
                "security": [
                    {
                        "ApiKeyAuth": []
                    }
                ],
                "description": "get site general information",
                "produces": [
                    "application/json"
                ],
                "tags": [
                    "admin"
                ],
                "summary": "get site general information",
                "responses": {
                    "200": {
                        "description": "OK",
                        "schema": {
                            "allOf": [
                                {
                                    "$ref": "#/definitions/handler.RespBody"
                                },
                                {
                                    "type": "object",
                                    "properties": {
                                        "data": {
                                            "$ref": "#/definitions/schema.SiteGeneralResp"
                                        }
                                    }
                                }
                            ]
                        }
                    }
                }
            },
            "put": {
                "security": [
                    {
                        "ApiKeyAuth": []
                    }
                ],
                "description": "update site general information",
                "produces": [
                    "application/json"
                ],
                "tags": [
                    "admin"
                ],
                "summary": "update site general information",
                "parameters": [
                    {
                        "description": "general",
                        "name": "data",
                        "in": "body",
                        "required": true,
                        "schema": {
                            "$ref": "#/definitions/schema.SiteGeneralReq"
                        }
                    }
                ],
                "responses": {
                    "200": {
                        "description": "OK",
                        "schema": {
                            "$ref": "#/definitions/handler.RespBody"
                        }
                    }
                }
            }
        },
        "/answer/admin/api/siteinfo/interface": {
            "get": {
                "security": [
                    {
                        "ApiKeyAuth": []
                    }
                ],
                "description": "get site interface",
                "produces": [
                    "application/json"
                ],
                "tags": [
                    "admin"
                ],
                "summary": "get site interface",
                "responses": {
                    "200": {
                        "description": "OK",
                        "schema": {
                            "allOf": [
                                {
                                    "$ref": "#/definitions/handler.RespBody"
                                },
                                {
                                    "type": "object",
                                    "properties": {
                                        "data": {
                                            "$ref": "#/definitions/schema.SiteInterfaceResp"
                                        }
                                    }
                                }
                            ]
                        }
                    }
                }
            },
            "put": {
                "security": [
                    {
                        "ApiKeyAuth": []
                    }
                ],
                "description": "update site info interface",
                "produces": [
                    "application/json"
                ],
                "tags": [
                    "admin"
                ],
                "summary": "update site info interface",
                "parameters": [
                    {
                        "description": "general",
                        "name": "data",
                        "in": "body",
                        "required": true,
                        "schema": {
                            "$ref": "#/definitions/schema.SiteInterfaceReq"
                        }
                    }
                ],
                "responses": {
                    "200": {
                        "description": "OK",
                        "schema": {
                            "$ref": "#/definitions/handler.RespBody"
                        }
                    }
                }
            }
        },
<<<<<<< HEAD
        "/answer/admin/api/siteinfo/legal": {
            "get": {
                "security": [
                    {
                        "ApiKeyAuth": []
                    }
                ],
                "description": "Set the legal information for the site",
                "produces": [
                    "application/json"
                ],
                "tags": [
                    "admin"
                ],
                "summary": "Set the legal information for the site",
                "responses": {
                    "200": {
                        "description": "OK",
                        "schema": {
                            "allOf": [
                                {
                                    "$ref": "#/definitions/handler.RespBody"
                                },
                                {
                                    "type": "object",
                                    "properties": {
                                        "data": {
                                            "$ref": "#/definitions/schema.SiteLegalResp"
                                        }
                                    }
                                }
                            ]
                        }
                    }
                }
            },
            "put": {
                "security": [
                    {
                        "ApiKeyAuth": []
                    }
                ],
                "description": "update site legal info",
                "produces": [
                    "application/json"
                ],
                "tags": [
                    "admin"
                ],
                "summary": "update site legal info",
                "parameters": [
                    {
                        "description": "write info",
                        "name": "data",
                        "in": "body",
                        "required": true,
                        "schema": {
                            "$ref": "#/definitions/schema.SiteLegalReq"
                        }
                    }
                ],
                "responses": {
                    "200": {
                        "description": "OK",
                        "schema": {
                            "$ref": "#/definitions/handler.RespBody"
                        }
                    }
                }
            }
        },
        "/answer/admin/api/siteinfo/write": {
            "get": {
                "security": [
                    {
                        "ApiKeyAuth": []
                    }
                ],
                "description": "get site interface",
                "produces": [
                    "application/json"
                ],
                "tags": [
                    "admin"
                ],
                "summary": "get site interface",
                "responses": {
                    "200": {
                        "description": "OK",
                        "schema": {
                            "allOf": [
                                {
                                    "$ref": "#/definitions/handler.RespBody"
                                },
                                {
                                    "type": "object",
                                    "properties": {
                                        "data": {
                                            "$ref": "#/definitions/schema.SiteWriteResp"
                                        }
                                    }
                                }
                            ]
                        }
                    }
                }
            },
=======
        "/answer/admin/api/siteinfo/write": {
>>>>>>> 3662182f
            "put": {
                "security": [
                    {
                        "ApiKeyAuth": []
                    }
                ],
                "description": "update site write info",
                "produces": [
                    "application/json"
                ],
                "tags": [
                    "admin"
                ],
                "summary": "update site write info",
                "parameters": [
                    {
                        "description": "write info",
                        "name": "data",
                        "in": "body",
                        "required": true,
                        "schema": {
                            "$ref": "#/definitions/schema.SiteWriteReq"
                        }
                    }
                ],
                "responses": {
                    "200": {
                        "description": "OK",
                        "schema": {
                            "$ref": "#/definitions/handler.RespBody"
                        }
                    }
                }
            }
        },
        "/answer/admin/api/theme/options": {
            "get": {
                "security": [
                    {
                        "ApiKeyAuth": []
                    }
                ],
                "description": "Get theme options",
                "produces": [
                    "application/json"
                ],
                "tags": [
                    "admin"
                ],
                "summary": "Get theme options",
                "responses": {
                    "200": {
                        "description": "OK",
                        "schema": {
                            "$ref": "#/definitions/handler.RespBody"
                        }
                    }
                }
            }
        },
        "/answer/admin/api/user/status": {
            "put": {
                "security": [
                    {
                        "ApiKeyAuth": []
                    }
                ],
                "description": "update user",
                "consumes": [
                    "application/json"
                ],
                "produces": [
                    "application/json"
                ],
                "tags": [
                    "admin"
                ],
                "summary": "update user",
                "parameters": [
                    {
                        "description": "user",
                        "name": "data",
                        "in": "body",
                        "required": true,
                        "schema": {
                            "$ref": "#/definitions/schema.UpdateUserStatusReq"
                        }
                    }
                ],
                "responses": {
                    "200": {
                        "description": "OK",
                        "schema": {
                            "$ref": "#/definitions/handler.RespBody"
                        }
                    }
                }
            }
        },
        "/answer/admin/api/users/page": {
            "get": {
                "security": [
                    {
                        "ApiKeyAuth": []
                    }
                ],
                "description": "get user page",
                "produces": [
                    "application/json"
                ],
                "tags": [
                    "admin"
                ],
                "summary": "get user page",
                "parameters": [
                    {
                        "type": "integer",
                        "description": "page size",
                        "name": "page",
                        "in": "query"
                    },
                    {
                        "type": "integer",
                        "description": "page size",
                        "name": "page_size",
                        "in": "query"
                    },
                    {
                        "type": "string",
                        "description": "search query: email, username or id:[id]",
                        "name": "query",
                        "in": "query"
                    },
                    {
                        "enum": [
                            "suspended",
                            "deleted",
                            "inactive"
                        ],
                        "type": "string",
                        "description": "user status",
                        "name": "status",
                        "in": "query"
                    }
                ],
                "responses": {
                    "200": {
                        "description": "OK",
                        "schema": {
                            "allOf": [
                                {
                                    "$ref": "#/definitions/handler.RespBody"
                                },
                                {
                                    "type": "object",
                                    "properties": {
                                        "data": {
                                            "allOf": [
                                                {
                                                    "$ref": "#/definitions/pager.PageModel"
                                                },
                                                {
                                                    "type": "object",
                                                    "properties": {
                                                        "records": {
                                                            "type": "array",
                                                            "items": {
                                                                "$ref": "#/definitions/schema.GetUserPageResp"
                                                            }
                                                        }
                                                    }
                                                }
                                            ]
                                        }
                                    }
                                }
                            ]
                        }
                    }
                }
            }
        },
        "/answer/api/v1/answer": {
            "put": {
                "security": [
                    {
                        "ApiKeyAuth": []
                    }
                ],
                "description": "Update Answer",
                "consumes": [
                    "application/json"
                ],
                "produces": [
                    "application/json"
                ],
                "tags": [
                    "api-answer"
                ],
                "summary": "Update Answer",
                "parameters": [
                    {
                        "description": "AnswerUpdateReq",
                        "name": "data",
                        "in": "body",
                        "required": true,
                        "schema": {
                            "$ref": "#/definitions/schema.AnswerUpdateReq"
                        }
                    }
                ],
                "responses": {
                    "200": {
                        "description": "OK",
                        "schema": {
                            "type": "string"
                        }
                    }
                }
            },
            "post": {
                "security": [
                    {
                        "ApiKeyAuth": []
                    }
                ],
                "description": "Insert Answer",
                "consumes": [
                    "application/json"
                ],
                "produces": [
                    "application/json"
                ],
                "tags": [
                    "api-answer"
                ],
                "summary": "Insert Answer",
                "parameters": [
                    {
                        "description": "AnswerAddReq",
                        "name": "data",
                        "in": "body",
                        "required": true,
                        "schema": {
                            "$ref": "#/definitions/schema.AnswerAddReq"
                        }
                    }
                ],
                "responses": {
                    "200": {
                        "description": "OK",
                        "schema": {
                            "type": "string"
                        }
                    }
                }
            },
            "delete": {
                "security": [
                    {
                        "ApiKeyAuth": []
                    }
                ],
                "description": "delete answer",
                "consumes": [
                    "application/json"
                ],
                "produces": [
                    "application/json"
                ],
                "tags": [
                    "api-answer"
                ],
                "summary": "delete answer",
                "parameters": [
                    {
                        "description": "answer",
                        "name": "data",
                        "in": "body",
                        "required": true,
                        "schema": {
                            "$ref": "#/definitions/schema.RemoveAnswerReq"
                        }
                    }
                ],
                "responses": {
                    "200": {
                        "description": "OK",
                        "schema": {
                            "$ref": "#/definitions/handler.RespBody"
                        }
                    }
                }
            }
        },
        "/answer/api/v1/answer/acceptance": {
            "post": {
                "security": [
                    {
                        "ApiKeyAuth": []
                    }
                ],
                "description": "Adopted",
                "consumes": [
                    "application/json"
                ],
                "produces": [
                    "application/json"
                ],
                "tags": [
                    "api-answer"
                ],
                "summary": "Adopted",
                "parameters": [
                    {
                        "description": "AnswerAdoptedReq",
                        "name": "data",
                        "in": "body",
                        "required": true,
                        "schema": {
                            "$ref": "#/definitions/schema.AnswerAdoptedReq"
                        }
                    }
                ],
                "responses": {
                    "200": {
                        "description": "OK",
                        "schema": {
                            "type": "string"
                        }
                    }
                }
            }
        },
        "/answer/api/v1/answer/info": {
            "get": {
                "description": "Get Answer",
                "consumes": [
                    "application/json"
                ],
                "produces": [
                    "application/json"
                ],
                "tags": [
                    "api-answer"
                ],
                "summary": "Get Answer",
                "parameters": [
                    {
                        "type": "string",
                        "default": "1",
                        "description": "Answer TagID",
                        "name": "id",
                        "in": "query",
                        "required": true
                    }
                ],
                "responses": {
                    "200": {
                        "description": "OK",
                        "schema": {
                            "type": "string"
                        }
                    }
                }
            }
        },
        "/answer/api/v1/answer/list": {
            "get": {
                "security": [
                    {
                        "ApiKeyAuth": []
                    }
                ],
                "description": "AnswerList \u003cbr\u003e \u003cb\u003eorder\u003c/b\u003e (default or updated)",
                "consumes": [
                    "application/json"
                ],
                "produces": [
                    "application/json"
                ],
                "tags": [
                    "api-answer"
                ],
                "summary": "AnswerList",
                "parameters": [
                    {
                        "description": "AnswerList",
                        "name": "data",
                        "in": "body",
                        "required": true,
                        "schema": {
                            "$ref": "#/definitions/schema.AnswerList"
                        }
                    }
                ],
                "responses": {
                    "200": {
                        "description": "OK",
                        "schema": {
                            "type": "string"
                        }
                    }
                }
            }
        },
        "/answer/api/v1/collection/switch": {
            "post": {
                "security": [
                    {
                        "ApiKeyAuth": []
                    }
                ],
                "description": "add collection",
                "consumes": [
                    "application/json"
                ],
                "produces": [
                    "application/json"
                ],
                "tags": [
                    "Collection"
                ],
                "summary": "add collection",
                "parameters": [
                    {
                        "description": "collection",
                        "name": "data",
                        "in": "body",
                        "required": true,
                        "schema": {
                            "$ref": "#/definitions/schema.CollectionSwitchReq"
                        }
                    }
                ],
                "responses": {
                    "200": {
                        "description": "OK",
                        "schema": {
                            "allOf": [
                                {
                                    "$ref": "#/definitions/handler.RespBody"
                                },
                                {
                                    "type": "object",
                                    "properties": {
                                        "data": {
                                            "$ref": "#/definitions/schema.CollectionSwitchResp"
                                        }
                                    }
                                }
                            ]
                        }
                    }
                }
            }
        },
        "/answer/api/v1/comment": {
            "get": {
                "description": "get comment by id",
                "produces": [
                    "application/json"
                ],
                "tags": [
                    "Comment"
                ],
                "summary": "get comment by id",
                "parameters": [
                    {
                        "type": "string",
                        "description": "id",
                        "name": "id",
                        "in": "query",
                        "required": true
                    }
                ],
                "responses": {
                    "200": {
                        "description": "OK",
                        "schema": {
                            "allOf": [
                                {
                                    "$ref": "#/definitions/handler.RespBody"
                                },
                                {
                                    "type": "object",
                                    "properties": {
                                        "data": {
                                            "allOf": [
                                                {
                                                    "$ref": "#/definitions/pager.PageModel"
                                                },
                                                {
                                                    "type": "object",
                                                    "properties": {
                                                        "list": {
                                                            "type": "array",
                                                            "items": {
                                                                "$ref": "#/definitions/schema.GetCommentResp"
                                                            }
                                                        }
                                                    }
                                                }
                                            ]
                                        }
                                    }
                                }
                            ]
                        }
                    }
                }
            },
            "put": {
                "security": [
                    {
                        "ApiKeyAuth": []
                    }
                ],
                "description": "update comment",
                "consumes": [
                    "application/json"
                ],
                "produces": [
                    "application/json"
                ],
                "tags": [
                    "Comment"
                ],
                "summary": "update comment",
                "parameters": [
                    {
                        "description": "comment",
                        "name": "data",
                        "in": "body",
                        "required": true,
                        "schema": {
                            "$ref": "#/definitions/schema.UpdateCommentReq"
                        }
                    }
                ],
                "responses": {
                    "200": {
                        "description": "OK",
                        "schema": {
                            "$ref": "#/definitions/handler.RespBody"
                        }
                    }
                }
            },
            "post": {
                "security": [
                    {
                        "ApiKeyAuth": []
                    }
                ],
                "description": "add comment",
                "consumes": [
                    "application/json"
                ],
                "produces": [
                    "application/json"
                ],
                "tags": [
                    "Comment"
                ],
                "summary": "add comment",
                "parameters": [
                    {
                        "description": "comment",
                        "name": "data",
                        "in": "body",
                        "required": true,
                        "schema": {
                            "$ref": "#/definitions/schema.AddCommentReq"
                        }
                    }
                ],
                "responses": {
                    "200": {
                        "description": "OK",
                        "schema": {
                            "allOf": [
                                {
                                    "$ref": "#/definitions/handler.RespBody"
                                },
                                {
                                    "type": "object",
                                    "properties": {
                                        "data": {
                                            "$ref": "#/definitions/schema.GetCommentResp"
                                        }
                                    }
                                }
                            ]
                        }
                    }
                }
            },
            "delete": {
                "security": [
                    {
                        "ApiKeyAuth": []
                    }
                ],
                "description": "remove comment",
                "consumes": [
                    "application/json"
                ],
                "produces": [
                    "application/json"
                ],
                "tags": [
                    "Comment"
                ],
                "summary": "remove comment",
                "parameters": [
                    {
                        "description": "comment",
                        "name": "data",
                        "in": "body",
                        "required": true,
                        "schema": {
                            "$ref": "#/definitions/schema.RemoveCommentReq"
                        }
                    }
                ],
                "responses": {
                    "200": {
                        "description": "OK",
                        "schema": {
                            "$ref": "#/definitions/handler.RespBody"
                        }
                    }
                }
            }
        },
        "/answer/api/v1/comment/page": {
            "get": {
                "description": "get comment page",
                "produces": [
                    "application/json"
                ],
                "tags": [
                    "Comment"
                ],
                "summary": "get comment page",
                "parameters": [
                    {
                        "type": "integer",
                        "description": "page",
                        "name": "page",
                        "in": "query"
                    },
                    {
                        "type": "integer",
                        "description": "page size",
                        "name": "page_size",
                        "in": "query"
                    },
                    {
                        "type": "string",
                        "description": "object id",
                        "name": "object_id",
                        "in": "query",
                        "required": true
                    },
                    {
                        "enum": [
                            "vote"
                        ],
                        "type": "string",
                        "description": "query condition",
                        "name": "query_cond",
                        "in": "query"
                    }
                ],
                "responses": {
                    "200": {
                        "description": "OK",
                        "schema": {
                            "allOf": [
                                {
                                    "$ref": "#/definitions/handler.RespBody"
                                },
                                {
                                    "type": "object",
                                    "properties": {
                                        "data": {
                                            "allOf": [
                                                {
                                                    "$ref": "#/definitions/pager.PageModel"
                                                },
                                                {
                                                    "type": "object",
                                                    "properties": {
                                                        "list": {
                                                            "type": "array",
                                                            "items": {
                                                                "$ref": "#/definitions/schema.GetCommentResp"
                                                            }
                                                        }
                                                    }
                                                }
                                            ]
                                        }
                                    }
                                }
                            ]
                        }
                    }
                }
            }
        },
        "/answer/api/v1/file": {
            "post": {
                "security": [
                    {
                        "ApiKeyAuth": []
                    }
                ],
                "description": "upload file",
                "consumes": [
                    "multipart/form-data"
                ],
                "tags": [
                    "Upload"
                ],
                "summary": "upload file",
                "parameters": [
                    {
                        "enum": [
                            "post",
                            "avatar",
                            "branding"
                        ],
                        "type": "string",
                        "description": "identify the source of the file upload",
                        "name": "source",
                        "in": "formData",
                        "required": true
                    },
                    {
                        "type": "file",
                        "description": "file",
                        "name": "file",
                        "in": "formData",
                        "required": true
                    }
                ],
                "responses": {
                    "200": {
                        "description": "OK",
                        "schema": {
                            "allOf": [
                                {
                                    "$ref": "#/definitions/handler.RespBody"
                                },
                                {
                                    "type": "object",
                                    "properties": {
                                        "data": {
                                            "type": "string"
                                        }
                                    }
                                }
                            ]
                        }
                    }
                }
            }
        },
        "/answer/api/v1/follow": {
            "post": {
                "security": [
                    {
                        "ApiKeyAuth": []
                    }
                ],
                "description": "follow object or cancel follow operation",
                "consumes": [
                    "application/json"
                ],
                "produces": [
                    "application/json"
                ],
                "tags": [
                    "Activity"
                ],
                "summary": "follow object or cancel follow operation",
                "parameters": [
                    {
                        "description": "follow",
                        "name": "data",
                        "in": "body",
                        "required": true,
                        "schema": {
                            "$ref": "#/definitions/schema.FollowReq"
                        }
                    }
                ],
                "responses": {
                    "200": {
                        "description": "OK",
                        "schema": {
                            "allOf": [
                                {
                                    "$ref": "#/definitions/handler.RespBody"
                                },
                                {
                                    "type": "object",
                                    "properties": {
                                        "data": {
                                            "$ref": "#/definitions/schema.FollowResp"
                                        }
                                    }
                                }
                            ]
                        }
                    }
                }
            }
        },
        "/answer/api/v1/follow/tags": {
            "put": {
                "security": [
                    {
                        "ApiKeyAuth": []
                    }
                ],
                "description": "update user follow tags",
                "consumes": [
                    "application/json"
                ],
                "produces": [
                    "application/json"
                ],
                "tags": [
                    "Activity"
                ],
                "summary": "update user follow tags",
                "parameters": [
                    {
                        "description": "follow",
                        "name": "data",
                        "in": "body",
                        "required": true,
                        "schema": {
                            "$ref": "#/definitions/schema.UpdateFollowTagsReq"
                        }
                    }
                ],
                "responses": {
                    "200": {
                        "description": "OK",
                        "schema": {
                            "$ref": "#/definitions/handler.RespBody"
                        }
                    }
                }
            }
        },
        "/answer/api/v1/language/config": {
            "get": {
                "description": "get language config mapping",
                "produces": [
                    "application/json"
                ],
                "tags": [
                    "Lang"
                ],
                "summary": "get language config mapping",
                "parameters": [
                    {
                        "type": "string",
                        "description": "Accept-Language",
                        "name": "Accept-Language",
                        "in": "header",
                        "required": true
                    }
                ],
                "responses": {
                    "200": {
                        "description": "OK",
                        "schema": {
                            "$ref": "#/definitions/handler.RespBody"
                        }
                    }
                }
            }
        },
        "/answer/api/v1/language/options": {
            "get": {
                "description": "Get language options",
                "produces": [
                    "application/json"
                ],
                "tags": [
                    "Lang"
                ],
                "summary": "Get language options",
                "responses": {
                    "200": {
                        "description": "OK",
                        "schema": {
                            "$ref": "#/definitions/handler.RespBody"
                        }
                    }
                }
            }
        },
        "/answer/api/v1/notification/page": {
            "get": {
                "security": [
                    {
                        "ApiKeyAuth": []
                    }
                ],
                "description": "get notification list",
                "consumes": [
                    "application/json"
                ],
                "produces": [
                    "application/json"
                ],
                "tags": [
                    "Notification"
                ],
                "summary": "get notification list",
                "parameters": [
                    {
                        "type": "integer",
                        "description": "page size",
                        "name": "page",
                        "in": "query"
                    },
                    {
                        "type": "integer",
                        "description": "page size",
                        "name": "page_size",
                        "in": "query"
                    },
                    {
                        "enum": [
                            "inbox",
                            "achievement"
                        ],
                        "type": "string",
                        "description": "type",
                        "name": "type",
                        "in": "query",
                        "required": true
                    }
                ],
                "responses": {
                    "200": {
                        "description": "OK",
                        "schema": {
                            "$ref": "#/definitions/handler.RespBody"
                        }
                    }
                }
            }
        },
        "/answer/api/v1/notification/read/state": {
            "put": {
                "security": [
                    {
                        "ApiKeyAuth": []
                    }
                ],
                "description": "ClearUnRead",
                "consumes": [
                    "application/json"
                ],
                "produces": [
                    "application/json"
                ],
                "tags": [
                    "Notification"
                ],
                "summary": "ClearUnRead",
                "parameters": [
                    {
                        "description": "NotificationClearIDRequest",
                        "name": "data",
                        "in": "body",
                        "required": true,
                        "schema": {
                            "$ref": "#/definitions/schema.NotificationClearIDRequest"
                        }
                    }
                ],
                "responses": {
                    "200": {
                        "description": "OK",
                        "schema": {
                            "$ref": "#/definitions/handler.RespBody"
                        }
                    }
                }
            }
        },
        "/answer/api/v1/notification/read/state/all": {
            "put": {
                "security": [
                    {
                        "ApiKeyAuth": []
                    }
                ],
                "description": "ClearUnRead",
                "consumes": [
                    "application/json"
                ],
                "produces": [
                    "application/json"
                ],
                "tags": [
                    "Notification"
                ],
                "summary": "ClearUnRead",
                "parameters": [
                    {
                        "description": "NotificationClearRequest",
                        "name": "data",
                        "in": "body",
                        "required": true,
                        "schema": {
                            "$ref": "#/definitions/schema.NotificationClearRequest"
                        }
                    }
                ],
                "responses": {
                    "200": {
                        "description": "OK",
                        "schema": {
                            "$ref": "#/definitions/handler.RespBody"
                        }
                    }
                }
            }
        },
        "/answer/api/v1/notification/status": {
            "get": {
                "security": [
                    {
                        "ApiKeyAuth": []
                    }
                ],
                "description": "GetRedDot",
                "consumes": [
                    "application/json"
                ],
                "produces": [
                    "application/json"
                ],
                "tags": [
                    "Notification"
                ],
                "summary": "GetRedDot",
                "responses": {
                    "200": {
                        "description": "OK",
                        "schema": {
                            "$ref": "#/definitions/handler.RespBody"
                        }
                    }
                }
            },
            "put": {
                "security": [
                    {
                        "ApiKeyAuth": []
                    }
                ],
                "description": "DelRedDot",
                "consumes": [
                    "application/json"
                ],
                "produces": [
                    "application/json"
                ],
                "tags": [
                    "Notification"
                ],
                "summary": "DelRedDot",
                "parameters": [
                    {
                        "description": "NotificationClearRequest",
                        "name": "data",
                        "in": "body",
                        "required": true,
                        "schema": {
                            "$ref": "#/definitions/schema.NotificationClearRequest"
                        }
                    }
                ],
                "responses": {
                    "200": {
                        "description": "OK",
                        "schema": {
                            "$ref": "#/definitions/handler.RespBody"
                        }
                    }
                }
            }
        },
        "/answer/api/v1/personal/answer/page": {
            "get": {
                "security": [
                    {
                        "ApiKeyAuth": []
                    }
                ],
                "description": "UserAnswerList",
                "consumes": [
                    "application/json"
                ],
                "produces": [
                    "application/json"
                ],
                "tags": [
                    "api-answer"
                ],
                "summary": "UserAnswerList",
                "parameters": [
                    {
                        "type": "string",
                        "default": "string",
                        "description": "username",
                        "name": "username",
                        "in": "query",
                        "required": true
                    },
                    {
                        "enum": [
                            "newest",
                            "score"
                        ],
                        "type": "string",
                        "description": "order",
                        "name": "order",
                        "in": "query",
                        "required": true
                    },
                    {
                        "type": "string",
                        "default": "0",
                        "description": "page",
                        "name": "page",
                        "in": "query",
                        "required": true
                    },
                    {
                        "type": "string",
                        "default": "20",
                        "description": "pagesize",
                        "name": "pagesize",
                        "in": "query",
                        "required": true
                    }
                ],
                "responses": {
                    "200": {
                        "description": "OK",
                        "schema": {
                            "$ref": "#/definitions/handler.RespBody"
                        }
                    }
                }
            }
        },
        "/answer/api/v1/personal/collection/page": {
            "get": {
                "security": [
                    {
                        "ApiKeyAuth": []
                    }
                ],
                "description": "UserCollectionList",
                "consumes": [
                    "application/json"
                ],
                "produces": [
                    "application/json"
                ],
                "tags": [
                    "Collection"
                ],
                "summary": "UserCollectionList",
                "parameters": [
                    {
                        "type": "string",
                        "default": "0",
                        "description": "page",
                        "name": "page",
                        "in": "query",
                        "required": true
                    },
                    {
                        "type": "string",
                        "default": "20",
                        "description": "pagesize",
                        "name": "pagesize",
                        "in": "query",
                        "required": true
                    }
                ],
                "responses": {
                    "200": {
                        "description": "OK",
                        "schema": {
                            "$ref": "#/definitions/handler.RespBody"
                        }
                    }
                }
            }
        },
        "/answer/api/v1/personal/comment/page": {
            "get": {
                "description": "user personal comment list",
                "produces": [
                    "application/json"
                ],
                "tags": [
                    "Comment"
                ],
                "summary": "user personal comment list",
                "parameters": [
                    {
                        "type": "integer",
                        "description": "page",
                        "name": "page",
                        "in": "query"
                    },
                    {
                        "type": "integer",
                        "description": "page size",
                        "name": "page_size",
                        "in": "query"
                    },
                    {
                        "type": "string",
                        "description": "username",
                        "name": "username",
                        "in": "query"
                    }
                ],
                "responses": {
                    "200": {
                        "description": "OK",
                        "schema": {
                            "allOf": [
                                {
                                    "$ref": "#/definitions/handler.RespBody"
                                },
                                {
                                    "type": "object",
                                    "properties": {
                                        "data": {
                                            "allOf": [
                                                {
                                                    "$ref": "#/definitions/pager.PageModel"
                                                },
                                                {
                                                    "type": "object",
                                                    "properties": {
                                                        "list": {
                                                            "type": "array",
                                                            "items": {
                                                                "$ref": "#/definitions/schema.GetCommentPersonalWithPageResp"
                                                            }
                                                        }
                                                    }
                                                }
                                            ]
                                        }
                                    }
                                }
                            ]
                        }
                    }
                }
            }
        },
        "/answer/api/v1/personal/qa/top": {
            "get": {
                "security": [
                    {
                        "ApiKeyAuth": []
                    }
                ],
                "description": "UserTop",
                "consumes": [
                    "application/json"
                ],
                "produces": [
                    "application/json"
                ],
                "tags": [
                    "api-question"
                ],
                "summary": "UserTop",
                "parameters": [
                    {
                        "type": "string",
                        "default": "string",
                        "description": "username",
                        "name": "username",
                        "in": "query",
                        "required": true
                    }
                ],
                "responses": {
                    "200": {
                        "description": "OK",
                        "schema": {
                            "$ref": "#/definitions/handler.RespBody"
                        }
                    }
                }
            }
        },
        "/answer/api/v1/personal/rank/page": {
            "get": {
                "description": "user personal rank list",
                "produces": [
                    "application/json"
                ],
                "tags": [
                    "Rank"
                ],
                "summary": "user personal rank list",
                "parameters": [
                    {
                        "type": "integer",
                        "description": "page",
                        "name": "page",
                        "in": "query"
                    },
                    {
                        "type": "integer",
                        "description": "page size",
                        "name": "page_size",
                        "in": "query"
                    },
                    {
                        "type": "string",
                        "description": "username",
                        "name": "username",
                        "in": "query"
                    }
                ],
                "responses": {
                    "200": {
                        "description": "OK",
                        "schema": {
                            "allOf": [
                                {
                                    "$ref": "#/definitions/handler.RespBody"
                                },
                                {
                                    "type": "object",
                                    "properties": {
                                        "data": {
                                            "allOf": [
                                                {
                                                    "$ref": "#/definitions/pager.PageModel"
                                                },
                                                {
                                                    "type": "object",
                                                    "properties": {
                                                        "list": {
                                                            "type": "array",
                                                            "items": {
                                                                "$ref": "#/definitions/schema.GetRankPersonalWithPageResp"
                                                            }
                                                        }
                                                    }
                                                }
                                            ]
                                        }
                                    }
                                }
                            ]
                        }
                    }
                }
            }
        },
        "/answer/api/v1/personal/user/info": {
            "get": {
                "security": [
                    {
                        "ApiKeyAuth": []
                    }
                ],
                "description": "GetOtherUserInfoByUsername",
                "consumes": [
                    "application/json"
                ],
                "produces": [
                    "application/json"
                ],
                "tags": [
                    "User"
                ],
                "summary": "GetOtherUserInfoByUsername",
                "parameters": [
                    {
                        "type": "string",
                        "description": "username",
                        "name": "username",
                        "in": "query",
                        "required": true
                    }
                ],
                "responses": {
                    "200": {
                        "description": "OK",
                        "schema": {
                            "allOf": [
                                {
                                    "$ref": "#/definitions/handler.RespBody"
                                },
                                {
                                    "type": "object",
                                    "properties": {
                                        "data": {
                                            "$ref": "#/definitions/schema.GetOtherUserInfoResp"
                                        }
                                    }
                                }
                            ]
                        }
                    }
                }
            }
        },
        "/answer/api/v1/personal/vote/page": {
            "get": {
                "security": [
                    {
                        "ApiKeyAuth": []
                    }
                ],
                "description": "user's vote",
                "consumes": [
                    "application/json"
                ],
                "produces": [
                    "application/json"
                ],
                "tags": [
                    "Activity"
                ],
                "summary": "user's votes",
                "parameters": [
                    {
                        "type": "integer",
                        "description": "page size",
                        "name": "page",
                        "in": "query"
                    },
                    {
                        "type": "integer",
                        "description": "page size",
                        "name": "page_size",
                        "in": "query"
                    }
                ],
                "responses": {
                    "200": {
                        "description": "OK",
                        "schema": {
                            "allOf": [
                                {
                                    "$ref": "#/definitions/handler.RespBody"
                                },
                                {
                                    "type": "object",
                                    "properties": {
                                        "data": {
                                            "allOf": [
                                                {
                                                    "$ref": "#/definitions/pager.PageModel"
                                                },
                                                {
                                                    "type": "object",
                                                    "properties": {
                                                        "list": {
                                                            "type": "array",
                                                            "items": {
                                                                "$ref": "#/definitions/schema.GetVoteWithPageResp"
                                                            }
                                                        }
                                                    }
                                                }
                                            ]
                                        }
                                    }
                                }
                            ]
                        }
                    }
                }
            }
        },
        "/answer/api/v1/question": {
            "put": {
                "security": [
                    {
                        "ApiKeyAuth": []
                    }
                ],
                "description": "update question",
                "consumes": [
                    "application/json"
                ],
                "produces": [
                    "application/json"
                ],
                "tags": [
                    "api-question"
                ],
                "summary": "update question",
                "parameters": [
                    {
                        "description": "question",
                        "name": "data",
                        "in": "body",
                        "required": true,
                        "schema": {
                            "$ref": "#/definitions/schema.QuestionUpdate"
                        }
                    }
                ],
                "responses": {
                    "200": {
                        "description": "OK",
                        "schema": {
                            "$ref": "#/definitions/handler.RespBody"
                        }
                    }
                }
            },
            "post": {
                "security": [
                    {
                        "ApiKeyAuth": []
                    }
                ],
                "description": "add question",
                "consumes": [
                    "application/json"
                ],
                "produces": [
                    "application/json"
                ],
                "tags": [
                    "api-question"
                ],
                "summary": "add question",
                "parameters": [
                    {
                        "description": "question",
                        "name": "data",
                        "in": "body",
                        "required": true,
                        "schema": {
                            "$ref": "#/definitions/schema.QuestionAdd"
                        }
                    }
                ],
                "responses": {
                    "200": {
                        "description": "OK",
                        "schema": {
                            "$ref": "#/definitions/handler.RespBody"
                        }
                    }
                }
            },
            "delete": {
                "security": [
                    {
                        "ApiKeyAuth": []
                    }
                ],
                "description": "delete question",
                "consumes": [
                    "application/json"
                ],
                "produces": [
                    "application/json"
                ],
                "tags": [
                    "api-question"
                ],
                "summary": "delete question",
                "parameters": [
                    {
                        "description": "question",
                        "name": "data",
                        "in": "body",
                        "required": true,
                        "schema": {
                            "$ref": "#/definitions/schema.RemoveQuestionReq"
                        }
                    }
                ],
                "responses": {
                    "200": {
                        "description": "OK",
                        "schema": {
                            "$ref": "#/definitions/handler.RespBody"
                        }
                    }
                }
            }
        },
        "/answer/api/v1/question/closemsglist": {
            "get": {
                "security": [
                    {
                        "ApiKeyAuth": []
                    }
                ],
                "description": "close question msg list",
                "consumes": [
                    "application/json"
                ],
                "produces": [
                    "application/json"
                ],
                "tags": [
                    "api-question"
                ],
                "summary": "close question msg list",
                "responses": {
                    "200": {
                        "description": "OK",
                        "schema": {
                            "$ref": "#/definitions/handler.RespBody"
                        }
                    }
                }
            }
        },
        "/answer/api/v1/question/info": {
            "get": {
                "security": [
                    {
                        "ApiKeyAuth": []
                    }
                ],
                "description": "GetQuestion Question",
                "consumes": [
                    "application/json"
                ],
                "produces": [
                    "application/json"
                ],
                "tags": [
                    "api-question"
                ],
                "summary": "GetQuestion Question",
                "parameters": [
                    {
                        "type": "string",
                        "default": "1",
                        "description": "Question TagID",
                        "name": "id",
                        "in": "query",
                        "required": true
                    }
                ],
                "responses": {
                    "200": {
                        "description": "OK",
                        "schema": {
                            "type": "string"
                        }
                    }
                }
            }
        },
        "/answer/api/v1/question/page": {
            "get": {
                "description": "SearchQuestionList \u003cbr\u003e  \"order\"  Enums(newest, active,frequent,score,unanswered)",
                "consumes": [
                    "application/json"
                ],
                "produces": [
                    "application/json"
                ],
                "tags": [
                    "api-question"
                ],
                "summary": "SearchQuestionList",
                "parameters": [
                    {
                        "description": "QuestionSearch",
                        "name": "data",
                        "in": "body",
                        "required": true,
                        "schema": {
                            "$ref": "#/definitions/schema.QuestionSearch"
                        }
                    }
                ],
                "responses": {
                    "200": {
                        "description": "OK",
                        "schema": {
                            "type": "string"
                        }
                    }
                }
            }
        },
        "/answer/api/v1/question/search": {
            "post": {
                "description": "SearchQuestionList",
                "consumes": [
                    "application/json"
                ],
                "produces": [
                    "application/json"
                ],
                "tags": [
                    "api-question"
                ],
                "summary": "SearchQuestionList",
                "parameters": [
                    {
                        "description": "QuestionSearch",
                        "name": "data",
                        "in": "body",
                        "required": true,
                        "schema": {
                            "$ref": "#/definitions/schema.QuestionSearch"
                        }
                    }
                ],
                "responses": {
                    "200": {
                        "description": "OK",
                        "schema": {
                            "type": "string"
                        }
                    }
                }
            }
        },
        "/answer/api/v1/question/similar": {
            "get": {
                "security": [
                    {
                        "ApiKeyAuth": []
                    }
                ],
                "description": "add question title like",
                "consumes": [
                    "application/json"
                ],
                "produces": [
                    "application/json"
                ],
                "tags": [
                    "api-question"
                ],
                "summary": "add question title like",
                "parameters": [
                    {
                        "type": "string",
                        "default": "string",
                        "description": "title",
                        "name": "title",
                        "in": "query",
                        "required": true
                    }
                ],
                "responses": {
                    "200": {
                        "description": "OK",
                        "schema": {
                            "$ref": "#/definitions/handler.RespBody"
                        }
                    }
                }
            }
        },
        "/answer/api/v1/question/similar/tag": {
            "get": {
                "description": "Search Similar Question",
                "consumes": [
                    "application/json"
                ],
                "produces": [
                    "application/json"
                ],
                "tags": [
                    "api-question"
                ],
                "summary": "Search Similar Question",
                "parameters": [
                    {
                        "type": "string",
                        "default": "",
                        "description": "question_id",
                        "name": "question_id",
                        "in": "query",
                        "required": true
                    }
                ],
                "responses": {
                    "200": {
                        "description": "OK",
                        "schema": {
                            "type": "string"
                        }
                    }
                }
            }
        },
        "/answer/api/v1/question/status": {
            "put": {
                "security": [
                    {
                        "ApiKeyAuth": []
                    }
                ],
                "description": "Close question",
                "consumes": [
                    "application/json"
                ],
                "produces": [
                    "application/json"
                ],
                "tags": [
                    "api-question"
                ],
                "summary": "Close question",
                "parameters": [
                    {
                        "description": "question",
                        "name": "data",
                        "in": "body",
                        "required": true,
                        "schema": {
                            "$ref": "#/definitions/schema.CloseQuestionReq"
                        }
                    }
                ],
                "responses": {
                    "200": {
                        "description": "OK",
                        "schema": {
                            "$ref": "#/definitions/handler.RespBody"
                        }
                    }
                }
            }
        },
        "/answer/api/v1/question/tags": {
            "get": {
                "security": [
                    {
                        "ApiKeyAuth": []
                    }
                ],
                "description": "get tag list",
                "produces": [
                    "application/json"
                ],
                "tags": [
                    "Tag"
                ],
                "summary": "get tag list",
                "parameters": [
                    {
                        "type": "string",
                        "description": "tag",
                        "name": "tag",
                        "in": "query"
                    }
                ],
                "responses": {
                    "200": {
                        "description": "OK",
                        "schema": {
                            "allOf": [
                                {
                                    "$ref": "#/definitions/handler.RespBody"
                                },
                                {
                                    "type": "object",
                                    "properties": {
                                        "data": {
                                            "type": "array",
                                            "items": {
                                                "$ref": "#/definitions/schema.GetTagResp"
                                            }
                                        }
                                    }
                                }
                            ]
                        }
                    }
                }
            }
        },
        "/answer/api/v1/reasons": {
            "get": {
                "security": [
                    {
                        "ApiKeyAuth": []
                    }
                ],
                "description": "get reasons by object type and action",
                "consumes": [
                    "application/json"
                ],
                "produces": [
                    "application/json"
                ],
                "tags": [
                    "reason"
                ],
                "summary": "get reasons by object type and action",
                "parameters": [
                    {
                        "enum": [
                            "question",
                            "answer",
                            "comment",
                            "user"
                        ],
                        "type": "string",
                        "description": "object_type",
                        "name": "object_type",
                        "in": "query",
                        "required": true
                    },
                    {
                        "enum": [
                            "status",
                            "close",
                            "flag",
                            "review"
                        ],
                        "type": "string",
                        "description": "action",
                        "name": "action",
                        "in": "query",
                        "required": true
                    }
                ],
                "responses": {
                    "200": {
                        "description": "OK",
                        "schema": {
                            "$ref": "#/definitions/handler.RespBody"
                        }
                    }
                }
            }
        },
        "/answer/api/v1/report": {
            "post": {
                "security": [
                    {
                        "ApiKeyAuth": []
                    },
                    {
                        "ApiKeyAuth": []
                    }
                ],
                "description": "add report \u003cbr\u003e source (question, answer, comment, user)",
                "consumes": [
                    "application/json"
                ],
                "produces": [
                    "application/json"
                ],
                "tags": [
                    "Report"
                ],
                "summary": "add report",
                "parameters": [
                    {
                        "description": "report",
                        "name": "data",
                        "in": "body",
                        "required": true,
                        "schema": {
                            "$ref": "#/definitions/schema.AddReportReq"
                        }
                    }
                ],
                "responses": {
                    "200": {
                        "description": "OK",
                        "schema": {
                            "$ref": "#/definitions/handler.RespBody"
                        }
                    }
                }
            }
        },
        "/answer/api/v1/report/type/list": {
            "get": {
                "description": "get report type list",
                "produces": [
                    "application/json"
                ],
                "tags": [
                    "Report"
                ],
                "summary": "get report type list",
                "parameters": [
                    {
                        "enum": [
                            "question",
                            "answer",
                            "comment",
                            "user"
                        ],
                        "type": "string",
                        "description": "report source",
                        "name": "source",
                        "in": "query",
                        "required": true
                    }
                ],
                "responses": {
                    "200": {
                        "description": "OK",
                        "schema": {
                            "allOf": [
                                {
                                    "$ref": "#/definitions/handler.RespBody"
                                },
                                {
                                    "type": "object",
                                    "properties": {
                                        "data": {
                                            "type": "array",
                                            "items": {
                                                "$ref": "#/definitions/schema.GetReportTypeResp"
                                            }
                                        }
                                    }
                                }
                            ]
                        }
                    }
                }
            }
        },
        "/answer/api/v1/revisions": {
            "get": {
                "description": "get revision list",
                "produces": [
                    "application/json"
                ],
                "tags": [
                    "Revision"
                ],
                "summary": "get revision list",
                "parameters": [
                    {
                        "type": "string",
                        "description": "object id",
                        "name": "object_id",
                        "in": "query",
                        "required": true
                    }
                ],
                "responses": {
                    "200": {
                        "description": "OK",
                        "schema": {
                            "allOf": [
                                {
                                    "$ref": "#/definitions/handler.RespBody"
                                },
                                {
                                    "type": "object",
                                    "properties": {
                                        "data": {
                                            "type": "array",
                                            "items": {
                                                "$ref": "#/definitions/schema.GetRevisionResp"
                                            }
                                        }
                                    }
                                }
                            ]
                        }
                    }
                }
            }
        },
        "/answer/api/v1/search": {
            "get": {
                "security": [
                    {
                        "ApiKeyAuth": []
                    }
                ],
                "description": "search object",
                "produces": [
                    "application/json"
                ],
                "tags": [
                    "Search"
                ],
                "summary": "search object",
                "parameters": [
                    {
                        "type": "string",
                        "description": "query string",
                        "name": "q",
                        "in": "query",
                        "required": true
                    },
                    {
                        "enum": [
                            "newest",
                            "active",
                            "score",
                            "relevance"
                        ],
                        "type": "string",
                        "description": "order",
                        "name": "order",
                        "in": "query",
                        "required": true
                    }
                ],
                "responses": {
                    "200": {
                        "description": "OK",
                        "schema": {
                            "allOf": [
                                {
                                    "$ref": "#/definitions/handler.RespBody"
                                },
                                {
                                    "type": "object",
                                    "properties": {
                                        "data": {
                                            "$ref": "#/definitions/schema.SearchListResp"
                                        }
                                    }
                                }
                            ]
                        }
                    }
                }
            }
        },
        "/answer/api/v1/siteinfo": {
            "get": {
                "description": "get site info",
                "produces": [
                    "application/json"
                ],
                "tags": [
                    "site"
                ],
                "summary": "get site info",
                "responses": {
                    "200": {
                        "description": "OK",
                        "schema": {
                            "allOf": [
                                {
                                    "$ref": "#/definitions/handler.RespBody"
                                },
                                {
                                    "type": "object",
                                    "properties": {
                                        "data": {
                                            "$ref": "#/definitions/schema.SiteGeneralResp"
                                        }
                                    }
                                }
                            ]
                        }
                    }
                }
            }
        },
        "/answer/api/v1/tag": {
            "get": {
                "description": "get tag one",
                "consumes": [
                    "application/json"
                ],
                "produces": [
                    "application/json"
                ],
                "tags": [
                    "Tag"
                ],
                "summary": "get tag one",
                "parameters": [
                    {
                        "type": "string",
                        "description": "tag id",
                        "name": "tag_id",
                        "in": "query",
                        "required": true
                    },
                    {
                        "type": "string",
                        "description": "tag name",
                        "name": "tag_name",
                        "in": "query",
                        "required": true
                    }
                ],
                "responses": {
                    "200": {
                        "description": "OK",
                        "schema": {
                            "allOf": [
                                {
                                    "$ref": "#/definitions/handler.RespBody"
                                },
                                {
                                    "type": "object",
                                    "properties": {
                                        "data": {
                                            "$ref": "#/definitions/schema.GetTagResp"
                                        }
                                    }
                                }
                            ]
                        }
                    }
                }
            },
            "put": {
                "description": "update tag",
                "consumes": [
                    "application/json"
                ],
                "produces": [
                    "application/json"
                ],
                "tags": [
                    "Tag"
                ],
                "summary": "update tag",
                "parameters": [
                    {
                        "description": "tag",
                        "name": "data",
                        "in": "body",
                        "required": true,
                        "schema": {
                            "$ref": "#/definitions/schema.UpdateTagReq"
                        }
                    }
                ],
                "responses": {
                    "200": {
                        "description": "OK",
                        "schema": {
                            "$ref": "#/definitions/handler.RespBody"
                        }
                    }
                }
            },
            "delete": {
                "description": "delete tag",
                "consumes": [
                    "application/json"
                ],
                "produces": [
                    "application/json"
                ],
                "tags": [
                    "Tag"
                ],
                "summary": "delete tag",
                "parameters": [
                    {
                        "description": "tag",
                        "name": "data",
                        "in": "body",
                        "required": true,
                        "schema": {
                            "$ref": "#/definitions/schema.RemoveTagReq"
                        }
                    }
                ],
                "responses": {
                    "200": {
                        "description": "OK",
                        "schema": {
                            "$ref": "#/definitions/handler.RespBody"
                        }
                    }
                }
            }
        },
        "/answer/api/v1/tag/synonym": {
            "put": {
                "description": "update tag",
                "consumes": [
                    "application/json"
                ],
                "produces": [
                    "application/json"
                ],
                "tags": [
                    "Tag"
                ],
                "summary": "update tag",
                "parameters": [
                    {
                        "description": "tag",
                        "name": "data",
                        "in": "body",
                        "required": true,
                        "schema": {
                            "$ref": "#/definitions/schema.UpdateTagSynonymReq"
                        }
                    }
                ],
                "responses": {
                    "200": {
                        "description": "OK",
                        "schema": {
                            "$ref": "#/definitions/handler.RespBody"
                        }
                    }
                }
            }
        },
        "/answer/api/v1/tag/synonyms": {
            "get": {
                "description": "get tag synonyms",
                "produces": [
                    "application/json"
                ],
                "tags": [
                    "Tag"
                ],
                "summary": "get tag synonyms",
                "parameters": [
                    {
                        "type": "integer",
                        "description": "tag id",
                        "name": "tag_id",
                        "in": "query",
                        "required": true
                    }
                ],
                "responses": {
                    "200": {
                        "description": "OK",
                        "schema": {
                            "allOf": [
                                {
                                    "$ref": "#/definitions/handler.RespBody"
                                },
                                {
                                    "type": "object",
                                    "properties": {
                                        "data": {
                                            "type": "array",
                                            "items": {
                                                "$ref": "#/definitions/schema.GetTagSynonymsResp"
                                            }
                                        }
                                    }
                                }
                            ]
                        }
                    }
                }
            }
        },
        "/answer/api/v1/tags/following": {
            "get": {
                "security": [
                    {
                        "ApiKeyAuth": []
                    }
                ],
                "description": "get following tag list",
                "produces": [
                    "application/json"
                ],
                "tags": [
                    "Tag"
                ],
                "summary": "get following tag list",
                "responses": {
                    "200": {
                        "description": "OK",
                        "schema": {
                            "allOf": [
                                {
                                    "$ref": "#/definitions/handler.RespBody"
                                },
                                {
                                    "type": "object",
                                    "properties": {
                                        "data": {
                                            "type": "array",
                                            "items": {
                                                "$ref": "#/definitions/schema.GetFollowingTagsResp"
                                            }
                                        }
                                    }
                                }
                            ]
                        }
                    }
                }
            }
        },
        "/answer/api/v1/tags/page": {
            "get": {
                "description": "get tag page",
                "produces": [
                    "application/json"
                ],
                "tags": [
                    "Tag"
                ],
                "summary": "get tag page",
                "parameters": [
                    {
                        "type": "integer",
                        "description": "page size",
                        "name": "page",
                        "in": "query"
                    },
                    {
                        "type": "integer",
                        "description": "page size",
                        "name": "page_size",
                        "in": "query"
                    },
                    {
                        "type": "string",
                        "description": "slug_name",
                        "name": "slug_name",
                        "in": "query"
                    },
                    {
                        "enum": [
                            "popular",
                            "name",
                            "newest"
                        ],
                        "type": "string",
                        "description": "query condition",
                        "name": "query_cond",
                        "in": "query"
                    }
                ],
                "responses": {
                    "200": {
                        "description": "OK",
                        "schema": {
                            "allOf": [
                                {
                                    "$ref": "#/definitions/handler.RespBody"
                                },
                                {
                                    "type": "object",
                                    "properties": {
                                        "data": {
                                            "allOf": [
                                                {
                                                    "$ref": "#/definitions/pager.PageModel"
                                                },
                                                {
                                                    "type": "object",
                                                    "properties": {
                                                        "list": {
                                                            "type": "array",
                                                            "items": {
                                                                "$ref": "#/definitions/schema.GetTagPageResp"
                                                            }
                                                        }
                                                    }
                                                }
                                            ]
                                        }
                                    }
                                }
                            ]
                        }
                    }
                }
            }
        },
        "/answer/api/v1/user/action/record": {
            "get": {
                "security": [
                    {
                        "ApiKeyAuth": []
                    }
                ],
                "description": "ActionRecord",
                "tags": [
                    "User"
                ],
                "summary": "ActionRecord",
                "parameters": [
                    {
                        "enum": [
                            "login",
                            "e_mail",
                            "find_pass"
                        ],
                        "type": "string",
                        "description": "action",
                        "name": "action",
                        "in": "query",
                        "required": true
                    }
                ],
                "responses": {
                    "200": {
                        "description": "OK",
                        "schema": {
                            "allOf": [
                                {
                                    "$ref": "#/definitions/handler.RespBody"
                                },
                                {
                                    "type": "object",
                                    "properties": {
                                        "data": {
                                            "$ref": "#/definitions/schema.ActionRecordResp"
                                        }
                                    }
                                }
                            ]
                        }
                    }
                }
            }
        },
        "/answer/api/v1/user/email": {
            "put": {
                "security": [
                    {
                        "ApiKeyAuth": []
                    }
                ],
                "description": "user change email verification",
                "consumes": [
                    "application/json"
                ],
                "produces": [
                    "application/json"
                ],
                "tags": [
                    "User"
                ],
                "summary": "user change email verification",
                "parameters": [
                    {
                        "description": "UserChangeEmailVerifyReq",
                        "name": "data",
                        "in": "body",
                        "required": true,
                        "schema": {
                            "$ref": "#/definitions/schema.UserChangeEmailVerifyReq"
                        }
                    }
                ],
                "responses": {
                    "200": {
                        "description": "OK",
                        "schema": {
                            "$ref": "#/definitions/handler.RespBody"
                        }
                    }
                }
            }
        },
        "/answer/api/v1/user/email/change/code": {
            "post": {
                "description": "send email to the user email then change their email",
                "consumes": [
                    "application/json"
                ],
                "produces": [
                    "application/json"
                ],
                "tags": [
                    "User"
                ],
                "summary": "send email to the user email then change their email",
                "parameters": [
                    {
                        "description": "UserChangeEmailSendCodeReq",
                        "name": "data",
                        "in": "body",
                        "required": true,
                        "schema": {
                            "$ref": "#/definitions/schema.UserChangeEmailSendCodeReq"
                        }
                    }
                ],
                "responses": {
                    "200": {
                        "description": "OK",
                        "schema": {
                            "$ref": "#/definitions/handler.RespBody"
                        }
                    }
                }
            }
        },
        "/answer/api/v1/user/email/verification": {
            "post": {
                "description": "UserVerifyEmail",
                "consumes": [
                    "application/json"
                ],
                "produces": [
                    "application/json"
                ],
                "tags": [
                    "User"
                ],
                "summary": "UserVerifyEmail",
                "parameters": [
                    {
                        "type": "string",
                        "default": "",
                        "description": "code",
                        "name": "code",
                        "in": "query",
                        "required": true
                    }
                ],
                "responses": {
                    "200": {
                        "description": "OK",
                        "schema": {
                            "allOf": [
                                {
                                    "$ref": "#/definitions/handler.RespBody"
                                },
                                {
                                    "type": "object",
                                    "properties": {
                                        "data": {
                                            "$ref": "#/definitions/schema.GetUserResp"
                                        }
                                    }
                                }
                            ]
                        }
                    }
                }
            }
        },
        "/answer/api/v1/user/email/verification/send": {
            "post": {
                "security": [
                    {
                        "ApiKeyAuth": []
                    }
                ],
                "description": "UserVerifyEmailSend",
                "consumes": [
                    "application/json"
                ],
                "produces": [
                    "application/json"
                ],
                "tags": [
                    "User"
                ],
                "summary": "UserVerifyEmailSend",
                "parameters": [
                    {
                        "type": "string",
                        "default": "",
                        "description": "captcha_id",
                        "name": "captcha_id",
                        "in": "query"
                    },
                    {
                        "type": "string",
                        "default": "",
                        "description": "captcha_code",
                        "name": "captcha_code",
                        "in": "query"
                    }
                ],
                "responses": {
                    "200": {
                        "description": "OK",
                        "schema": {
                            "type": "string"
                        }
                    }
                }
            }
        },
        "/answer/api/v1/user/info": {
            "get": {
                "security": [
                    {
                        "ApiKeyAuth": []
                    }
                ],
                "description": "get user info, if user no login response http code is 200, but user info is null",
                "consumes": [
                    "application/json"
                ],
                "produces": [
                    "application/json"
                ],
                "tags": [
                    "User"
                ],
                "summary": "GetUserInfoByUserID",
                "responses": {
                    "200": {
                        "description": "OK",
                        "schema": {
                            "allOf": [
                                {
                                    "$ref": "#/definitions/handler.RespBody"
                                },
                                {
                                    "type": "object",
                                    "properties": {
                                        "data": {
                                            "$ref": "#/definitions/schema.GetUserToSetShowResp"
                                        }
                                    }
                                }
                            ]
                        }
                    }
                }
            },
            "put": {
                "security": [
                    {
                        "ApiKeyAuth": []
                    }
                ],
                "description": "UserUpdateInfo update user info",
                "consumes": [
                    "application/json"
                ],
                "produces": [
                    "application/json"
                ],
                "tags": [
                    "User"
                ],
                "summary": "UserUpdateInfo update user info",
                "parameters": [
                    {
                        "type": "string",
                        "description": "access-token",
                        "name": "Authorization",
                        "in": "header",
                        "required": true
                    },
                    {
                        "description": "UpdateInfoRequest",
                        "name": "data",
                        "in": "body",
                        "required": true,
                        "schema": {
                            "$ref": "#/definitions/schema.UpdateInfoRequest"
                        }
                    }
                ],
                "responses": {
                    "200": {
                        "description": "OK",
                        "schema": {
                            "$ref": "#/definitions/handler.RespBody"
                        }
                    }
                }
            }
        },
        "/answer/api/v1/user/interface": {
            "put": {
                "security": [
                    {
                        "ApiKeyAuth": []
                    }
                ],
                "description": "UserUpdateInterface update user interface config",
                "consumes": [
                    "application/json"
                ],
                "produces": [
                    "application/json"
                ],
                "tags": [
                    "User"
                ],
                "summary": "UserUpdateInterface update user interface config",
                "parameters": [
                    {
                        "type": "string",
                        "description": "access-token",
                        "name": "Authorization",
                        "in": "header",
                        "required": true
                    },
                    {
                        "description": "UpdateInfoRequest",
                        "name": "data",
                        "in": "body",
                        "required": true,
                        "schema": {
                            "$ref": "#/definitions/schema.UpdateUserInterfaceRequest"
                        }
                    }
                ],
                "responses": {
                    "200": {
                        "description": "OK",
                        "schema": {
                            "$ref": "#/definitions/handler.RespBody"
                        }
                    }
                }
            }
        },
        "/answer/api/v1/user/login/email": {
            "post": {
                "description": "UserEmailLogin",
                "consumes": [
                    "application/json"
                ],
                "produces": [
                    "application/json"
                ],
                "tags": [
                    "User"
                ],
                "summary": "UserEmailLogin",
                "parameters": [
                    {
                        "description": "UserEmailLogin",
                        "name": "data",
                        "in": "body",
                        "required": true,
                        "schema": {
                            "$ref": "#/definitions/schema.UserEmailLogin"
                        }
                    }
                ],
                "responses": {
                    "200": {
                        "description": "OK",
                        "schema": {
                            "allOf": [
                                {
                                    "$ref": "#/definitions/handler.RespBody"
                                },
                                {
                                    "type": "object",
                                    "properties": {
                                        "data": {
                                            "$ref": "#/definitions/schema.GetUserResp"
                                        }
                                    }
                                }
                            ]
                        }
                    }
                }
            }
        },
        "/answer/api/v1/user/logout": {
            "get": {
                "description": "user logout",
                "consumes": [
                    "application/json"
                ],
                "produces": [
                    "application/json"
                ],
                "tags": [
                    "User"
                ],
                "summary": "user logout",
                "responses": {
                    "200": {
                        "description": "OK",
                        "schema": {
                            "$ref": "#/definitions/handler.RespBody"
                        }
                    }
                }
            }
        },
        "/answer/api/v1/user/notice/set": {
            "post": {
                "security": [
                    {
                        "ApiKeyAuth": []
                    }
                ],
                "description": "UserNoticeSet",
                "consumes": [
                    "application/json"
                ],
                "produces": [
                    "application/json"
                ],
                "tags": [
                    "User"
                ],
                "summary": "UserNoticeSet",
                "parameters": [
                    {
                        "description": "UserNoticeSetRequest",
                        "name": "data",
                        "in": "body",
                        "required": true,
                        "schema": {
                            "$ref": "#/definitions/schema.UserNoticeSetRequest"
                        }
                    }
                ],
                "responses": {
                    "200": {
                        "description": "OK",
                        "schema": {
                            "allOf": [
                                {
                                    "$ref": "#/definitions/handler.RespBody"
                                },
                                {
                                    "type": "object",
                                    "properties": {
                                        "data": {
                                            "$ref": "#/definitions/schema.UserNoticeSetResp"
                                        }
                                    }
                                }
                            ]
                        }
                    }
                }
            }
        },
        "/answer/api/v1/user/password": {
            "put": {
                "security": [
                    {
                        "ApiKeyAuth": []
                    }
                ],
                "description": "UserModifyPassWord",
                "consumes": [
                    "application/json"
                ],
                "produces": [
                    "application/json"
                ],
                "tags": [
                    "User"
                ],
                "summary": "UserModifyPassWord",
                "parameters": [
                    {
                        "description": "UserModifyPassWordRequest",
                        "name": "data",
                        "in": "body",
                        "required": true,
                        "schema": {
                            "$ref": "#/definitions/schema.UserModifyPassWordRequest"
                        }
                    }
                ],
                "responses": {
                    "200": {
                        "description": "OK",
                        "schema": {
                            "$ref": "#/definitions/handler.RespBody"
                        }
                    }
                }
            }
        },
        "/answer/api/v1/user/password/replacement": {
            "post": {
                "description": "UseRePassWord",
                "consumes": [
                    "application/json"
                ],
                "produces": [
                    "application/json"
                ],
                "tags": [
                    "User"
                ],
                "summary": "UseRePassWord",
                "parameters": [
                    {
                        "description": "UserRePassWordRequest",
                        "name": "data",
                        "in": "body",
                        "required": true,
                        "schema": {
                            "$ref": "#/definitions/schema.UserRePassWordRequest"
                        }
                    }
                ],
                "responses": {
                    "200": {
                        "description": "OK",
                        "schema": {
                            "type": "string"
                        }
                    }
                }
            }
        },
        "/answer/api/v1/user/password/reset": {
            "post": {
                "description": "RetrievePassWord",
                "consumes": [
                    "application/json"
                ],
                "produces": [
                    "application/json"
                ],
                "tags": [
                    "User"
                ],
                "summary": "RetrievePassWord",
                "parameters": [
                    {
                        "description": "UserRetrievePassWordRequest",
                        "name": "data",
                        "in": "body",
                        "required": true,
                        "schema": {
                            "$ref": "#/definitions/schema.UserRetrievePassWordRequest"
                        }
                    }
                ],
                "responses": {
                    "200": {
                        "description": "OK",
                        "schema": {
                            "type": "string"
                        }
                    }
                }
            }
        },
        "/answer/api/v1/user/register/email": {
            "post": {
                "description": "UserRegisterByEmail",
                "consumes": [
                    "application/json"
                ],
                "produces": [
                    "application/json"
                ],
                "tags": [
                    "User"
                ],
                "summary": "UserRegisterByEmail",
                "parameters": [
                    {
                        "description": "UserRegisterReq",
                        "name": "data",
                        "in": "body",
                        "required": true,
                        "schema": {
                            "$ref": "#/definitions/schema.UserRegisterReq"
                        }
                    }
                ],
                "responses": {
                    "200": {
                        "description": "OK",
                        "schema": {
                            "allOf": [
                                {
                                    "$ref": "#/definitions/handler.RespBody"
                                },
                                {
                                    "type": "object",
                                    "properties": {
                                        "data": {
                                            "$ref": "#/definitions/schema.GetUserResp"
                                        }
                                    }
                                }
                            ]
                        }
                    }
                }
            }
        },
        "/answer/api/v1/vote/down": {
            "post": {
                "security": [
                    {
                        "ApiKeyAuth": []
                    }
                ],
                "description": "add vote",
                "consumes": [
                    "application/json"
                ],
                "produces": [
                    "application/json"
                ],
                "tags": [
                    "Activity"
                ],
                "summary": "vote down",
                "parameters": [
                    {
                        "description": "vote",
                        "name": "data",
                        "in": "body",
                        "required": true,
                        "schema": {
                            "$ref": "#/definitions/schema.VoteReq"
                        }
                    }
                ],
                "responses": {
                    "200": {
                        "description": "OK",
                        "schema": {
                            "allOf": [
                                {
                                    "$ref": "#/definitions/handler.RespBody"
                                },
                                {
                                    "type": "object",
                                    "properties": {
                                        "data": {
                                            "$ref": "#/definitions/schema.VoteResp"
                                        }
                                    }
                                }
                            ]
                        }
                    }
                }
            }
        },
        "/answer/api/v1/vote/up": {
            "post": {
                "security": [
                    {
                        "ApiKeyAuth": []
                    }
                ],
                "description": "add vote",
                "consumes": [
                    "application/json"
                ],
                "produces": [
                    "application/json"
                ],
                "tags": [
                    "Activity"
                ],
                "summary": "vote up",
                "parameters": [
                    {
                        "description": "vote",
                        "name": "data",
                        "in": "body",
                        "required": true,
                        "schema": {
                            "$ref": "#/definitions/schema.VoteReq"
                        }
                    }
                ],
                "responses": {
                    "200": {
                        "description": "OK",
                        "schema": {
                            "allOf": [
                                {
                                    "$ref": "#/definitions/handler.RespBody"
                                },
                                {
                                    "type": "object",
                                    "properties": {
                                        "data": {
                                            "$ref": "#/definitions/schema.VoteResp"
                                        }
                                    }
                                }
                            ]
                        }
                    }
                }
            }
        },
        "/installation/base-info": {
            "post": {
                "description": "init base info",
                "consumes": [
                    "application/json"
                ],
                "produces": [
                    "application/json"
                ],
                "tags": [
                    "installation"
                ],
                "summary": "init base info",
                "parameters": [
                    {
                        "description": "InitBaseInfoReq",
                        "name": "data",
                        "in": "body",
                        "required": true,
                        "schema": {
                            "$ref": "#/definitions/install.InitBaseInfoReq"
                        }
                    }
                ],
                "responses": {
                    "200": {
                        "description": "OK",
                        "schema": {
                            "$ref": "#/definitions/handler.RespBody"
                        }
                    }
                }
            }
        },
        "/installation/config-file/check": {
            "post": {
                "description": "check config file if exist when installation",
                "consumes": [
                    "application/json"
                ],
                "produces": [
                    "application/json"
                ],
                "tags": [
                    "installation"
                ],
                "summary": "check config file if exist when installation",
                "responses": {
                    "200": {
                        "description": "OK",
                        "schema": {
                            "allOf": [
                                {
                                    "$ref": "#/definitions/handler.RespBody"
                                },
                                {
                                    "type": "object",
                                    "properties": {
                                        "data": {
                                            "$ref": "#/definitions/install.CheckConfigFileResp"
                                        }
                                    }
                                }
                            ]
                        }
                    }
                }
            }
        },
        "/installation/db/check": {
            "post": {
                "description": "check database if exist when installation",
                "consumes": [
                    "application/json"
                ],
                "produces": [
                    "application/json"
                ],
                "tags": [
                    "installation"
                ],
                "summary": "check database if exist when installation",
                "parameters": [
                    {
                        "description": "CheckDatabaseReq",
                        "name": "data",
                        "in": "body",
                        "required": true,
                        "schema": {
                            "$ref": "#/definitions/install.CheckDatabaseReq"
                        }
                    }
                ],
                "responses": {
                    "200": {
                        "description": "OK",
                        "schema": {
                            "allOf": [
                                {
                                    "$ref": "#/definitions/handler.RespBody"
                                },
                                {
                                    "type": "object",
                                    "properties": {
                                        "data": {
                                            "$ref": "#/definitions/install.CheckConfigFileResp"
                                        }
                                    }
                                }
                            ]
                        }
                    }
                }
            }
        },
        "/installation/init": {
            "post": {
                "description": "init environment",
                "consumes": [
                    "application/json"
                ],
                "produces": [
                    "application/json"
                ],
                "tags": [
                    "installation"
                ],
                "summary": "init environment",
                "parameters": [
                    {
                        "description": "CheckDatabaseReq",
                        "name": "data",
                        "in": "body",
                        "required": true,
                        "schema": {
                            "$ref": "#/definitions/install.CheckDatabaseReq"
                        }
                    }
                ],
                "responses": {
                    "200": {
                        "description": "OK",
                        "schema": {
                            "$ref": "#/definitions/handler.RespBody"
                        }
                    }
                }
            }
        },
        "/installation/language/options": {
            "get": {
                "description": "get installation language options",
                "produces": [
                    "application/json"
                ],
                "tags": [
                    "Lang"
                ],
                "summary": "get installation language options",
                "responses": {
                    "200": {
                        "description": "OK",
                        "schema": {
                            "allOf": [
                                {
                                    "$ref": "#/definitions/handler.RespBody"
                                },
                                {
                                    "type": "object",
                                    "properties": {
                                        "data": {
                                            "type": "array",
                                            "items": {
                                                "$ref": "#/definitions/translator.LangOption"
                                            }
                                        }
                                    }
                                }
                            ]
                        }
                    }
                }
            }
        },
        "/personal/question/page": {
            "get": {
                "security": [
                    {
                        "ApiKeyAuth": []
                    }
                ],
                "description": "UserList",
                "consumes": [
                    "application/json"
                ],
                "produces": [
                    "application/json"
                ],
                "tags": [
                    "api-question"
                ],
                "summary": "UserList",
                "parameters": [
                    {
                        "type": "string",
                        "default": "string",
                        "description": "username",
                        "name": "username",
                        "in": "query",
                        "required": true
                    },
                    {
                        "enum": [
                            "newest",
                            "score"
                        ],
                        "type": "string",
                        "description": "order",
                        "name": "order",
                        "in": "query",
                        "required": true
                    },
                    {
                        "type": "string",
                        "default": "0",
                        "description": "page",
                        "name": "page",
                        "in": "query",
                        "required": true
                    },
                    {
                        "type": "string",
                        "default": "20",
                        "description": "pagesize",
                        "name": "pagesize",
                        "in": "query",
                        "required": true
                    }
                ],
                "responses": {
                    "200": {
                        "description": "OK",
                        "schema": {
                            "$ref": "#/definitions/handler.RespBody"
                        }
                    }
                }
            }
        }
    },
    "definitions": {
        "entity.AdminSetAnswerStatusRequest": {
            "type": "object",
            "properties": {
                "answer_id": {
                    "type": "string"
                },
                "status": {
                    "type": "string"
                }
            }
        },
        "handler.RespBody": {
            "type": "object",
            "properties": {
                "code": {
                    "description": "http code",
                    "type": "integer"
                },
                "data": {
                    "description": "response data"
                },
                "msg": {
                    "description": "response message",
                    "type": "string"
                },
                "reason": {
                    "description": "reason key",
                    "type": "string"
                }
            }
        },
        "install.CheckConfigFileResp": {
            "type": "object",
            "properties": {
                "config_file_exist": {
                    "type": "boolean"
                },
                "db_connection_success": {
                    "type": "boolean"
                },
                "db_table_exist": {
                    "type": "boolean"
                }
            }
        },
        "install.CheckDatabaseReq": {
            "type": "object",
            "required": [
                "db_type"
            ],
            "properties": {
                "db_file": {
                    "type": "string"
                },
                "db_host": {
                    "type": "string"
                },
                "db_name": {
                    "type": "string"
                },
                "db_password": {
                    "type": "string"
                },
                "db_type": {
                    "type": "string",
                    "enum": [
                        "postgres",
                        "sqlite3",
                        "mysql"
                    ]
                },
                "db_username": {
                    "type": "string"
                }
            }
        },
        "install.InitBaseInfoReq": {
            "type": "object",
            "required": [
                "contact_email",
                "email",
                "lang",
                "name",
                "password",
                "site_name",
                "site_url"
            ],
            "properties": {
                "contact_email": {
                    "type": "string",
                    "maxLength": 500
                },
                "email": {
                    "type": "string",
                    "maxLength": 500
                },
                "lang": {
                    "type": "string",
                    "maxLength": 30
                },
                "name": {
                    "type": "string",
                    "maxLength": 30
                },
                "password": {
                    "type": "string",
                    "maxLength": 32,
                    "minLength": 8
                },
                "site_name": {
                    "type": "string",
                    "maxLength": 30
                },
                "site_url": {
                    "type": "string",
                    "maxLength": 512
                }
            }
        },
        "pager.PageModel": {
            "type": "object",
            "properties": {
                "count": {
                    "type": "integer"
                },
                "list": {}
            }
        },
        "schema.ActionRecordResp": {
            "type": "object",
            "properties": {
                "captcha_id": {
                    "type": "string"
                },
                "captcha_img": {
                    "type": "string"
                },
                "verify": {
                    "type": "boolean"
                }
            }
        },
        "schema.AddCommentReq": {
            "type": "object",
            "required": [
                "object_id",
                "original_text",
                "parsed_text"
            ],
            "properties": {
                "mention_username_list": {
                    "description": "@ user id list",
                    "type": "array",
                    "items": {
                        "type": "string"
                    }
                },
                "object_id": {
                    "description": "object id",
                    "type": "string"
                },
                "original_text": {
                    "description": "original comment content",
                    "type": "string"
                },
                "parsed_text": {
                    "description": "parsed comment content",
                    "type": "string"
                },
                "reply_comment_id": {
                    "description": "reply comment id",
                    "type": "string"
                }
            }
        },
        "schema.AddReportReq": {
            "type": "object",
            "required": [
                "object_id",
                "report_type"
            ],
            "properties": {
                "content": {
                    "description": "report content",
                    "type": "string",
                    "maxLength": 500
                },
                "object_id": {
                    "description": "object id",
                    "type": "string",
                    "maxLength": 20
                },
                "report_type": {
                    "description": "report type",
                    "type": "integer"
                }
            }
        },
        "schema.AdminSetQuestionStatusRequest": {
            "type": "object",
            "properties": {
                "question_id": {
                    "type": "string"
                },
                "status": {
                    "type": "string"
                }
            }
        },
        "schema.AnswerAddReq": {
            "type": "object",
            "properties": {
                "content": {
                    "description": "content",
                    "type": "string"
                },
                "html": {
                    "description": "html",
                    "type": "string"
                },
                "question_id": {
                    "description": "question_id",
                    "type": "string"
                }
            }
        },
        "schema.AnswerAdoptedReq": {
            "type": "object",
            "properties": {
                "answer_id": {
                    "type": "string"
                },
                "question_id": {
                    "description": "question_id",
                    "type": "string"
                }
            }
        },
        "schema.AnswerList": {
            "type": "object",
            "properties": {
                "order": {
                    "description": "1 Default 2 time",
                    "type": "string"
                },
                "page": {
                    "description": "Query number of pages",
                    "type": "integer"
                },
                "page_size": {
                    "description": "Search page size",
                    "type": "integer"
                },
                "question_id": {
                    "description": "question_id",
                    "type": "string"
                }
            }
        },
        "schema.AnswerUpdateReq": {
            "type": "object",
            "properties": {
                "content": {
                    "description": "content",
                    "type": "string"
                },
                "edit_summary": {
                    "description": "edit_summary",
                    "type": "string"
                },
                "html": {
                    "description": "html",
                    "type": "string"
                },
                "id": {
                    "description": "id",
                    "type": "string"
                },
                "question_id": {
                    "description": "question_id",
                    "type": "string"
                },
                "title": {
                    "description": "title",
                    "type": "string"
                }
            }
        },
        "schema.AvatarInfo": {
            "type": "object",
            "properties": {
                "custom": {
                    "type": "string",
                    "maxLength": 200
                },
                "gravatar": {
                    "type": "string",
                    "maxLength": 200
                },
                "type": {
                    "type": "string",
                    "maxLength": 100
                }
            }
        },
        "schema.CloseQuestionReq": {
            "type": "object",
            "required": [
                "id"
            ],
            "properties": {
                "close_msg": {
                    "description": "close_type",
                    "type": "string"
                },
                "close_type": {
                    "description": "close_type",
                    "type": "integer"
                },
                "id": {
                    "type": "string"
                }
            }
        },
        "schema.CollectionSwitchReq": {
            "type": "object",
            "required": [
                "group_id",
                "object_id"
            ],
            "properties": {
                "group_id": {
                    "description": "user collection group TagID",
                    "type": "string"
                },
                "object_id": {
                    "description": "object TagID",
                    "type": "string"
                }
            }
        },
        "schema.CollectionSwitchResp": {
            "type": "object",
            "properties": {
                "object_collection_count": {
                    "type": "string"
                },
                "object_id": {
                    "type": "string"
                },
                "switch": {
                    "type": "boolean"
                }
            }
        },
        "schema.FollowReq": {
            "type": "object",
            "required": [
                "object_id"
            ],
            "properties": {
                "is_cancel": {
                    "description": "is cancel",
                    "type": "boolean"
                },
                "object_id": {
                    "description": "object id",
                    "type": "string"
                }
            }
        },
        "schema.FollowResp": {
            "type": "object",
            "properties": {
                "follows": {
                    "description": "the followers of object",
                    "type": "integer"
                },
                "is_followed": {
                    "description": "if user is followed object will be true,otherwise false",
                    "type": "boolean"
                }
            }
        },
        "schema.GetCommentPersonalWithPageResp": {
            "type": "object",
            "properties": {
                "answer_id": {
                    "description": "answer id",
                    "type": "string"
                },
                "comment_id": {
                    "description": "comment id",
                    "type": "string"
                },
                "content": {
                    "description": "content",
                    "type": "string"
                },
                "created_at": {
                    "description": "create time",
                    "type": "integer"
                },
                "object_id": {
                    "description": "object id",
                    "type": "string"
                },
                "object_type": {
                    "description": "object type",
                    "type": "string",
                    "enum": [
                        "question",
                        "answer",
                        "tag",
                        "comment"
                    ]
                },
                "question_id": {
                    "description": "question id",
                    "type": "string"
                },
                "title": {
                    "description": "title",
                    "type": "string"
                }
            }
        },
        "schema.GetCommentResp": {
            "type": "object",
            "properties": {
                "comment_id": {
                    "description": "comment id",
                    "type": "string"
                },
                "created_at": {
                    "description": "create time",
                    "type": "integer"
                },
                "is_vote": {
                    "description": "current user if already vote this comment",
                    "type": "boolean"
                },
                "member_actions": {
                    "description": "MemberActions",
                    "type": "array",
                    "items": {
                        "$ref": "#/definitions/schema.PermissionMemberAction"
                    }
                },
                "object_id": {
                    "description": "object id",
                    "type": "string"
                },
                "original_text": {
                    "description": "original comment content",
                    "type": "string"
                },
                "parsed_text": {
                    "description": "parsed comment content",
                    "type": "string"
                },
                "reply_comment_id": {
                    "description": "reply comment id",
                    "type": "string"
                },
                "reply_user_display_name": {
                    "description": "reply user display name",
                    "type": "string"
                },
                "reply_user_id": {
                    "description": "reply user id",
                    "type": "string"
                },
                "reply_user_status": {
                    "description": "reply user status",
                    "type": "string"
                },
                "reply_username": {
                    "description": "reply user username",
                    "type": "string"
                },
                "user_avatar": {
                    "description": "user avatar",
                    "type": "string"
                },
                "user_display_name": {
                    "description": "user display name",
                    "type": "string"
                },
                "user_id": {
                    "description": "user id",
                    "type": "string"
                },
                "user_status": {
                    "description": "user status",
                    "type": "string"
                },
                "username": {
                    "description": "username",
                    "type": "string"
                },
                "vote_count": {
                    "description": "user vote amount",
                    "type": "integer"
                }
            }
        },
        "schema.GetFollowingTagsResp": {
            "type": "object",
            "properties": {
                "display_name": {
                    "description": "display name",
                    "type": "string"
                },
                "main_tag_slug_name": {
                    "description": "if main tag slug name is not empty, this tag is synonymous with the main tag",
                    "type": "string"
                },
                "slug_name": {
                    "description": "slug name",
                    "type": "string"
                },
                "tag_id": {
                    "description": "tag id",
                    "type": "string"
                }
            }
        },
        "schema.GetOtherUserInfoByUsernameResp": {
            "type": "object",
            "properties": {
                "answer_count": {
                    "description": "answer count",
                    "type": "integer"
                },
                "avatar": {
                    "description": "avatar",
                    "type": "string"
                },
                "bio": {
                    "description": "bio markdown",
                    "type": "string"
                },
                "bio_html": {
                    "description": "bio html",
                    "type": "string"
                },
                "created_at": {
                    "description": "create time",
                    "type": "integer"
                },
                "display_name": {
                    "description": "display name",
                    "type": "string"
                },
                "follow_count": {
                    "description": "email\nfollow count",
                    "type": "integer"
                },
                "id": {
                    "description": "user id",
                    "type": "string"
                },
                "ip_info": {
                    "description": "ip info",
                    "type": "string"
                },
                "is_admin": {
                    "description": "is admin",
                    "type": "boolean"
                },
                "last_login_date": {
                    "description": "last login date",
                    "type": "integer"
                },
                "location": {
                    "description": "location",
                    "type": "string"
                },
                "mobile": {
                    "description": "mobile",
                    "type": "string"
                },
                "question_count": {
                    "description": "question count",
                    "type": "integer"
                },
                "rank": {
                    "description": "rank",
                    "type": "integer"
                },
                "status": {
                    "type": "string"
                },
                "status_msg": {
                    "type": "string"
                },
                "username": {
                    "description": "username",
                    "type": "string"
                },
                "website": {
                    "description": "website",
                    "type": "string"
                }
            }
        },
        "schema.GetOtherUserInfoResp": {
            "type": "object",
            "properties": {
                "has": {
                    "type": "boolean"
                },
                "info": {
                    "$ref": "#/definitions/schema.GetOtherUserInfoByUsernameResp"
                }
            }
        },
        "schema.GetRankPersonalWithPageResp": {
            "type": "object",
            "properties": {
                "answer_id": {
                    "description": "answer id",
                    "type": "string"
                },
                "content": {
                    "description": "content",
                    "type": "string"
                },
                "created_at": {
                    "description": "create time",
                    "type": "integer"
                },
                "object_id": {
                    "description": "object id",
                    "type": "string"
                },
                "object_type": {
                    "description": "object type",
                    "type": "string",
                    "enum": [
                        "question",
                        "answer",
                        "tag",
                        "comment"
                    ]
                },
                "question_id": {
                    "description": "question id",
                    "type": "string"
                },
                "rank_type": {
                    "description": "rank type",
                    "type": "string"
                },
                "reputation": {
                    "description": "reputation",
                    "type": "integer"
                },
                "title": {
                    "description": "title",
                    "type": "string"
                }
            }
        },
        "schema.GetReportTypeResp": {
            "type": "object",
            "properties": {
                "content_type": {
                    "description": "content type",
                    "type": "string"
                },
                "description": {
                    "description": "report description",
                    "type": "string"
                },
                "have_content": {
                    "description": "is have content",
                    "type": "boolean"
                },
                "name": {
                    "description": "report name",
                    "type": "string"
                },
                "source": {
                    "description": "report source",
                    "type": "string"
                },
                "type": {
                    "description": "report type",
                    "type": "integer"
                }
            }
        },
        "schema.GetRevisionResp": {
            "type": "object",
            "properties": {
                "content": {
                    "description": "content parsed"
                },
                "create_at": {
                    "type": "integer"
                },
                "id": {
                    "description": "id",
                    "type": "string"
                },
                "object_id": {
                    "description": "object id",
                    "type": "string"
                },
                "reason": {
                    "type": "string"
                },
                "status": {
                    "description": "revision status(normal: 1; delete 2)",
                    "type": "integer"
                },
                "title": {
                    "description": "title",
                    "type": "string"
                },
                "use_id": {
                    "description": "user id",
                    "type": "string"
                },
                "user_info": {
                    "$ref": "#/definitions/schema.UserBasicInfo"
                }
            }
        },
        "schema.GetSMTPConfigResp": {
            "type": "object",
            "properties": {
                "encryption": {
                    "description": "\"\" SSL",
                    "type": "string"
                },
                "from_email": {
                    "type": "string"
                },
                "from_name": {
                    "type": "string"
                },
                "smtp_authentication": {
                    "type": "boolean"
                },
                "smtp_host": {
                    "type": "string"
                },
                "smtp_password": {
                    "type": "string"
                },
                "smtp_port": {
                    "type": "integer"
                },
                "smtp_username": {
                    "type": "string"
                }
            }
        },
        "schema.GetTagPageResp": {
            "type": "object",
            "properties": {
                "created_at": {
                    "description": "created time",
                    "type": "integer"
                },
                "display_name": {
                    "description": "display_name",
                    "type": "string"
                },
                "excerpt": {
                    "description": "excerpt",
                    "type": "string"
                },
                "follow_count": {
                    "description": "follower amount",
                    "type": "integer"
                },
                "is_follower": {
                    "description": "is follower",
                    "type": "boolean"
                },
                "original_text": {
                    "description": "original text",
                    "type": "string"
                },
                "parsed_text": {
                    "description": "parsed_text",
                    "type": "string"
                },
                "question_count": {
                    "description": "question amount",
                    "type": "integer"
                },
                "slug_name": {
                    "description": "slug_name",
                    "type": "string"
                },
                "tag_id": {
                    "description": "tag_id",
                    "type": "string"
                },
                "updated_at": {
                    "description": "updated time",
                    "type": "integer"
                }
            }
        },
        "schema.GetTagResp": {
            "type": "object",
            "properties": {
                "created_at": {
                    "description": "created time",
                    "type": "integer"
                },
                "display_name": {
                    "description": "display name",
                    "type": "string"
                },
                "excerpt": {
                    "description": "excerpt",
                    "type": "string"
                },
                "follow_count": {
                    "description": "follower amount",
                    "type": "integer"
                },
                "is_follower": {
                    "description": "is follower",
                    "type": "boolean"
                },
                "main_tag_slug_name": {
                    "description": "if main tag slug name is not empty, this tag is synonymous with the main tag",
                    "type": "string"
                },
                "member_actions": {
                    "description": "MemberActions",
                    "type": "array",
                    "items": {
                        "$ref": "#/definitions/schema.PermissionMemberAction"
                    }
                },
                "original_text": {
                    "description": "original text",
                    "type": "string"
                },
                "parsed_text": {
                    "description": "parsed text",
                    "type": "string"
                },
                "question_count": {
                    "description": "question amount",
                    "type": "integer"
                },
                "slug_name": {
                    "description": "slug name",
                    "type": "string"
                },
                "tag_id": {
                    "description": "tag id",
                    "type": "string"
                },
                "updated_at": {
                    "description": "updated time",
                    "type": "integer"
                }
            }
        },
        "schema.GetTagSynonymsResp": {
            "type": "object",
            "properties": {
                "display_name": {
                    "description": "display name",
                    "type": "string"
                },
                "main_tag_slug_name": {
                    "description": "if main tag slug name is not empty, this tag is synonymous with the main tag",
                    "type": "string"
                },
                "slug_name": {
                    "description": "slug name",
                    "type": "string"
                },
                "tag_id": {
                    "description": "tag id",
                    "type": "string"
                }
            }
        },
        "schema.GetUserPageResp": {
            "type": "object",
            "properties": {
                "avatar": {
                    "description": "avatar",
                    "type": "string"
                },
                "created_at": {
                    "description": "create time",
                    "type": "integer"
                },
                "deleted_at": {
                    "description": "delete time",
                    "type": "integer"
                },
                "display_name": {
                    "description": "display name",
                    "type": "string"
                },
                "e_mail": {
                    "description": "email",
                    "type": "string"
                },
                "rank": {
                    "description": "rank",
                    "type": "integer"
                },
                "status": {
                    "description": "user status(normal,suspended,deleted,inactive)",
                    "type": "string"
                },
                "suspended_at": {
                    "description": "suspended time",
                    "type": "integer"
                },
                "user_id": {
                    "description": "user id",
                    "type": "string"
                },
                "username": {
                    "description": "username",
                    "type": "string"
                }
            }
        },
        "schema.GetUserResp": {
            "type": "object",
            "properties": {
                "access_token": {
                    "description": "access token",
                    "type": "string"
                },
                "answer_count": {
                    "description": "answer count",
                    "type": "integer"
                },
                "authority_group": {
                    "description": "authority group",
                    "type": "integer"
                },
                "avatar": {
                    "description": "avatar",
                    "type": "string"
                },
                "bio": {
                    "description": "bio markdown",
                    "type": "string"
                },
                "bio_html": {
                    "description": "bio html",
                    "type": "string"
                },
                "created_at": {
                    "description": "create time",
                    "type": "integer"
                },
                "display_name": {
                    "description": "display name",
                    "type": "string"
                },
                "e_mail": {
                    "description": "email",
                    "type": "string"
                },
                "follow_count": {
                    "description": "follow count",
                    "type": "integer"
                },
                "id": {
                    "description": "user id",
                    "type": "string"
                },
                "ip_info": {
                    "description": "ip info",
                    "type": "string"
                },
                "is_admin": {
                    "description": "is admin",
                    "type": "boolean"
                },
                "language": {
                    "description": "language",
                    "type": "string"
                },
                "last_login_date": {
                    "description": "last login date",
                    "type": "integer"
                },
                "location": {
                    "description": "location",
                    "type": "string"
                },
                "mail_status": {
                    "description": "mail status(1 pass 2 to be verified)",
                    "type": "integer"
                },
                "mobile": {
                    "description": "mobile",
                    "type": "string"
                },
                "notice_status": {
                    "description": "notice status(1 on 2off)",
                    "type": "integer"
                },
                "question_count": {
                    "description": "question count",
                    "type": "integer"
                },
                "rank": {
                    "description": "rank",
                    "type": "integer"
                },
                "status": {
                    "description": "user status",
                    "type": "string"
                },
                "username": {
                    "description": "username",
                    "type": "string"
                },
                "website": {
                    "description": "website",
                    "type": "string"
                }
            }
        },
        "schema.GetUserToSetShowResp": {
            "type": "object",
            "properties": {
                "access_token": {
                    "description": "access token",
                    "type": "string"
                },
                "answer_count": {
                    "description": "answer count",
                    "type": "integer"
                },
                "authority_group": {
                    "description": "authority group",
                    "type": "integer"
                },
                "avatar": {
                    "$ref": "#/definitions/schema.AvatarInfo"
                },
                "bio": {
                    "description": "bio markdown",
                    "type": "string"
                },
                "bio_html": {
                    "description": "bio html",
                    "type": "string"
                },
                "created_at": {
                    "description": "create time",
                    "type": "integer"
                },
                "display_name": {
                    "description": "display name",
                    "type": "string"
                },
                "e_mail": {
                    "description": "email",
                    "type": "string"
                },
                "follow_count": {
                    "description": "follow count",
                    "type": "integer"
                },
                "id": {
                    "description": "user id",
                    "type": "string"
                },
                "ip_info": {
                    "description": "ip info",
                    "type": "string"
                },
                "is_admin": {
                    "description": "is admin",
                    "type": "boolean"
                },
                "language": {
                    "description": "language",
                    "type": "string"
                },
                "last_login_date": {
                    "description": "last login date",
                    "type": "integer"
                },
                "location": {
                    "description": "location",
                    "type": "string"
                },
                "mail_status": {
                    "description": "mail status(1 pass 2 to be verified)",
                    "type": "integer"
                },
                "mobile": {
                    "description": "mobile",
                    "type": "string"
                },
                "notice_status": {
                    "description": "notice status(1 on 2off)",
                    "type": "integer"
                },
                "question_count": {
                    "description": "question count",
                    "type": "integer"
                },
                "rank": {
                    "description": "rank",
                    "type": "integer"
                },
                "status": {
                    "description": "user status",
                    "type": "string"
                },
                "username": {
                    "description": "username",
                    "type": "string"
                },
                "website": {
                    "description": "website",
                    "type": "string"
                }
            }
        },
        "schema.GetVoteWithPageResp": {
            "type": "object",
            "properties": {
                "answer_id": {
                    "description": "answer id",
                    "type": "string"
                },
                "content": {
                    "description": "content",
                    "type": "string"
                },
                "created_at": {
                    "description": "create time",
                    "type": "integer"
                },
                "object_id": {
                    "description": "object id",
                    "type": "string"
                },
                "object_type": {
                    "description": "object type",
                    "type": "string",
                    "enum": [
                        "question",
                        "answer",
                        "tag",
                        "comment"
                    ]
                },
                "question_id": {
                    "description": "question id",
                    "type": "string"
                },
                "title": {
                    "description": "title",
                    "type": "string"
                },
                "vote_type": {
                    "description": "vote type",
                    "type": "string"
                }
            }
        },
        "schema.NotificationClearIDRequest": {
            "type": "object",
            "properties": {
                "id": {
                    "type": "string"
                }
            }
        },
        "schema.NotificationClearRequest": {
            "type": "object",
            "properties": {
                "type": {
                    "description": "inbox achievement",
                    "type": "string"
                }
            }
        },
        "schema.PermissionMemberAction": {
            "type": "object",
            "properties": {
                "action": {
                    "type": "string"
                },
                "name": {
                    "type": "string"
                },
                "type": {
                    "type": "string"
                }
            }
        },
        "schema.QuestionAdd": {
            "type": "object",
            "required": [
                "content",
                "html",
                "tags",
                "title"
            ],
            "properties": {
                "content": {
                    "description": "content",
                    "type": "string",
                    "maxLength": 65535,
                    "minLength": 6
                },
                "html": {
                    "description": "html",
                    "type": "string",
                    "maxLength": 65535,
                    "minLength": 6
                },
                "tags": {
                    "description": "tags",
                    "type": "array",
                    "items": {
                        "$ref": "#/definitions/schema.TagItem"
                    }
                },
                "title": {
                    "description": "question title",
                    "type": "string",
                    "maxLength": 150,
                    "minLength": 6
                }
            }
        },
        "schema.QuestionSearch": {
            "type": "object",
            "properties": {
                "order": {
                    "description": "Search order by",
                    "type": "string"
                },
                "page": {
                    "description": "Query number of pages",
                    "type": "integer"
                },
                "page_size": {
                    "description": "Search page size",
                    "type": "integer"
                },
                "tag": {
                    "description": "Tags     []string `json:\"tags\" form:\"tags\"`           // Search tag",
                    "type": "string"
                },
                "username": {
                    "description": "Search username",
                    "type": "string"
                }
            }
        },
        "schema.QuestionUpdate": {
            "type": "object",
            "required": [
                "content",
                "html",
                "id",
                "tags",
                "title"
            ],
            "properties": {
                "content": {
                    "description": "content",
                    "type": "string",
                    "maxLength": 65535,
                    "minLength": 6
                },
                "edit_summary": {
                    "description": "edit summary",
                    "type": "string"
                },
                "html": {
                    "description": "html",
                    "type": "string",
                    "maxLength": 65535,
                    "minLength": 6
                },
                "id": {
                    "description": "question id",
                    "type": "string"
                },
                "tags": {
                    "description": "tags",
                    "type": "array",
                    "items": {
                        "$ref": "#/definitions/schema.TagItem"
                    }
                },
                "title": {
                    "description": "question title",
                    "type": "string",
                    "maxLength": 150,
                    "minLength": 6
                }
            }
        },
        "schema.RemoveAnswerReq": {
            "type": "object",
            "required": [
                "id"
            ],
            "properties": {
                "id": {
                    "description": "answer id",
                    "type": "string"
                }
            }
        },
        "schema.RemoveCommentReq": {
            "type": "object",
            "required": [
                "comment_id"
            ],
            "properties": {
                "comment_id": {
                    "description": "comment id",
                    "type": "string"
                }
            }
        },
        "schema.RemoveQuestionReq": {
            "type": "object",
            "required": [
                "id"
            ],
            "properties": {
                "id": {
                    "description": "question id",
                    "type": "string"
                }
            }
        },
        "schema.RemoveTagReq": {
            "type": "object",
            "required": [
                "tag_id"
            ],
            "properties": {
                "tag_id": {
                    "description": "tag_id",
                    "type": "string"
                }
            }
        },
        "schema.ReportHandleReq": {
            "type": "object",
            "required": [
                "flagged_type",
                "id"
            ],
            "properties": {
                "flagged_content": {
                    "type": "string"
                },
                "flagged_type": {
                    "type": "integer"
                },
                "id": {
                    "type": "string"
                }
            }
        },
        "schema.SearchListResp": {
            "type": "object",
            "properties": {
                "count": {
                    "type": "integer"
                },
                "extra": {
                    "description": "extra fields"
                },
                "list": {
                    "description": "search response",
                    "type": "array",
                    "items": {
                        "$ref": "#/definitions/schema.SearchResp"
                    }
                }
            }
        },
        "schema.SearchObject": {
            "type": "object",
            "properties": {
                "accepted": {
                    "type": "boolean"
                },
                "answer_count": {
                    "type": "integer"
                },
                "created_at": {
                    "type": "integer"
                },
                "excerpt": {
                    "type": "string"
                },
                "id": {
                    "type": "string"
                },
                "status": {
                    "description": "Status",
                    "type": "string"
                },
                "tags": {
                    "description": "tags",
                    "type": "array",
                    "items": {
                        "$ref": "#/definitions/schema.TagResp"
                    }
                },
                "title": {
                    "type": "string"
                },
                "user_info": {
                    "description": "user info",
                    "$ref": "#/definitions/schema.UserBasicInfo"
                },
                "vote_count": {
                    "type": "integer"
                }
            }
        },
        "schema.SearchResp": {
            "type": "object",
            "properties": {
                "object": {
                    "description": "this object",
                    "$ref": "#/definitions/schema.SearchObject"
                },
                "object_type": {
                    "description": "object_type",
                    "type": "string"
                }
            }
        },
        "schema.SiteBrandingReq": {
            "type": "object",
            "required": [
                "logo",
                "square_icon"
            ],
            "properties": {
                "favicon": {
                    "type": "string",
                    "maxLength": 512
                },
                "logo": {
                    "type": "string",
                    "maxLength": 512
                },
                "mobile_logo": {
                    "type": "string",
                    "maxLength": 512
                },
                "square_icon": {
                    "type": "string",
                    "maxLength": 512
                }
            }
        },
        "schema.SiteBrandingResp": {
            "type": "object",
            "required": [
                "logo",
                "square_icon"
            ],
            "properties": {
                "favicon": {
                    "type": "string",
                    "maxLength": 512
                },
                "logo": {
                    "type": "string",
                    "maxLength": 512
                },
                "mobile_logo": {
                    "type": "string",
                    "maxLength": 512
                },
                "square_icon": {
                    "type": "string",
                    "maxLength": 512
                }
            }
        },
        "schema.SiteGeneralReq": {
            "type": "object",
            "required": [
                "contact_email",
                "description",
                "name",
                "short_description",
                "site_url"
            ],
            "properties": {
                "contact_email": {
                    "type": "string",
                    "maxLength": 512
                },
                "description": {
                    "type": "string",
                    "maxLength": 2000
                },
                "name": {
                    "type": "string",
                    "maxLength": 128
                },
                "short_description": {
                    "type": "string",
                    "maxLength": 255
                },
                "site_url": {
                    "type": "string",
                    "maxLength": 512
                }
            }
        },
        "schema.SiteGeneralResp": {
            "type": "object",
            "required": [
                "contact_email",
                "description",
                "name",
                "short_description",
                "site_url"
            ],
            "properties": {
                "contact_email": {
                    "type": "string",
                    "maxLength": 512
                },
                "description": {
                    "type": "string",
                    "maxLength": 2000
                },
                "name": {
                    "type": "string",
                    "maxLength": 128
                },
                "short_description": {
                    "type": "string",
                    "maxLength": 255
                },
                "site_url": {
                    "type": "string",
                    "maxLength": 512
                }
            }
        },
        "schema.SiteInterfaceReq": {
            "type": "object",
            "required": [
                "language",
                "theme",
                "time_zone"
            ],
            "properties": {
                "language": {
                    "type": "string",
                    "maxLength": 128
                },
                "theme": {
                    "type": "string",
                    "maxLength": 128
                },
                "time_zone": {
                    "type": "string",
                    "maxLength": 128
                }
            }
        },
        "schema.SiteInterfaceResp": {
            "type": "object",
            "required": [
                "language",
                "theme",
                "time_zone"
            ],
            "properties": {
                "language": {
                    "type": "string",
                    "maxLength": 128
                },
                "theme": {
                    "type": "string",
                    "maxLength": 128
                },
                "time_zone": {
                    "type": "string",
                    "maxLength": 128
                }
            }
        },
<<<<<<< HEAD
        "schema.SiteLegalReq": {
            "type": "object",
            "properties": {
                "privacy_policy": {
                    "type": "string"
                },
                "terms_of_service": {
                    "type": "string"
                }
            }
        },
        "schema.SiteLegalResp": {
            "type": "object",
            "properties": {
                "privacy_policy": {
                    "type": "string"
                },
                "terms_of_service": {
                    "type": "string"
                }
            }
        },
=======
>>>>>>> 3662182f
        "schema.SiteWriteReq": {
            "type": "object",
            "required": [
                "required_tag"
            ],
            "properties": {
                "required_tag": {
                    "type": "boolean"
                }
            }
        },
        "schema.SiteWriteResp": {
            "type": "object",
            "required": [
                "required_tag"
            ],
            "properties": {
                "required_tag": {
                    "type": "boolean"
                }
            }
        },
        "schema.TagItem": {
            "type": "object",
            "properties": {
                "display_name": {
                    "description": "display_name",
                    "type": "string",
                    "maxLength": 35
                },
                "original_text": {
                    "description": "original text",
                    "type": "string"
                },
                "parsed_text": {
                    "description": "parsed text",
                    "type": "string"
                },
                "slug_name": {
                    "description": "slug_name",
                    "type": "string",
                    "maxLength": 35
                }
            }
        },
        "schema.TagResp": {
            "type": "object",
            "properties": {
                "display_name": {
                    "type": "string"
                },
                "main_tag_slug_name": {
                    "description": "if main tag slug name is not empty, this tag is synonymous with the main tag",
                    "type": "string"
                },
                "recommend": {
                    "type": "boolean"
                },
                "slug_name": {
                    "type": "string"
                }
            }
        },
        "schema.UpdateCommentReq": {
            "type": "object",
            "required": [
                "comment_id"
            ],
            "properties": {
                "comment_id": {
                    "description": "comment id",
                    "type": "string"
                },
                "original_text": {
                    "description": "original comment content",
                    "type": "string"
                },
                "parsed_text": {
                    "description": "parsed comment content",
                    "type": "string"
                }
            }
        },
        "schema.UpdateFollowTagsReq": {
            "type": "object",
            "properties": {
                "slug_name_list": {
                    "description": "tag slug name list",
                    "type": "array",
                    "items": {
                        "type": "string"
                    }
                }
            }
        },
        "schema.UpdateInfoRequest": {
            "type": "object",
            "required": [
                "display_name"
            ],
            "properties": {
                "avatar": {
                    "description": "avatar",
                    "$ref": "#/definitions/schema.AvatarInfo"
                },
                "bio": {
                    "description": "bio",
                    "type": "string",
                    "maxLength": 4096
                },
                "bio_html": {
                    "description": "bio",
                    "type": "string",
                    "maxLength": 4096
                },
                "display_name": {
                    "description": "display_name",
                    "type": "string",
                    "maxLength": 30
                },
                "location": {
                    "description": "location",
                    "type": "string",
                    "maxLength": 100
                },
                "username": {
                    "description": "username",
                    "type": "string",
                    "maxLength": 30
                },
                "website": {
                    "description": "website",
                    "type": "string",
                    "maxLength": 500
                }
            }
        },
        "schema.UpdateSMTPConfigReq": {
            "type": "object",
            "properties": {
                "encryption": {
                    "description": "\"\" SSL",
                    "type": "string",
                    "enum": [
                        "SSL"
                    ]
                },
                "from_email": {
                    "type": "string",
                    "maxLength": 256
                },
                "from_name": {
                    "type": "string",
                    "maxLength": 256
                },
                "smtp_authentication": {
                    "type": "boolean"
                },
                "smtp_host": {
                    "type": "string",
                    "maxLength": 256
                },
                "smtp_password": {
                    "type": "string",
                    "maxLength": 256
                },
                "smtp_port": {
                    "type": "integer",
                    "maximum": 65535,
                    "minimum": 1
                },
                "smtp_username": {
                    "type": "string",
                    "maxLength": 256
                },
                "test_email_recipient": {
                    "type": "string"
                }
            }
        },
        "schema.UpdateTagReq": {
            "type": "object",
            "required": [
                "tag_id"
            ],
            "properties": {
                "display_name": {
                    "description": "display_name",
                    "type": "string",
                    "maxLength": 35
                },
                "edit_summary": {
                    "description": "edit summary",
                    "type": "string"
                },
                "original_text": {
                    "description": "original text",
                    "type": "string"
                },
                "parsed_text": {
                    "description": "parsed text",
                    "type": "string"
                },
                "slug_name": {
                    "description": "slug_name",
                    "type": "string",
                    "maxLength": 35
                },
                "tag_id": {
                    "description": "tag_id",
                    "type": "string"
                }
            }
        },
        "schema.UpdateTagSynonymReq": {
            "type": "object",
            "required": [
                "synonym_tag_list",
                "tag_id"
            ],
            "properties": {
                "synonym_tag_list": {
                    "description": "synonym tag list",
                    "type": "array",
                    "items": {
                        "$ref": "#/definitions/schema.TagItem"
                    }
                },
                "tag_id": {
                    "description": "tag_id",
                    "type": "string"
                }
            }
        },
        "schema.UpdateUserInterfaceRequest": {
            "type": "object",
            "required": [
                "language"
            ],
            "properties": {
                "language": {
                    "description": "language",
                    "type": "string",
                    "maxLength": 100
                }
            }
        },
        "schema.UpdateUserStatusReq": {
            "type": "object",
            "required": [
                "status",
                "user_id"
            ],
            "properties": {
                "status": {
                    "description": "user status",
                    "type": "string",
                    "enum": [
                        "normal",
                        "suspended",
                        "deleted",
                        "inactive"
                    ]
                },
                "user_id": {
                    "description": "user id",
                    "type": "string"
                }
            }
        },
        "schema.UserBasicInfo": {
            "type": "object",
            "properties": {
                "avatar": {
                    "description": "avatar",
                    "type": "string"
                },
                "display_name": {
                    "description": "display_name",
                    "type": "string"
                },
                "ip_info": {
                    "description": "ip info",
                    "type": "string"
                },
                "location": {
                    "description": "location",
                    "type": "string"
                },
                "rank": {
                    "description": "rank",
                    "type": "integer"
                },
                "status": {
                    "description": "status",
                    "type": "string"
                },
                "username": {
                    "description": "name",
                    "type": "string"
                },
                "website": {
                    "description": "website",
                    "type": "string"
                }
            }
        },
        "schema.UserChangeEmailSendCodeReq": {
            "type": "object",
            "required": [
                "e_mail"
            ],
            "properties": {
                "captcha_code": {
                    "type": "string",
                    "maxLength": 500
                },
                "captcha_id": {
                    "type": "string",
                    "maxLength": 500
                },
                "e_mail": {
                    "type": "string",
                    "maxLength": 500
                }
            }
        },
        "schema.UserChangeEmailVerifyReq": {
            "type": "object",
            "required": [
                "code"
            ],
            "properties": {
                "code": {
                    "type": "string",
                    "maxLength": 500
                }
            }
        },
        "schema.UserEmailLogin": {
            "type": "object",
            "properties": {
                "captcha_code": {
                    "description": "captcha_code",
                    "type": "string"
                },
                "captcha_id": {
                    "description": "captcha_id",
                    "type": "string"
                },
                "e_mail": {
                    "description": "e_mail",
                    "type": "string"
                },
                "pass": {
                    "description": "password",
                    "type": "string"
                }
            }
        },
        "schema.UserModifyPassWordRequest": {
            "type": "object",
            "properties": {
                "old_pass": {
                    "description": "old password",
                    "type": "string"
                },
                "pass": {
                    "description": "password",
                    "type": "string"
                }
            }
        },
        "schema.UserNoticeSetRequest": {
            "type": "object",
            "properties": {
                "notice_switch": {
                    "type": "boolean"
                }
            }
        },
        "schema.UserNoticeSetResp": {
            "type": "object",
            "properties": {
                "notice_switch": {
                    "type": "boolean"
                }
            }
        },
        "schema.UserRePassWordRequest": {
            "type": "object",
            "required": [
                "code",
                "pass"
            ],
            "properties": {
                "code": {
                    "description": "code",
                    "type": "string",
                    "maxLength": 100
                },
                "pass": {
                    "description": "Password",
                    "type": "string",
                    "maxLength": 32
                }
            }
        },
        "schema.UserRegisterReq": {
            "type": "object",
            "required": [
                "e_mail",
                "name",
                "pass"
            ],
            "properties": {
                "e_mail": {
                    "description": "email",
                    "type": "string",
                    "maxLength": 500
                },
                "name": {
                    "description": "name",
                    "type": "string",
                    "maxLength": 30
                },
                "pass": {
                    "description": "password",
                    "type": "string",
                    "maxLength": 32,
                    "minLength": 8
                }
            }
        },
        "schema.UserRetrievePassWordRequest": {
            "type": "object",
            "required": [
                "e_mail"
            ],
            "properties": {
                "captcha_code": {
                    "description": "captcha_code",
                    "type": "string"
                },
                "captcha_id": {
                    "description": "captcha_id",
                    "type": "string"
                },
                "e_mail": {
                    "description": "e_mail",
                    "type": "string",
                    "maxLength": 500
                }
            }
        },
        "schema.VoteReq": {
            "type": "object",
            "required": [
                "object_id"
            ],
            "properties": {
                "is_cancel": {
                    "description": "is cancel",
                    "type": "boolean"
                },
                "object_id": {
                    "description": "id",
                    "type": "string"
                }
            }
        },
        "schema.VoteResp": {
            "type": "object",
            "properties": {
                "down_votes": {
                    "type": "integer"
                },
                "up_votes": {
                    "type": "integer"
                },
                "vote_status": {
                    "type": "string"
                },
                "votes": {
                    "type": "integer"
                }
            }
        },
        "translator.LangOption": {
            "type": "object",
            "properties": {
                "label": {
                    "type": "string"
                },
                "value": {
                    "type": "string"
                }
            }
        }
    },
    "securityDefinitions": {
        "ApiKeyAuth": {
            "type": "apiKey",
            "name": "Authorization",
            "in": "header"
        }
    }
}<|MERGE_RESOLUTION|>--- conflicted
+++ resolved
@@ -518,11 +518,7 @@
                                     "type": "object",
                                     "properties": {
                                         "data": {
-<<<<<<< HEAD
                                             "$ref": "#/definitions/schema.SiteBrandingResp"
-=======
-                                            "$ref": "#/definitions/schema.SiteWriteResp"
->>>>>>> 3662182f
                                         }
                                     }
                                 }
@@ -708,7 +704,6 @@
                 }
             }
         },
-<<<<<<< HEAD
         "/answer/admin/api/siteinfo/legal": {
             "get": {
                 "security": [
@@ -816,9 +811,6 @@
                     }
                 }
             },
-=======
-        "/answer/admin/api/siteinfo/write": {
->>>>>>> 3662182f
             "put": {
                 "security": [
                     {
@@ -5904,7 +5896,6 @@
                 }
             }
         },
-<<<<<<< HEAD
         "schema.SiteLegalReq": {
             "type": "object",
             "properties": {
@@ -5927,8 +5918,6 @@
                 }
             }
         },
-=======
->>>>>>> 3662182f
         "schema.SiteWriteReq": {
             "type": "object",
             "required": [
@@ -5983,9 +5972,6 @@
                 "main_tag_slug_name": {
                     "description": "if main tag slug name is not empty, this tag is synonymous with the main tag",
                     "type": "string"
-                },
-                "recommend": {
-                    "type": "boolean"
                 },
                 "slug_name": {
                     "type": "string"
