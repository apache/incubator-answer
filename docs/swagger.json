--- conflicted
+++ resolved
@@ -5398,8 +5398,6 @@
                 }
             }
         },
-<<<<<<< HEAD
-=======
         "schema.AddUserReq": {
             "type": "object",
             "required": [
@@ -5423,7 +5421,6 @@
                 }
             }
         },
->>>>>>> bd9b4eb1
         "schema.AdminSetAnswerStatusRequest": {
             "type": "object",
             "properties": {
