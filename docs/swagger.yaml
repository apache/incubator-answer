definitions:
  constant.Privilege:
    properties:
      key:
        type: string
      label:
        type: string
      value:
        type: integer
    type: object
  handler.RespBody:
    properties:
      code:
        description: http code
        type: integer
      data:
        description: response data
      msg:
        description: response message
        type: string
      reason:
        description: reason key
        type: string
    type: object
  install.CheckConfigFileResp:
    properties:
      config_file_exist:
        type: boolean
      db_connection_success:
        type: boolean
      db_table_exist:
        type: boolean
    type: object
  install.CheckDatabaseReq:
    properties:
      db_file:
        type: string
      db_host:
        type: string
      db_name:
        type: string
      db_password:
        type: string
      db_type:
        enum:
        - postgres
        - sqlite3
        - mysql
        type: string
      db_username:
        type: string
    required:
    - db_type
    type: object
  install.InitBaseInfoReq:
    properties:
      contact_email:
        maxLength: 500
        type: string
      email:
        maxLength: 500
        type: string
      lang:
        maxLength: 30
        type: string
      name:
        maxLength: 30
        type: string
      password:
        maxLength: 32
        minLength: 8
        type: string
      site_name:
        maxLength: 30
        type: string
      site_url:
        maxLength: 512
        type: string
    required:
    - contact_email
    - email
    - lang
    - name
    - password
    - site_name
    - site_url
    type: object
  pager.PageModel:
    properties:
      count:
        type: integer
      list: {}
    type: object
  schema.ActObjectInfo:
    properties:
      answer_id:
        type: string
      display_name:
        type: string
      main_tag_slug_name:
        type: string
      object_type:
        type: string
      question_id:
        type: string
      title:
        type: string
      username:
        type: string
    type: object
  schema.ActObjectTimeline:
    properties:
      activity_id:
        type: string
      activity_type:
        type: string
      cancelled:
        type: boolean
      cancelled_at:
        type: integer
      comment:
        type: string
      created_at:
        type: integer
      id:
        type: string
      object_id:
        type: string
      object_type:
        type: string
      revision_id:
        type: string
      user_display_name:
        type: string
      username:
        type: string
    type: object
  schema.ActionRecordResp:
    properties:
      captcha_id:
        type: string
      captcha_img:
        type: string
      verify:
        type: boolean
    type: object
  schema.AddCommentReq:
    properties:
      mention_username_list:
        description: '@ user id list'
        items:
          type: string
        type: array
      object_id:
        description: object id
        type: string
      original_text:
        description: original comment content
        maxLength: 600
        minLength: 2
        type: string
      reply_comment_id:
        description: reply comment id
        type: string
    required:
    - object_id
    - original_text
    type: object
  schema.AddReportReq:
    properties:
      content:
        description: report content
        maxLength: 500
        type: string
      object_id:
        description: object id
        maxLength: 20
        type: string
      report_type:
        description: report type
        type: integer
    required:
    - object_id
    - report_type
    type: object
  schema.AddTagReq:
    properties:
      display_name:
        description: display_name
        maxLength: 35
        type: string
      original_text:
        description: original text
        maxLength: 65536
        type: string
      slug_name:
        description: slug_name
        maxLength: 35
        type: string
    required:
    - display_name
    - original_text
    - slug_name
    type: object
  schema.AddUserReq:
    properties:
      display_name:
        maxLength: 30
        type: string
      email:
        maxLength: 500
        type: string
      password:
        maxLength: 32
        minLength: 8
        type: string
    required:
    - display_name
    - email
    - password
    type: object
  schema.AdminSetAnswerStatusRequest:
    properties:
      answer_id:
        type: string
      status:
        type: string
    type: object
  schema.AdminSetQuestionStatusRequest:
    properties:
      question_id:
        type: string
      status:
        type: string
    type: object
  schema.AnswerAcceptedReq:
    properties:
      answer_id:
        type: string
      question_id:
        type: string
    type: object
  schema.AnswerAddReq:
    properties:
      content:
        maxLength: 65535
        minLength: 6
        type: string
      question_id:
        type: string
    required:
    - content
    type: object
  schema.AnswerUpdateReq:
    properties:
      content:
        maxLength: 65535
        minLength: 6
        type: string
      edit_summary:
        type: string
      id:
        type: string
      question_id:
        type: string
      title:
        type: string
    required:
    - content
    type: object
  schema.AvatarInfo:
    properties:
      custom:
        maxLength: 200
        type: string
      gravatar:
        maxLength: 200
        type: string
      type:
        maxLength: 100
        type: string
    type: object
  schema.CloseQuestionReq:
    properties:
      close_msg:
        description: close_type
        type: string
      close_type:
        description: close_type
        type: integer
      id:
        type: string
    required:
    - id
    type: object
  schema.CollectionSwitchReq:
    properties:
      group_id:
        description: user collection group TagID
        type: string
      object_id:
        description: object TagID
        type: string
    required:
    - group_id
    - object_id
    type: object
  schema.CollectionSwitchResp:
    properties:
      object_collection_count:
        type: string
      object_id:
        type: string
      switch:
        type: boolean
    type: object
  schema.ConfigField:
    properties:
      description:
        type: string
      name:
        type: string
      options:
        items:
          $ref: '#/definitions/schema.ConfigFieldOption'
        type: array
      required:
        type: boolean
      title:
        type: string
      type:
        type: string
      ui_options:
        $ref: '#/definitions/schema.ConfigFieldUIOptions'
      value: {}
    type: object
  schema.ConfigFieldOption:
    properties:
      label:
        type: string
      value:
        type: string
    type: object
  schema.ConfigFieldUIOptions:
    properties:
      action:
        $ref: '#/definitions/schema.UIOptionAction'
      input_type:
        type: string
      label:
        type: string
      placeholder:
        type: string
      rows:
        type: string
      text:
        type: string
      variant:
        type: string
    type: object
  schema.ConnectorInfoResp:
    properties:
      icon:
        type: string
      link:
        type: string
      name:
        type: string
    type: object
  schema.ConnectorUserInfoResp:
    properties:
      binding:
        type: boolean
      external_id:
        type: string
      icon:
        type: string
      link:
        type: string
      name:
        type: string
    type: object
  schema.ExternalLoginBindingUserSendEmailReq:
    properties:
      binding_key:
        maxLength: 100
        type: string
      email:
        maxLength: 512
        type: string
      must:
        description: |-
          If must is true, whatever email if exists, try to bind user.
          If must is false, when email exist, will only be prompted with a warning.
        type: boolean
    required:
    - binding_key
    - email
    type: object
  schema.ExternalLoginBindingUserSendEmailResp:
    properties:
      access_token:
        type: string
      email_exist_and_must_be_confirmed:
        type: boolean
    type: object
  schema.ExternalLoginUnbindingReq:
    properties:
      external_id:
        maxLength: 128
        type: string
    required:
    - external_id
    type: object
  schema.FollowReq:
    properties:
      is_cancel:
        description: is cancel
        type: boolean
      object_id:
        description: object id
        type: string
    required:
    - object_id
    type: object
  schema.FollowResp:
    properties:
      follows:
        description: the followers of object
        type: integer
      is_followed:
        description: if user is followed object will be true,otherwise false
        type: boolean
    type: object
  schema.GetCommentPersonalWithPageResp:
    properties:
      answer_id:
        description: answer id
        type: string
      comment_id:
        description: comment id
        type: string
      content:
        description: content
        type: string
      created_at:
        description: create time
        type: integer
      object_id:
        description: object id
        type: string
      object_type:
        description: object type
        enum:
        - question
        - answer
        - tag
        - comment
        type: string
      question_id:
        description: question id
        type: string
      title:
        description: title
        type: string
      url_title:
        description: url title
        type: string
    type: object
  schema.GetCommentResp:
    properties:
      comment_id:
        description: comment id
        type: string
      created_at:
        description: create time
        type: integer
      is_vote:
        description: current user if already vote this comment
        type: boolean
      member_actions:
        description: MemberActions
        items:
          $ref: '#/definitions/schema.PermissionMemberAction'
        type: array
      object_id:
        description: object id
        type: string
      original_text:
        description: original comment content
        type: string
      parsed_text:
        description: parsed comment content
        type: string
      reply_comment_id:
        description: reply comment id
        type: string
      reply_user_display_name:
        description: reply user display name
        type: string
      reply_user_id:
        description: reply user id
        type: string
      reply_user_status:
        description: reply user status
        type: string
      reply_username:
        description: reply user username
        type: string
      user_avatar:
        description: user avatar
        type: string
      user_display_name:
        description: user display name
        type: string
      user_id:
        description: user id
        type: string
      user_status:
        description: user status
        type: string
      username:
        description: username
        type: string
      vote_count:
        description: user vote amount
        type: integer
    type: object
  schema.GetFollowingTagsResp:
    properties:
      display_name:
        description: display name
        type: string
      main_tag_slug_name:
        description: if main tag slug name is not empty, this tag is synonymous with
          the main tag
        type: string
      recommend:
        type: boolean
      reserved:
        type: boolean
      slug_name:
        description: slug name
        type: string
      tag_id:
        description: tag id
        type: string
    type: object
  schema.GetObjectTimelineResp:
    properties:
      object_info:
        $ref: '#/definitions/schema.ActObjectInfo'
      timeline:
        items:
          $ref: '#/definitions/schema.ActObjectTimeline'
        type: array
    type: object
  schema.GetOtherUserInfoByUsernameResp:
    properties:
      answer_count:
        description: answer count
        type: integer
      avatar:
        description: avatar
        type: string
      bio:
        description: bio markdown
        type: string
      bio_html:
        description: bio html
        type: string
      created_at:
        description: create time
        type: integer
      display_name:
        description: display name
        type: string
      follow_count:
        description: |-
          email
          follow count
        type: integer
      id:
        description: user id
        type: string
      last_login_date:
        description: last login date
        type: integer
      location:
        description: location
        type: string
      mobile:
        description: mobile
        type: string
      question_count:
        description: question count
        type: integer
      rank:
        description: rank
        type: integer
      status:
        type: string
      status_msg:
        type: string
      username:
        description: username
        type: string
      website:
        description: website
        type: string
    type: object
  schema.GetOtherUserInfoResp:
    properties:
      info:
        $ref: '#/definitions/schema.GetOtherUserInfoByUsernameResp'
    type: object
  schema.GetPluginConfigResp:
    properties:
      config_fields:
        items:
          $ref: '#/definitions/schema.ConfigField'
        type: array
      description:
        type: string
      name:
        type: string
      slug_name:
        type: string
      version:
        type: string
    type: object
  schema.GetPluginListResp:
    properties:
      description:
        type: string
      enabled:
        type: boolean
      have_config:
        type: boolean
      link:
        type: string
      name:
        type: string
      slug_name:
        type: string
      version:
        type: string
    type: object
  schema.GetPrivilegesConfigResp:
    properties:
      options:
        items:
          $ref: '#/definitions/schema.PrivilegeOption'
        type: array
      selected_level:
        type: integer
    type: object
  schema.GetRankPersonalWithPageResp:
    properties:
      answer_id:
        description: answer id
        type: string
      content:
        description: content
        type: string
      created_at:
        description: create time
        type: integer
      object_id:
        description: object id
        type: string
      object_type:
        description: object type
        enum:
        - question
        - answer
        - tag
        - comment
        type: string
      question_id:
        description: question id
        type: string
      rank_type:
        description: rank type
        type: string
      reputation:
        description: reputation
        type: integer
      title:
        description: title
        type: string
      url_title:
        description: url title
        type: string
    type: object
  schema.GetRevisionResp:
    properties:
      content:
        description: content parsed
      create_at:
        type: integer
      id:
        description: id
        type: string
      object_id:
        description: object id
        type: string
      reason:
        type: string
      status:
        description: 'revision status(normal: 1; delete 2)'
        type: integer
      title:
        description: title
        type: string
      use_id:
        description: user id
        type: string
      user_info:
        $ref: '#/definitions/schema.UserBasicInfo'
    type: object
  schema.GetRoleResp:
    properties:
      description:
        type: string
      id:
        type: integer
      name:
        type: string
    type: object
  schema.GetSMTPConfigResp:
    properties:
      encryption:
        description: '"" SSL'
        type: string
      from_email:
        type: string
      from_name:
        type: string
      smtp_authentication:
        type: boolean
      smtp_host:
        type: string
      smtp_password:
        type: string
      smtp_port:
        type: integer
      smtp_username:
        type: string
    type: object
  schema.GetSiteLegalInfoResp:
    properties:
      privacy_policy_original_text:
        type: string
      privacy_policy_parsed_text:
        type: string
      terms_of_service_original_text:
        type: string
      terms_of_service_parsed_text:
        type: string
    type: object
  schema.GetTagPageResp:
    properties:
      created_at:
        description: created time
        type: integer
      description:
        description: description
        type: string
      display_name:
        description: display_name
        type: string
      excerpt:
        description: excerpt
        type: string
      follow_count:
        description: follower amount
        type: integer
      is_follower:
        description: is follower
        type: boolean
      original_text:
        description: original text
        type: string
      parsed_text:
        description: parsed_text
        type: string
      question_count:
        description: question amount
        type: integer
      recommend:
        type: boolean
      reserved:
        type: boolean
      slug_name:
        description: slug_name
        type: string
      tag_id:
        description: tag_id
        type: string
      updated_at:
        description: updated time
        type: integer
    type: object
  schema.GetTagResp:
    properties:
      created_at:
        description: created time
        type: integer
      description:
        description: description text
        type: string
      display_name:
        description: display name
        type: string
      excerpt:
        description: excerpt
        type: string
      follow_count:
        description: follower amount
        type: integer
      is_follower:
        description: is follower
        type: boolean
      main_tag_slug_name:
        description: if main tag slug name is not empty, this tag is synonymous with
          the main tag
        type: string
      member_actions:
        description: MemberActions
        items:
          $ref: '#/definitions/schema.PermissionMemberAction'
        type: array
      original_text:
        description: original text
        type: string
      parsed_text:
        description: parsed text
        type: string
      question_count:
        description: question amount
        type: integer
      recommend:
        type: boolean
      reserved:
        type: boolean
      slug_name:
        description: slug name
        type: string
      tag_id:
        description: tag id
        type: string
      updated_at:
        description: updated time
        type: integer
    type: object
  schema.GetTagSynonymsResp:
    properties:
      member_actions:
        description: MemberActions
        items:
          $ref: '#/definitions/schema.PermissionMemberAction'
        type: array
      synonyms:
        description: synonyms
        items:
          $ref: '#/definitions/schema.TagSynonym'
        type: array
    type: object
  schema.GetUnreviewedRevisionResp:
    properties:
      info:
        $ref: '#/definitions/schema.UnreviewedRevisionInfoInfo'
      type:
        type: string
      unreviewed_info:
        $ref: '#/definitions/schema.GetRevisionResp'
    type: object
  schema.GetUserPageResp:
    properties:
      avatar:
        description: avatar
        type: string
      created_at:
        description: create time
        type: integer
      deleted_at:
        description: delete time
        type: integer
      display_name:
        description: display name
        type: string
      e_mail:
        description: email
        type: string
      rank:
        description: rank
        type: integer
      role_id:
        description: role id
        type: integer
      role_name:
        description: role name
        type: string
      status:
        description: user status(normal,suspended,deleted,inactive)
        type: string
      suspended_at:
        description: suspended time
        type: integer
      user_id:
        description: user id
        type: string
      username:
        description: username
        type: string
    type: object
  schema.GetUserResp:
    properties:
      access_token:
        description: access token
        type: string
      answer_count:
        description: answer count
        type: integer
      authority_group:
        description: authority group
        type: integer
      avatar:
        description: avatar
        type: string
      bio:
        description: bio markdown
        type: string
      bio_html:
        description: bio html
        type: string
      created_at:
        description: create time
        type: integer
      display_name:
        description: display name
        type: string
      e_mail:
        description: email
        type: string
      follow_count:
        description: follow count
        type: integer
      have_password:
        description: user have password
        type: boolean
      id:
        description: user id
        type: string
      ip_info:
        description: ip info
        type: string
      language:
        description: language
        type: string
      last_login_date:
        description: last login date
        type: integer
      location:
        description: location
        type: string
      mail_status:
        description: mail status(1 pass 2 to be verified)
        type: integer
      mobile:
        description: mobile
        type: string
      notice_status:
        description: notice status(1 on 2off)
        type: integer
      question_count:
        description: question count
        type: integer
      rank:
        description: rank
        type: integer
      role_id:
        description: role id
        type: integer
      status:
        description: user status
        type: string
      username:
        description: username
        type: string
      website:
        description: website
        type: string
    type: object
  schema.GetUserToSetShowResp:
    properties:
      access_token:
        description: access token
        type: string
      answer_count:
        description: answer count
        type: integer
      authority_group:
        description: authority group
        type: integer
      avatar:
        $ref: '#/definitions/schema.AvatarInfo'
      bio:
        description: bio markdown
        type: string
      bio_html:
        description: bio html
        type: string
      created_at:
        description: create time
        type: integer
      display_name:
        description: display name
        type: string
      e_mail:
        description: email
        type: string
      follow_count:
        description: follow count
        type: integer
      have_password:
        type: boolean
      id:
        description: user id
        type: string
      ip_info:
        description: ip info
        type: string
      language:
        description: language
        type: string
      last_login_date:
        description: last login date
        type: integer
      location:
        description: location
        type: string
      mail_status:
        description: mail status(1 pass 2 to be verified)
        type: integer
      mobile:
        description: mobile
        type: string
      notice_status:
        description: notice status(1 on 2off)
        type: integer
      question_count:
        description: question count
        type: integer
      rank:
        description: rank
        type: integer
      role_id:
        description: role id
        type: integer
      status:
        description: user status
        type: string
      username:
        description: username
        type: string
      website:
        description: website
        type: string
    type: object
  schema.GetVoteWithPageResp:
    properties:
      answer_id:
        description: answer id
        type: string
      content:
        description: content
        type: string
      created_at:
        description: create time
        type: integer
      object_id:
        description: object id
        type: string
      object_type:
        description: object type
        enum:
        - question
        - answer
        - tag
        - comment
        type: string
      question_id:
        description: question id
        type: string
      title:
        description: title
        type: string
      url_title:
        description: url title
        type: string
      vote_type:
        description: vote type
        type: string
    type: object
  schema.LoadingAction:
    properties:
      state:
        type: string
      text:
        type: string
    type: object
  schema.NotificationClearIDRequest:
    properties:
      id:
        type: string
    type: object
  schema.NotificationClearRequest:
    properties:
      type:
        description: inbox achievement
        type: string
    type: object
  schema.OnCompleteAction:
    properties:
      refresh_form_config:
        type: boolean
      toast_return_message:
        type: boolean
    type: object
  schema.OperationQuestionReq:
    properties:
      id:
        type: string
      operation:
        description: operation [pin unpin hide show]
        type: string
    required:
    - id
    type: object
  schema.PermissionMemberAction:
    properties:
      action:
        type: string
      name:
        type: string
      type:
        type: string
    type: object
  schema.PostRenderReq:
    properties:
      content:
        type: string
    type: object
  schema.PrivilegeOption:
    properties:
      level:
        type: integer
      level_desc:
        type: string
      privileges:
        items:
          $ref: '#/definitions/constant.Privilege'
        type: array
    type: object
  schema.QuestionAdd:
    properties:
      content:
        description: content
        maxLength: 65535
        minLength: 6
        type: string
      tags:
        description: tags
        items:
          $ref: '#/definitions/schema.TagItem'
        type: array
      title:
        description: question title
        maxLength: 150
        minLength: 6
        type: string
    required:
    - content
    - tags
    - title
    type: object
  schema.QuestionAddByAnswer:
    properties:
      answer_content:
        maxLength: 65535
        minLength: 6
        type: string
      content:
        description: content
        maxLength: 65535
        minLength: 6
        type: string
      mention_username_list:
        items:
          type: string
        type: array
      tags:
        description: tags
        items:
          $ref: '#/definitions/schema.TagItem'
        type: array
      title:
        description: question title
        maxLength: 150
        minLength: 6
        type: string
    required:
    - answer_content
    - content
    - tags
    - title
    type: object
  schema.QuestionPageReq:
    properties:
      inDays:
        minimum: 1
        type: integer
      orderCond:
        enum:
        - newest
        - active
        - frequent
        - score
        - unanswered
        type: string
      page:
        minimum: 1
        type: integer
      pageSize:
        minimum: 1
        type: integer
      tag:
        maxLength: 100
        type: string
      username:
        maxLength: 100
        type: string
    type: object
  schema.QuestionPageResp:
    properties:
      accepted_answer_id:
        description: answer information
        type: string
      answer_count:
        type: integer
      collection_count:
        type: integer
      created_at:
        type: integer
      description:
        type: string
      follow_count:
        type: integer
      id:
        type: string
      last_answer_id:
        type: string
      operated_at:
        description: operator information
        type: integer
      operation_type:
        type: string
      operator:
        $ref: '#/definitions/schema.QuestionPageRespOperator'
      pin:
        description: '1: unpin, 2: pin'
        type: integer
      show:
        description: '0: show, 1: hide'
        type: integer
      status:
        type: integer
      tags:
        items:
          $ref: '#/definitions/schema.TagResp'
        type: array
      title:
        type: string
      unique_view_count:
        type: integer
      url_title:
        type: string
      view_count:
        description: question statistical information
        type: integer
      vote_count:
        type: integer
    type: object
  schema.QuestionPageRespOperator:
    properties:
      display_name:
        type: string
      id:
        type: string
      rank:
        type: integer
      username:
        type: string
    type: object
  schema.QuestionUpdate:
    properties:
      content:
        description: content
        maxLength: 65535
        minLength: 6
        type: string
      edit_summary:
        description: edit summary
        type: string
      id:
        description: question id
        type: string
      invite_user:
        items:
          type: string
        type: array
      tags:
        description: tags
        items:
          $ref: '#/definitions/schema.TagItem'
        type: array
      title:
        description: question title
        maxLength: 150
        minLength: 6
        type: string
    required:
    - content
    - id
    - tags
    - title
    type: object
  schema.QuestionUpdateInviteUser:
    properties:
      id:
        type: string
      invite_user:
        items:
          type: string
        type: array
    required:
    - id
    type: object
  schema.RemoveAnswerReq:
    properties:
      id:
        description: answer id
        type: string
    required:
    - id
    type: object
  schema.RemoveCommentReq:
    properties:
      comment_id:
        description: comment id
        type: string
    required:
    - comment_id
    type: object
  schema.RemoveQuestionReq:
    properties:
      id:
        description: question id
        type: string
    required:
    - id
    type: object
  schema.RemoveTagReq:
    properties:
      tag_id:
        description: tag_id
        type: string
    required:
    - tag_id
    type: object
  schema.ReopenQuestionReq:
    properties:
      question_id:
        type: string
    type: object
  schema.ReportHandleReq:
    properties:
      flagged_content:
        type: string
      flagged_type:
        type: integer
      id:
        type: string
    required:
    - flagged_type
    - id
    type: object
  schema.RevisionAuditReq:
    properties:
      id:
        description: object id
        type: string
      operation:
        description: approve or reject
        type: string
    required:
    - id
    - operation
    type: object
  schema.SearchListResp:
    properties:
      count:
        type: integer
      extra:
        description: extra fields
      list:
        description: search response
        items:
          $ref: '#/definitions/schema.SearchResp'
        type: array
    type: object
  schema.SearchObject:
    properties:
      accepted:
        type: boolean
      answer_count:
        type: integer
      created_at:
        type: integer
      excerpt:
        type: string
      id:
        type: string
      question_id:
        type: string
      status:
        description: Status
        type: string
      tags:
        description: tags
        items:
          $ref: '#/definitions/schema.TagResp'
        type: array
      title:
        type: string
      user_info:
        $ref: '#/definitions/schema.UserBasicInfo'
        description: user info
      vote_count:
        type: integer
    type: object
  schema.SearchResp:
    properties:
      object:
        $ref: '#/definitions/schema.SearchObject'
        description: this object
      object_type:
        description: object_type
        type: string
    type: object
  schema.SiteBrandingReq:
    properties:
      favicon:
        maxLength: 512
        type: string
      logo:
        maxLength: 512
        type: string
      mobile_logo:
        maxLength: 512
        type: string
      square_icon:
        maxLength: 512
        type: string
    type: object
  schema.SiteBrandingResp:
    properties:
      favicon:
        maxLength: 512
        type: string
      logo:
        maxLength: 512
        type: string
      mobile_logo:
        maxLength: 512
        type: string
      square_icon:
        maxLength: 512
        type: string
    type: object
  schema.SiteCustomCssHTMLReq:
    properties:
      custom_css:
        maxLength: 65536
        type: string
      custom_footer:
        maxLength: 65536
        type: string
      custom_head:
        maxLength: 65536
        type: string
      custom_header:
        maxLength: 65536
        type: string
      custom_sidebar:
        maxLength: 65536
        type: string
    type: object
  schema.SiteCustomCssHTMLResp:
    properties:
      custom_css:
        maxLength: 65536
        type: string
      custom_footer:
        maxLength: 65536
        type: string
      custom_head:
        maxLength: 65536
        type: string
      custom_header:
        maxLength: 65536
        type: string
      custom_sidebar:
        maxLength: 65536
        type: string
    type: object
  schema.SiteGeneralReq:
    properties:
      contact_email:
        maxLength: 512
        type: string
      description:
        maxLength: 2000
        type: string
      name:
        maxLength: 128
        type: string
      short_description:
        maxLength: 255
        type: string
      site_url:
        maxLength: 512
        type: string
    required:
    - contact_email
    - name
    - site_url
    type: object
  schema.SiteGeneralResp:
    properties:
      contact_email:
        maxLength: 512
        type: string
      description:
        maxLength: 2000
        type: string
      name:
        maxLength: 128
        type: string
      short_description:
        maxLength: 255
        type: string
      site_url:
        maxLength: 512
        type: string
    required:
    - contact_email
    - name
    - site_url
    type: object
  schema.SiteInfoResp:
    properties:
      branding:
        $ref: '#/definitions/schema.SiteBrandingResp'
      custom_css_html:
        $ref: '#/definitions/schema.SiteCustomCssHTMLResp'
      general:
        $ref: '#/definitions/schema.SiteGeneralResp'
      interface:
        $ref: '#/definitions/schema.SiteInterfaceResp'
      login:
        $ref: '#/definitions/schema.SiteLoginResp'
      revision:
        type: string
      site_seo:
        $ref: '#/definitions/schema.SiteSeoReq'
      site_users:
        $ref: '#/definitions/schema.SiteUsersResp'
      theme:
        $ref: '#/definitions/schema.SiteThemeResp'
      version:
        type: string
    type: object
  schema.SiteInterfaceReq:
    properties:
      language:
        maxLength: 128
        type: string
      time_zone:
        maxLength: 128
        type: string
    required:
    - language
    - time_zone
    type: object
  schema.SiteInterfaceResp:
    properties:
      language:
        maxLength: 128
        type: string
      time_zone:
        maxLength: 128
        type: string
    required:
    - language
    - time_zone
    type: object
  schema.SiteLegalReq:
    properties:
      privacy_policy_original_text:
        type: string
      privacy_policy_parsed_text:
        type: string
      terms_of_service_original_text:
        type: string
      terms_of_service_parsed_text:
        type: string
    type: object
  schema.SiteLegalResp:
    properties:
      privacy_policy_original_text:
        type: string
      privacy_policy_parsed_text:
        type: string
      terms_of_service_original_text:
        type: string
      terms_of_service_parsed_text:
        type: string
    type: object
  schema.SiteLoginReq:
    properties:
      allow_email_domains:
        items:
          type: string
        type: array
      allow_email_registrations:
        type: boolean
      allow_new_registrations:
        type: boolean
      login_required:
        type: boolean
    type: object
  schema.SiteLoginResp:
    properties:
      allow_email_domains:
        items:
          type: string
        type: array
      allow_email_registrations:
        type: boolean
      allow_new_registrations:
        type: boolean
      login_required:
        type: boolean
    type: object
  schema.SiteSeoReq:
    properties:
      permalink:
        maximum: 4
        minimum: 0
        type: integer
      robots:
        type: string
    required:
    - permalink
    - robots
    type: object
  schema.SiteSeoResp:
    properties:
      permalink:
        maximum: 4
        minimum: 0
        type: integer
      robots:
        type: string
    required:
    - permalink
    - robots
    type: object
  schema.SiteThemeReq:
    properties:
      theme:
        maxLength: 255
        type: string
      theme_config:
        additionalProperties: true
        type: object
    required:
    - theme
    type: object
  schema.SiteThemeResp:
    properties:
      theme:
        type: string
      theme_config:
        additionalProperties: true
        type: object
      theme_options:
        items:
          $ref: '#/definitions/schema.ThemeOption'
        type: array
    type: object
  schema.SiteUsersReq:
    properties:
      allow_update_avatar:
        type: boolean
      allow_update_bio:
        type: boolean
      allow_update_display_name:
        type: boolean
      allow_update_location:
        type: boolean
      allow_update_username:
        type: boolean
      allow_update_website:
        type: boolean
      default_avatar:
        enum:
        - system
        - gravatar
        type: string
      gravatar_base_url:
        type: string
    required:
    - default_avatar
    type: object
  schema.SiteUsersResp:
    properties:
      allow_update_avatar:
        type: boolean
      allow_update_bio:
        type: boolean
      allow_update_display_name:
        type: boolean
      allow_update_location:
        type: boolean
      allow_update_username:
        type: boolean
      allow_update_website:
        type: boolean
      default_avatar:
        enum:
        - system
        - gravatar
        type: string
      gravatar_base_url:
        type: string
    required:
    - default_avatar
    type: object
  schema.SiteWriteReq:
    properties:
      recommend_tags:
        items:
          type: string
        type: array
      required_tag:
        type: boolean
      reserved_tags:
        items:
          type: string
        type: array
    type: object
  schema.SiteWriteResp:
    properties:
      recommend_tags:
        items:
          type: string
        type: array
      required_tag:
        type: boolean
      reserved_tags:
        items:
          type: string
        type: array
    type: object
  schema.TagItem:
    properties:
      display_name:
        description: display_name
        maxLength: 35
        type: string
      original_text:
        description: original text
        type: string
      slug_name:
        description: slug_name
        maxLength: 35
        type: string
    type: object
  schema.TagResp:
    properties:
      display_name:
        type: string
      main_tag_slug_name:
        description: if main tag slug name is not empty, this tag is synonymous with
          the main tag
        type: string
      recommend:
        type: boolean
      reserved:
        type: boolean
      slug_name:
        type: string
    type: object
  schema.TagSynonym:
    properties:
      display_name:
        description: display name
        type: string
      main_tag_slug_name:
        description: if main tag slug name is not empty, this tag is synonymous with
          the main tag
        type: string
      slug_name:
        description: slug name
        type: string
      tag_id:
        description: tag id
        type: string
    type: object
  schema.ThemeOption:
    properties:
      label:
        type: string
      value:
        type: string
    type: object
  schema.UIOptionAction:
    properties:
      loading:
        $ref: '#/definitions/schema.LoadingAction'
      method:
        type: string
      on_complete:
        $ref: '#/definitions/schema.OnCompleteAction'
      url:
        type: string
    type: object
  schema.UnreviewedRevisionInfoInfo:
    properties:
      content:
        type: string
      html:
        type: string
      object_id:
        type: string
      tags:
        items:
          $ref: '#/definitions/schema.TagResp'
        type: array
      title:
        type: string
    type: object
  schema.UpdateCommentReq:
    properties:
      comment_id:
        description: comment id
        type: string
      original_text:
        description: original comment content
        maxLength: 600
        minLength: 2
        type: string
    required:
    - comment_id
    - original_text
    type: object
  schema.UpdateFollowTagsReq:
    properties:
      slug_name_list:
        description: tag slug name list
        items:
          type: string
        type: array
    type: object
  schema.UpdateInfoRequest:
    properties:
      avatar:
        $ref: '#/definitions/schema.AvatarInfo'
        description: avatar
      bio:
        description: bio
        maxLength: 4096
        type: string
      display_name:
        description: display_name
        maxLength: 30
        type: string
      location:
        description: location
        maxLength: 100
        type: string
      username:
        description: username
        maxLength: 30
        type: string
      website:
        description: website
        maxLength: 500
        type: string
    type: object
  schema.UpdatePluginConfigReq:
    properties:
      config_fields:
        additionalProperties: {}
        type: object
      plugin_slug_name:
        maxLength: 100
        type: string
    required:
    - plugin_slug_name
    type: object
  schema.UpdatePluginStatusReq:
    properties:
      enabled:
        type: boolean
      plugin_slug_name:
        maxLength: 100
        type: string
    required:
    - plugin_slug_name
    type: object
  schema.UpdatePrivilegesConfigReq:
    properties:
      level:
        maximum: 3
        minimum: 1
        type: integer
    required:
    - level
    type: object
  schema.UpdateSMTPConfigReq:
    properties:
      encryption:
        description: '"" SSL'
        enum:
        - SSL
        type: string
      from_email:
        maxLength: 256
        type: string
      from_name:
        maxLength: 256
        type: string
      smtp_authentication:
        type: boolean
      smtp_host:
        maxLength: 256
        type: string
      smtp_password:
        maxLength: 256
        type: string
      smtp_port:
        maximum: 65535
        minimum: 1
        type: integer
      smtp_username:
        maxLength: 256
        type: string
      test_email_recipient:
        type: string
    type: object
  schema.UpdateTagReq:
    properties:
      display_name:
        description: display_name
        maxLength: 35
        type: string
      edit_summary:
        description: edit summary
        type: string
      original_text:
        description: original text
        type: string
      slug_name:
        description: slug_name
        maxLength: 35
        type: string
      tag_id:
        description: tag_id
        type: string
    required:
    - tag_id
    type: object
  schema.UpdateTagSynonymReq:
    properties:
      synonym_tag_list:
        description: synonym tag list
        items:
          $ref: '#/definitions/schema.TagItem'
        type: array
      tag_id:
        description: tag_id
        type: string
    required:
    - synonym_tag_list
    - tag_id
    type: object
  schema.UpdateUserInterfaceRequest:
    properties:
      language:
        description: language
        maxLength: 100
        type: string
    required:
    - language
    type: object
  schema.UpdateUserPasswordReq:
    properties:
      password:
        maxLength: 32
        minLength: 8
        type: string
      user_id:
        type: string
    required:
    - password
    - user_id
    type: object
  schema.UpdateUserRoleReq:
    properties:
      role_id:
        description: role id
        type: integer
      user_id:
        description: user id
        type: string
    required:
    - role_id
    - user_id
    type: object
  schema.UpdateUserStatusReq:
    properties:
      status:
        enum:
        - normal
        - suspended
        - deleted
        - inactive
        type: string
      user_id:
        type: string
    required:
    - status
    - user_id
    type: object
  schema.UserBasicInfo:
    properties:
      avatar:
        description: avatar
        type: string
      display_name:
        description: display_name
        type: string
      id:
        description: user_id
        type: string
      ip_info:
        description: ip info
        type: string
      location:
        description: location
        type: string
      rank:
        description: rank
        type: integer
      status:
        description: status
        type: string
      username:
        description: name
        type: string
      website:
        description: website
        type: string
    type: object
  schema.UserChangeEmailSendCodeReq:
    properties:
      captcha_code:
        maxLength: 500
        type: string
      captcha_id:
        maxLength: 500
        type: string
      e_mail:
        maxLength: 500
        type: string
      pass:
        maxLength: 32
        minLength: 8
        type: string
    required:
    - e_mail
    type: object
  schema.UserChangeEmailVerifyReq:
    properties:
      code:
        maxLength: 500
        type: string
    required:
    - code
    type: object
  schema.UserEmailLogin:
    properties:
      captcha_code:
        description: captcha_code
        type: string
      captcha_id:
        description: captcha_id
        type: string
      e_mail:
        description: e_mail
        maxLength: 500
        type: string
      pass:
        description: password
        maxLength: 32
        minLength: 8
        type: string
    required:
    - e_mail
    - pass
    type: object
  schema.UserModifyPasswordReq:
    properties:
      captcha_code:
        maxLength: 500
        type: string
      captcha_id:
        maxLength: 500
        type: string
      old_pass:
        maxLength: 32
        minLength: 8
        type: string
      pass:
        maxLength: 32
        minLength: 8
        type: string
    required:
    - pass
    type: object
  schema.UserNoticeSetRequest:
    properties:
      notice_switch:
        type: boolean
    type: object
  schema.UserNoticeSetResp:
    properties:
      notice_switch:
        type: boolean
    type: object
  schema.UserRankingResp:
    properties:
      staffs:
        items:
          $ref: '#/definitions/schema.UserRankingSimpleInfo'
        type: array
      users_with_the_most_reputation:
        items:
          $ref: '#/definitions/schema.UserRankingSimpleInfo'
        type: array
      users_with_the_most_vote:
        items:
          $ref: '#/definitions/schema.UserRankingSimpleInfo'
        type: array
    type: object
  schema.UserRankingSimpleInfo:
    properties:
      avatar:
        description: avatar
        type: string
      display_name:
        description: display name
        type: string
      rank:
        description: rank
        type: integer
      username:
        description: username
        type: string
      vote_count:
        description: vote
        type: integer
    type: object
  schema.UserRePassWordRequest:
    properties:
      code:
        description: code
        maxLength: 100
        type: string
      pass:
        description: Password
        maxLength: 32
        type: string
    required:
    - code
    - pass
    type: object
  schema.UserRegisterReq:
    properties:
      captcha_code:
        description: captcha_code
        type: string
      captcha_id:
        description: captcha_id
        type: string
      e_mail:
        description: email
        maxLength: 500
        type: string
      name:
        description: name
        maxLength: 30
        type: string
      pass:
        description: password
        maxLength: 32
        minLength: 8
        type: string
    required:
    - e_mail
    - name
    - pass
    type: object
  schema.UserRetrievePassWordRequest:
    properties:
      captcha_code:
        description: captcha_code
        type: string
      captcha_id:
        description: captcha_id
        type: string
      e_mail:
        description: e_mail
        maxLength: 500
        type: string
    required:
    - e_mail
    type: object
  schema.VoteReq:
    properties:
      is_cancel:
        description: is cancel
        type: boolean
      object_id:
        description: id
        type: string
    required:
    - object_id
    type: object
  schema.VoteResp:
    properties:
      down_votes:
        type: integer
      up_votes:
        type: integer
      vote_status:
        type: string
      votes:
        type: integer
    type: object
  translator.LangOption:
    properties:
      label:
        type: string
      progress:
        description: Translation completion percentage
        type: integer
      value:
        type: string
    type: object
info:
  contact: {}
paths:
  /:
    get:
      consumes:
      - application/json
      description: if config file not exist try to redirect to install page
      produces:
      - application/json
      responses: {}
      summary: if config file not exist try to redirect to install page
      tags:
      - installation
  /answer/admin/api/answer/page:
    get:
      consumes:
      - application/json
      description: Status:[available,deleted]
      parameters:
      - description: page size
        in: query
        name: page
        type: integer
      - description: page size
        in: query
        name: page_size
        type: integer
      - description: user status
        enum:
        - available
        - deleted
        in: query
        name: status
        type: string
      - description: answer id or question title
        in: query
        name: query
        type: string
      - description: question id
        in: query
        name: question_id
        type: string
      produces:
      - application/json
      responses:
        "200":
          description: OK
          schema:
            $ref: '#/definitions/handler.RespBody'
      security:
      - ApiKeyAuth: []
      summary: AdminSearchAnswerList
      tags:
      - admin
  /answer/admin/api/answer/status:
    put:
      consumes:
      - application/json
      description: Status:[available,deleted]
      parameters:
      - description: AdminSetAnswerStatusRequest
        in: body
        name: data
        required: true
        schema:
          $ref: '#/definitions/schema.AdminSetAnswerStatusRequest'
      produces:
      - application/json
      responses:
        "200":
          description: OK
          schema:
            $ref: '#/definitions/handler.RespBody'
      security:
      - ApiKeyAuth: []
      summary: AdminSetAnswerStatus
      tags:
      - admin
  /answer/admin/api/dashboard:
    get:
      consumes:
      - application/json
      description: DashboardInfo
      produces:
      - application/json
      responses:
        "200":
          description: OK
          schema:
            $ref: '#/definitions/handler.RespBody'
      security:
      - ApiKeyAuth: []
      summary: DashboardInfo
      tags:
      - admin
  /answer/admin/api/language/options:
    get:
      description: Get language options
      produces:
      - application/json
      responses:
        "200":
          description: OK
          schema:
            $ref: '#/definitions/handler.RespBody'
      summary: Get language options
      tags:
      - Lang
  /answer/admin/api/plugin/config:
    get:
      description: get plugin config
      parameters:
      - description: plugin_slug_name
        in: query
        name: plugin_slug_name
        required: true
        type: string
      produces:
      - application/json
      responses:
        "200":
          description: OK
          schema:
            allOf:
            - $ref: '#/definitions/handler.RespBody'
            - properties:
                data:
                  $ref: '#/definitions/schema.GetPluginConfigResp'
              type: object
      security:
      - ApiKeyAuth: []
      summary: get plugin config
      tags:
      - AdminPlugin
    put:
      consumes:
      - application/json
      description: update plugin config
      parameters:
      - description: UpdatePluginConfigReq
        in: body
        name: data
        required: true
        schema:
          $ref: '#/definitions/schema.UpdatePluginConfigReq'
      produces:
      - application/json
      responses:
        "200":
          description: OK
          schema:
            $ref: '#/definitions/handler.RespBody'
      security:
      - ApiKeyAuth: []
      summary: update plugin config
      tags:
      - AdminPlugin
  /answer/admin/api/plugin/status:
    put:
      consumes:
      - application/json
      description: update plugin status
      parameters:
      - description: UpdatePluginStatusReq
        in: body
        name: data
        required: true
        schema:
          $ref: '#/definitions/schema.UpdatePluginStatusReq'
      produces:
      - application/json
      responses:
        "200":
          description: OK
          schema:
            $ref: '#/definitions/handler.RespBody'
      security:
      - ApiKeyAuth: []
      summary: update plugin status
      tags:
      - AdminPlugin
  /answer/admin/api/plugins:
    get:
      consumes:
      - application/json
      description: get plugin list
      parameters:
      - description: 'status: active/inactive'
        in: query
        name: status
        type: string
      - description: have config
        in: query
        name: have_config
        type: boolean
      produces:
      - application/json
      responses:
        "200":
          description: OK
          schema:
            allOf:
            - $ref: '#/definitions/handler.RespBody'
            - properties:
                data:
                  items:
                    $ref: '#/definitions/schema.GetPluginListResp'
                  type: array
              type: object
      security:
      - ApiKeyAuth: []
      summary: get plugin list
      tags:
      - AdminPlugin
  /answer/admin/api/question/page:
    get:
      consumes:
      - application/json
      description: Status:[available,closed,deleted]
      parameters:
      - description: page size
        in: query
        name: page
        type: integer
      - description: page size
        in: query
        name: page_size
        type: integer
      - description: user status
        enum:
        - available
        - closed
        - deleted
        in: query
        name: status
        type: string
      - description: question id or title
        in: query
        name: query
        type: string
      produces:
      - application/json
      responses:
        "200":
          description: OK
          schema:
            $ref: '#/definitions/handler.RespBody'
      security:
      - ApiKeyAuth: []
      summary: AdminSearchList
      tags:
      - admin
  /answer/admin/api/question/status:
    put:
      consumes:
      - application/json
      description: Status:[available,closed,deleted]
      parameters:
      - description: AdminSetQuestionStatusRequest
        in: body
        name: data
        required: true
        schema:
          $ref: '#/definitions/schema.AdminSetQuestionStatusRequest'
      produces:
      - application/json
      responses:
        "200":
          description: OK
          schema:
            $ref: '#/definitions/handler.RespBody'
      security:
      - ApiKeyAuth: []
      summary: AdminSetQuestionStatus
      tags:
      - admin
  /answer/admin/api/reasons:
    get:
      consumes:
      - application/json
      description: get reasons by object type and action
      parameters:
      - description: object_type
        enum:
        - question
        - answer
        - comment
        - user
        in: query
        name: object_type
        required: true
        type: string
      - description: action
        enum:
        - status
        - close
        - flag
        - review
        in: query
        name: action
        required: true
        type: string
      produces:
      - application/json
      responses:
        "200":
          description: OK
          schema:
            $ref: '#/definitions/handler.RespBody'
      security:
      - ApiKeyAuth: []
      summary: get reasons by object type and action
      tags:
      - reason
  /answer/admin/api/report/:
    put:
      consumes:
      - application/json
      description: handle flag
      parameters:
      - description: flag
        in: body
        name: data
        required: true
        schema:
          $ref: '#/definitions/schema.ReportHandleReq'
      produces:
      - application/json
      responses:
        "200":
          description: OK
          schema:
            $ref: '#/definitions/handler.RespBody'
      security:
      - ApiKeyAuth: []
      - ApiKeyAuth: []
      summary: handle flag
      tags:
      - admin
  /answer/admin/api/reports/page:
    get:
      consumes:
      - application/json
      description: list report records
      parameters:
      - description: status
        enum:
        - pending
        - completed
        in: query
        name: status
        required: true
        type: string
      - description: object_type
        enum:
        - all
        - question
        - answer
        - comment
        in: query
        name: object_type
        required: true
        type: string
      - description: page size
        in: query
        name: page
        type: integer
      - description: page size
        in: query
        name: page_size
        type: integer
      produces:
      - application/json
      responses:
        "200":
          description: OK
          schema:
            $ref: '#/definitions/handler.RespBody'
      security:
      - ApiKeyAuth: []
      - ApiKeyAuth: []
      summary: list report page
      tags:
      - admin
  /answer/admin/api/roles:
    get:
      description: get role list
      produces:
      - application/json
      responses:
        "200":
          description: OK
          schema:
            allOf:
            - $ref: '#/definitions/handler.RespBody'
            - properties:
                data:
                  items:
                    $ref: '#/definitions/schema.GetRoleResp'
                  type: array
              type: object
      summary: get role list
      tags:
      - admin
  /answer/admin/api/setting/privileges:
    get:
      description: GetPrivilegesConfig get privileges config
      produces:
      - application/json
      responses:
        "200":
          description: OK
          schema:
            allOf:
            - $ref: '#/definitions/handler.RespBody'
            - properties:
                data:
                  $ref: '#/definitions/schema.GetPrivilegesConfigResp'
              type: object
      security:
      - ApiKeyAuth: []
      summary: GetPrivilegesConfig get privileges config
      tags:
      - admin
    put:
      description: update privileges config
      parameters:
      - description: config
        in: body
        name: data
        required: true
        schema:
          $ref: '#/definitions/schema.UpdatePrivilegesConfigReq'
      produces:
      - application/json
      responses:
        "200":
          description: OK
          schema:
            $ref: '#/definitions/handler.RespBody'
      security:
      - ApiKeyAuth: []
      summary: update privileges config
      tags:
      - admin
  /answer/admin/api/setting/smtp:
    get:
      description: GetSMTPConfig get smtp config
      produces:
      - application/json
      responses:
        "200":
          description: OK
          schema:
            allOf:
            - $ref: '#/definitions/handler.RespBody'
            - properties:
                data:
                  $ref: '#/definitions/schema.GetSMTPConfigResp'
              type: object
      security:
      - ApiKeyAuth: []
      summary: GetSMTPConfig get smtp config
      tags:
      - admin
    put:
      description: update smtp config
      parameters:
      - description: smtp config
        in: body
        name: data
        required: true
        schema:
          $ref: '#/definitions/schema.UpdateSMTPConfigReq'
      produces:
      - application/json
      responses:
        "200":
          description: OK
          schema:
            $ref: '#/definitions/handler.RespBody'
      security:
      - ApiKeyAuth: []
      summary: update smtp config
      tags:
      - admin
  /answer/admin/api/siteinfo/branding:
    get:
      description: get site interface
      produces:
      - application/json
      responses:
        "200":
          description: OK
          schema:
            allOf:
            - $ref: '#/definitions/handler.RespBody'
            - properties:
                data:
                  $ref: '#/definitions/schema.SiteBrandingResp'
              type: object
      security:
      - ApiKeyAuth: []
      summary: get site interface
      tags:
      - admin
    put:
      description: update site info branding
      parameters:
      - description: branding info
        in: body
        name: data
        required: true
        schema:
          $ref: '#/definitions/schema.SiteBrandingReq'
      produces:
      - application/json
      responses:
        "200":
          description: OK
          schema:
            $ref: '#/definitions/handler.RespBody'
      security:
      - ApiKeyAuth: []
      summary: update site info branding
      tags:
      - admin
  /answer/admin/api/siteinfo/custom-css-html:
    get:
      description: get site info custom html css config
      produces:
      - application/json
      responses:
        "200":
          description: OK
          schema:
            allOf:
            - $ref: '#/definitions/handler.RespBody'
            - properties:
                data:
                  $ref: '#/definitions/schema.SiteCustomCssHTMLResp'
              type: object
      security:
      - ApiKeyAuth: []
      summary: get site info custom html css config
      tags:
      - admin
    put:
      description: update site custom css html config
      parameters:
      - description: login info
        in: body
        name: data
        required: true
        schema:
          $ref: '#/definitions/schema.SiteCustomCssHTMLReq'
      produces:
      - application/json
      responses:
        "200":
          description: OK
          schema:
            $ref: '#/definitions/handler.RespBody'
      security:
      - ApiKeyAuth: []
      summary: update site custom css html config
      tags:
      - admin
  /answer/admin/api/siteinfo/general:
    get:
      description: get site general information
      produces:
      - application/json
      responses:
        "200":
          description: OK
          schema:
            allOf:
            - $ref: '#/definitions/handler.RespBody'
            - properties:
                data:
                  $ref: '#/definitions/schema.SiteGeneralResp'
              type: object
      security:
      - ApiKeyAuth: []
      summary: get site general information
      tags:
      - admin
    put:
      description: update site general information
      parameters:
      - description: general
        in: body
        name: data
        required: true
        schema:
          $ref: '#/definitions/schema.SiteGeneralReq'
      produces:
      - application/json
      responses:
        "200":
          description: OK
          schema:
            $ref: '#/definitions/handler.RespBody'
      security:
      - ApiKeyAuth: []
      summary: update site general information
      tags:
      - admin
  /answer/admin/api/siteinfo/interface:
    get:
      description: get site interface
      produces:
      - application/json
      responses:
        "200":
          description: OK
          schema:
            allOf:
            - $ref: '#/definitions/handler.RespBody'
            - properties:
                data:
                  $ref: '#/definitions/schema.SiteInterfaceResp'
              type: object
      security:
      - ApiKeyAuth: []
      summary: get site interface
      tags:
      - admin
    put:
      description: update site info interface
      parameters:
      - description: general
        in: body
        name: data
        required: true
        schema:
          $ref: '#/definitions/schema.SiteInterfaceReq'
      produces:
      - application/json
      responses:
        "200":
          description: OK
          schema:
            $ref: '#/definitions/handler.RespBody'
      security:
      - ApiKeyAuth: []
      summary: update site info interface
      tags:
      - admin
  /answer/admin/api/siteinfo/legal:
    get:
      description: Set the legal information for the site
      produces:
      - application/json
      responses:
        "200":
          description: OK
          schema:
            allOf:
            - $ref: '#/definitions/handler.RespBody'
            - properties:
                data:
                  $ref: '#/definitions/schema.SiteLegalResp'
              type: object
      security:
      - ApiKeyAuth: []
      summary: Set the legal information for the site
      tags:
      - admin
    put:
      description: update site legal info
      parameters:
      - description: write info
        in: body
        name: data
        required: true
        schema:
          $ref: '#/definitions/schema.SiteLegalReq'
      produces:
      - application/json
      responses:
        "200":
          description: OK
          schema:
            $ref: '#/definitions/handler.RespBody'
      security:
      - ApiKeyAuth: []
      summary: update site legal info
      tags:
      - admin
  /answer/admin/api/siteinfo/login:
    get:
      description: get site info login config
      produces:
      - application/json
      responses:
        "200":
          description: OK
          schema:
            allOf:
            - $ref: '#/definitions/handler.RespBody'
            - properties:
                data:
                  $ref: '#/definitions/schema.SiteLoginResp'
              type: object
      security:
      - ApiKeyAuth: []
      summary: get site info login config
      tags:
      - admin
    put:
      description: update site login
      parameters:
      - description: login info
        in: body
        name: data
        required: true
        schema:
          $ref: '#/definitions/schema.SiteLoginReq'
      produces:
      - application/json
      responses:
        "200":
          description: OK
          schema:
            $ref: '#/definitions/handler.RespBody'
      security:
      - ApiKeyAuth: []
      summary: update site login
      tags:
      - admin
  /answer/admin/api/siteinfo/seo:
    get:
      description: get site seo information
      produces:
      - application/json
      responses:
        "200":
          description: OK
          schema:
            allOf:
            - $ref: '#/definitions/handler.RespBody'
            - properties:
                data:
                  $ref: '#/definitions/schema.SiteSeoResp'
              type: object
      security:
      - ApiKeyAuth: []
      summary: get site seo information
      tags:
      - admin
    put:
      description: update site seo information
      parameters:
      - description: seo
        in: body
        name: data
        required: true
        schema:
          $ref: '#/definitions/schema.SiteSeoReq'
      produces:
      - application/json
      responses:
        "200":
          description: OK
          schema:
            $ref: '#/definitions/handler.RespBody'
      security:
      - ApiKeyAuth: []
      summary: update site seo information
      tags:
      - admin
  /answer/admin/api/siteinfo/theme:
    get:
      description: get site info theme config
      produces:
      - application/json
      responses:
        "200":
          description: OK
          schema:
            allOf:
            - $ref: '#/definitions/handler.RespBody'
            - properties:
                data:
                  $ref: '#/definitions/schema.SiteThemeResp'
              type: object
      security:
      - ApiKeyAuth: []
      summary: get site info theme config
      tags:
      - admin
    put:
      description: update site custom css html config
      parameters:
      - description: login info
        in: body
        name: data
        required: true
        schema:
          $ref: '#/definitions/schema.SiteThemeReq'
      produces:
      - application/json
      responses:
        "200":
          description: OK
          schema:
            $ref: '#/definitions/handler.RespBody'
      security:
      - ApiKeyAuth: []
      summary: update site custom css html config
      tags:
      - admin
  /answer/admin/api/siteinfo/users:
    get:
      description: get site user config
      produces:
      - application/json
      responses:
        "200":
          description: OK
          schema:
            allOf:
            - $ref: '#/definitions/handler.RespBody'
            - properties:
                data:
                  $ref: '#/definitions/schema.SiteUsersResp'
              type: object
      security:
      - ApiKeyAuth: []
      summary: get site user config
      tags:
      - admin
    put:
      description: update site info config about users
      parameters:
      - description: users info
        in: body
        name: data
        required: true
        schema:
          $ref: '#/definitions/schema.SiteUsersReq'
      produces:
      - application/json
      responses:
        "200":
          description: OK
          schema:
            $ref: '#/definitions/handler.RespBody'
      security:
      - ApiKeyAuth: []
      summary: update site info config about users
      tags:
      - admin
  /answer/admin/api/siteinfo/write:
    get:
      description: get site interface
      produces:
      - application/json
      responses:
        "200":
          description: OK
          schema:
            allOf:
            - $ref: '#/definitions/handler.RespBody'
            - properties:
                data:
                  $ref: '#/definitions/schema.SiteWriteResp'
              type: object
      security:
      - ApiKeyAuth: []
      summary: get site interface
      tags:
      - admin
    put:
      description: update site write info
      parameters:
      - description: write info
        in: body
        name: data
        required: true
        schema:
          $ref: '#/definitions/schema.SiteWriteReq'
      produces:
      - application/json
      responses:
        "200":
          description: OK
          schema:
            $ref: '#/definitions/handler.RespBody'
      security:
      - ApiKeyAuth: []
      summary: update site write info
      tags:
      - admin
  /answer/admin/api/theme/options:
    get:
      description: Get theme options
      produces:
      - application/json
      responses:
        "200":
          description: OK
          schema:
            $ref: '#/definitions/handler.RespBody'
      security:
      - ApiKeyAuth: []
      summary: Get theme options
      tags:
      - admin
  /answer/admin/api/user:
    post:
      consumes:
      - application/json
      description: add user
      parameters:
      - description: user
        in: body
        name: data
        required: true
        schema:
          $ref: '#/definitions/schema.AddUserReq'
      produces:
      - application/json
      responses:
        "200":
          description: OK
          schema:
            $ref: '#/definitions/handler.RespBody'
      security:
      - ApiKeyAuth: []
      summary: add user
      tags:
      - admin
  /answer/admin/api/user/password:
    put:
      consumes:
      - application/json
      description: update user password
      parameters:
      - description: user
        in: body
        name: data
        required: true
        schema:
          $ref: '#/definitions/schema.UpdateUserPasswordReq'
      produces:
      - application/json
      responses:
        "200":
          description: OK
          schema:
            $ref: '#/definitions/handler.RespBody'
      security:
      - ApiKeyAuth: []
      summary: update user password
      tags:
      - admin
  /answer/admin/api/user/role:
    put:
      consumes:
      - application/json
      description: update user role
      parameters:
      - description: user
        in: body
        name: data
        required: true
        schema:
          $ref: '#/definitions/schema.UpdateUserRoleReq'
      produces:
      - application/json
      responses:
        "200":
          description: OK
          schema:
            $ref: '#/definitions/handler.RespBody'
      security:
      - ApiKeyAuth: []
      summary: update user role
      tags:
      - admin
  /answer/admin/api/user/status:
    put:
      consumes:
      - application/json
      description: update user
      parameters:
      - description: user
        in: body
        name: data
        required: true
        schema:
          $ref: '#/definitions/schema.UpdateUserStatusReq'
      produces:
      - application/json
      responses:
        "200":
          description: OK
          schema:
            $ref: '#/definitions/handler.RespBody'
      security:
      - ApiKeyAuth: []
      summary: update user
      tags:
      - admin
  /answer/admin/api/users/page:
    get:
      description: get user page
      parameters:
      - description: page size
        in: query
        name: page
        type: integer
      - description: page size
        in: query
        name: page_size
        type: integer
      - description: 'search query: email, username or id:[id]'
        in: query
        name: query
        type: string
      - description: staff user
        in: query
        name: staff
        type: boolean
      - description: user status
        enum:
        - suspended
        - deleted
        - inactive
        in: query
        name: status
        type: string
      produces:
      - application/json
      responses:
        "200":
          description: OK
          schema:
            allOf:
            - $ref: '#/definitions/handler.RespBody'
            - properties:
                data:
                  allOf:
                  - $ref: '#/definitions/pager.PageModel'
                  - properties:
                      records:
                        items:
                          $ref: '#/definitions/schema.GetUserPageResp'
                        type: array
                    type: object
              type: object
      security:
      - ApiKeyAuth: []
      summary: get user page
      tags:
      - admin
  /answer/api/v1/activity/timeline:
    get:
      description: get object timeline
      parameters:
      - description: object id
        in: query
        name: object_id
        type: string
      - description: tag slug name
        in: query
        name: tag_slug_name
        type: string
      - description: object type
        enum:
        - question
        - answer
        - tag
        in: query
        name: object_type
        type: string
      - description: is show vote
        in: query
        name: show_vote
        type: boolean
      produces:
      - application/json
      responses:
        "200":
          description: OK
          schema:
            allOf:
            - $ref: '#/definitions/handler.RespBody'
            - properties:
                data:
                  $ref: '#/definitions/schema.GetObjectTimelineResp'
              type: object
      summary: get object timeline
      tags:
      - Comment
  /answer/api/v1/activity/timeline/detail:
    get:
      description: get object timeline detail
      parameters:
      - description: revision id
        in: query
        name: revision_id
        required: true
        type: string
      produces:
      - application/json
      responses:
        "200":
          description: OK
          schema:
            allOf:
            - $ref: '#/definitions/handler.RespBody'
            - properties:
                data:
                  $ref: '#/definitions/schema.GetObjectTimelineResp'
              type: object
      summary: get object timeline detail
      tags:
      - Comment
  /answer/api/v1/answer:
    delete:
      consumes:
      - application/json
      description: delete answer
      parameters:
      - description: answer
        in: body
        name: data
        required: true
        schema:
          $ref: '#/definitions/schema.RemoveAnswerReq'
      produces:
      - application/json
      responses:
        "200":
          description: OK
          schema:
            $ref: '#/definitions/handler.RespBody'
      security:
      - ApiKeyAuth: []
      summary: delete answer
      tags:
      - api-answer
    post:
      consumes:
      - application/json
      description: Insert Answer
      parameters:
      - description: AnswerAddReq
        in: body
        name: data
        required: true
        schema:
          $ref: '#/definitions/schema.AnswerAddReq'
      produces:
      - application/json
      responses:
        "200":
          description: OK
          schema:
            type: string
      security:
      - ApiKeyAuth: []
      summary: Insert Answer
      tags:
      - api-answer
    put:
      consumes:
      - application/json
      description: Update Answer
      parameters:
      - description: AnswerUpdateReq
        in: body
        name: data
        required: true
        schema:
          $ref: '#/definitions/schema.AnswerUpdateReq'
      produces:
      - application/json
      responses:
        "200":
          description: OK
          schema:
            type: string
      security:
      - ApiKeyAuth: []
      summary: Update Answer
      tags:
      - api-answer
  /answer/api/v1/answer/acceptance:
    post:
      consumes:
      - application/json
      description: Accepted
      parameters:
      - description: AnswerAcceptedReq
        in: body
        name: data
        required: true
        schema:
          $ref: '#/definitions/schema.AnswerAcceptedReq'
      produces:
      - application/json
      responses:
        "200":
          description: OK
          schema:
            type: string
      security:
      - ApiKeyAuth: []
      summary: Accepted
      tags:
      - api-answer
  /answer/api/v1/answer/info:
    get:
      consumes:
      - application/json
      description: Get Answer
      parameters:
      - default: "1"
        description: Answer TagID
        in: query
        name: id
        required: true
        type: string
      produces:
      - application/json
      responses:
        "200":
          description: OK
          schema:
            type: string
      summary: Get Answer
      tags:
      - api-answer
  /answer/api/v1/answer/page:
    get:
      consumes:
      - application/json
      description: AnswerList <br> <b>order</b> (default or updated)
      parameters:
      - description: question_id
        in: query
        name: question_id
        required: true
        type: string
      - description: order
        in: query
        name: order
        required: true
        type: string
      - description: page
        in: query
        name: page
        required: true
        type: string
      - description: page_size
        in: query
        name: page_size
        required: true
        type: string
      produces:
      - application/json
      responses:
        "200":
          description: OK
          schema:
            type: string
      security:
      - ApiKeyAuth: []
      summary: AnswerList
      tags:
      - api-answer
  /answer/api/v1/collection/switch:
    post:
      consumes:
      - application/json
      description: add collection
      parameters:
      - description: collection
        in: body
        name: data
        required: true
        schema:
          $ref: '#/definitions/schema.CollectionSwitchReq'
      produces:
      - application/json
      responses:
        "200":
          description: OK
          schema:
            allOf:
            - $ref: '#/definitions/handler.RespBody'
            - properties:
                data:
                  $ref: '#/definitions/schema.CollectionSwitchResp'
              type: object
      security:
      - ApiKeyAuth: []
      summary: add collection
      tags:
      - Collection
  /answer/api/v1/comment:
    delete:
      consumes:
      - application/json
      description: remove comment
      parameters:
      - description: comment
        in: body
        name: data
        required: true
        schema:
          $ref: '#/definitions/schema.RemoveCommentReq'
      produces:
      - application/json
      responses:
        "200":
          description: OK
          schema:
            $ref: '#/definitions/handler.RespBody'
      security:
      - ApiKeyAuth: []
      summary: remove comment
      tags:
      - Comment
    get:
      description: get comment by id
      parameters:
      - description: id
        in: query
        name: id
        required: true
        type: string
      produces:
      - application/json
      responses:
        "200":
          description: OK
          schema:
            allOf:
            - $ref: '#/definitions/handler.RespBody'
            - properties:
                data:
                  allOf:
                  - $ref: '#/definitions/pager.PageModel'
                  - properties:
                      list:
                        items:
                          $ref: '#/definitions/schema.GetCommentResp'
                        type: array
                    type: object
              type: object
      summary: get comment by id
      tags:
      - Comment
    post:
      consumes:
      - application/json
      description: add comment
      parameters:
      - description: comment
        in: body
        name: data
        required: true
        schema:
          $ref: '#/definitions/schema.AddCommentReq'
      produces:
      - application/json
      responses:
        "200":
          description: OK
          schema:
            allOf:
            - $ref: '#/definitions/handler.RespBody'
            - properties:
                data:
                  $ref: '#/definitions/schema.GetCommentResp'
              type: object
      security:
      - ApiKeyAuth: []
      summary: add comment
      tags:
      - Comment
    put:
      consumes:
      - application/json
      description: update comment
      parameters:
      - description: comment
        in: body
        name: data
        required: true
        schema:
          $ref: '#/definitions/schema.UpdateCommentReq'
      produces:
      - application/json
      responses:
        "200":
          description: OK
          schema:
            $ref: '#/definitions/handler.RespBody'
      security:
      - ApiKeyAuth: []
      summary: update comment
      tags:
      - Comment
  /answer/api/v1/comment/page:
    get:
      description: get comment page
      parameters:
      - description: page
        in: query
        name: page
        type: integer
      - description: page size
        in: query
        name: page_size
        type: integer
      - description: object id
        in: query
        name: object_id
        required: true
        type: string
      - description: query condition
        enum:
        - vote
        in: query
        name: query_cond
        type: string
      produces:
      - application/json
      responses:
        "200":
          description: OK
          schema:
            allOf:
            - $ref: '#/definitions/handler.RespBody'
            - properties:
                data:
                  allOf:
                  - $ref: '#/definitions/pager.PageModel'
                  - properties:
                      list:
                        items:
                          $ref: '#/definitions/schema.GetCommentResp'
                        type: array
                    type: object
              type: object
      summary: get comment page
      tags:
      - Comment
  /answer/api/v1/connector/binding/email:
    post:
      consumes:
      - application/json
      description: external login binding user send email
      parameters:
      - description: external login binding user send email
        in: body
        name: data
        required: true
        schema:
          $ref: '#/definitions/schema.ExternalLoginBindingUserSendEmailReq'
      produces:
      - application/json
      responses:
        "200":
          description: OK
          schema:
            allOf:
            - $ref: '#/definitions/handler.RespBody'
            - properties:
                data:
                  $ref: '#/definitions/schema.ExternalLoginBindingUserSendEmailResp'
              type: object
      summary: external login binding user send email
      tags:
      - PluginConnector
  /answer/api/v1/connector/info:
    get:
      description: get all enabled connectors
      produces:
      - application/json
      responses:
        "200":
          description: OK
          schema:
            allOf:
            - $ref: '#/definitions/handler.RespBody'
            - properties:
                data:
                  items:
                    $ref: '#/definitions/schema.ConnectorInfoResp'
                  type: array
              type: object
      security:
      - ApiKeyAuth: []
      summary: get all enabled connectors
      tags:
      - PluginConnector
  /answer/api/v1/connector/user/info:
    get:
      description: get all connectors info about user
      produces:
      - application/json
      responses:
        "200":
          description: OK
          schema:
            allOf:
            - $ref: '#/definitions/handler.RespBody'
            - properties:
                data:
                  items:
                    $ref: '#/definitions/schema.ConnectorUserInfoResp'
                  type: array
              type: object
      security:
      - ApiKeyAuth: []
      summary: get all connectors info about user
      tags:
      - PluginConnector
  /answer/api/v1/connector/user/unbinding:
    delete:
      consumes:
      - application/json
      description: unbind external user login
      parameters:
      - description: ExternalLoginUnbindingReq
        in: body
        name: data
        required: true
        schema:
          $ref: '#/definitions/schema.ExternalLoginUnbindingReq'
      produces:
      - application/json
      responses:
        "200":
          description: OK
          schema:
            $ref: '#/definitions/handler.RespBody'
      security:
      - ApiKeyAuth: []
      summary: unbind external user login
      tags:
      - PluginConnector
  /answer/api/v1/file:
    post:
      consumes:
      - multipart/form-data
      description: upload file
      parameters:
      - description: identify the source of the file upload
        enum:
        - post
        - avatar
        - branding
        in: formData
        name: source
        required: true
        type: string
      - description: file
        in: formData
        name: file
        required: true
        type: file
      responses:
        "200":
          description: OK
          schema:
            allOf:
            - $ref: '#/definitions/handler.RespBody'
            - properties:
                data:
                  type: string
              type: object
      security:
      - ApiKeyAuth: []
      summary: upload file
      tags:
      - Upload
  /answer/api/v1/follow:
    post:
      consumes:
      - application/json
      description: follow object or cancel follow operation
      parameters:
      - description: follow
        in: body
        name: data
        required: true
        schema:
          $ref: '#/definitions/schema.FollowReq'
      produces:
      - application/json
      responses:
        "200":
          description: OK
          schema:
            allOf:
            - $ref: '#/definitions/handler.RespBody'
            - properties:
                data:
                  $ref: '#/definitions/schema.FollowResp'
              type: object
      security:
      - ApiKeyAuth: []
      summary: follow object or cancel follow operation
      tags:
      - Activity
  /answer/api/v1/follow/tags:
    put:
      consumes:
      - application/json
      description: update user follow tags
      parameters:
      - description: follow
        in: body
        name: data
        required: true
        schema:
          $ref: '#/definitions/schema.UpdateFollowTagsReq'
      produces:
      - application/json
      responses:
        "200":
          description: OK
          schema:
            $ref: '#/definitions/handler.RespBody'
      security:
      - ApiKeyAuth: []
      summary: update user follow tags
      tags:
      - Activity
  /answer/api/v1/language/config:
    get:
      description: get language config mapping
      parameters:
      - description: Accept-Language
        in: header
        name: Accept-Language
        required: true
        type: string
      produces:
      - application/json
      responses:
        "200":
          description: OK
          schema:
            $ref: '#/definitions/handler.RespBody'
      summary: get language config mapping
      tags:
      - Lang
  /answer/api/v1/language/options:
    get:
      description: Get language options
      produces:
      - application/json
      responses:
        "200":
          description: OK
          schema:
            $ref: '#/definitions/handler.RespBody'
      summary: Get language options
      tags:
      - Lang
  /answer/api/v1/notification/page:
    get:
      consumes:
      - application/json
      description: get notification list
      parameters:
      - description: page size
        in: query
        name: page
        type: integer
      - description: page size
        in: query
        name: page_size
        type: integer
      - description: type
        enum:
        - inbox
        - achievement
        in: query
        name: type
        required: true
        type: string
      - description: inbox_type
        enum:
        - all
        - posts
        - invites
        - votes
        in: query
        name: inbox_type
        required: true
        type: string
      produces:
      - application/json
      responses:
        "200":
          description: OK
          schema:
            $ref: '#/definitions/handler.RespBody'
      security:
      - ApiKeyAuth: []
      summary: get notification list
      tags:
      - Notification
  /answer/api/v1/notification/read/state:
    put:
      consumes:
      - application/json
      description: ClearUnRead
      parameters:
      - description: NotificationClearIDRequest
        in: body
        name: data
        required: true
        schema:
          $ref: '#/definitions/schema.NotificationClearIDRequest'
      produces:
      - application/json
      responses:
        "200":
          description: OK
          schema:
            $ref: '#/definitions/handler.RespBody'
      security:
      - ApiKeyAuth: []
      summary: ClearUnRead
      tags:
      - Notification
  /answer/api/v1/notification/read/state/all:
    put:
      consumes:
      - application/json
      description: ClearUnRead
      parameters:
      - description: NotificationClearRequest
        in: body
        name: data
        required: true
        schema:
          $ref: '#/definitions/schema.NotificationClearRequest'
      produces:
      - application/json
      responses:
        "200":
          description: OK
          schema:
            $ref: '#/definitions/handler.RespBody'
      security:
      - ApiKeyAuth: []
      summary: ClearUnRead
      tags:
      - Notification
  /answer/api/v1/notification/status:
    get:
      consumes:
      - application/json
      description: GetRedDot
      produces:
      - application/json
      responses:
        "200":
          description: OK
          schema:
            $ref: '#/definitions/handler.RespBody'
      security:
      - ApiKeyAuth: []
      summary: GetRedDot
      tags:
      - Notification
    put:
      consumes:
      - application/json
      description: DelRedDot
      parameters:
      - description: NotificationClearRequest
        in: body
        name: data
        required: true
        schema:
          $ref: '#/definitions/schema.NotificationClearRequest'
      produces:
      - application/json
      responses:
        "200":
          description: OK
          schema:
            $ref: '#/definitions/handler.RespBody'
      security:
      - ApiKeyAuth: []
      summary: DelRedDot
      tags:
      - Notification
  /answer/api/v1/personal/answer/page:
    get:
      consumes:
      - application/json
      description: list personal answers
      parameters:
      - default: string
        description: username
        in: query
        name: username
        required: true
        type: string
      - description: order
        enum:
        - newest
        - score
        in: query
        name: order
        required: true
        type: string
      - default: "0"
        description: page
        in: query
        name: page
        required: true
        type: string
      - default: "20"
        description: page_size
        in: query
        name: page_size
        required: true
        type: string
      produces:
      - application/json
      responses:
        "200":
          description: OK
          schema:
            $ref: '#/definitions/handler.RespBody'
      security:
      - ApiKeyAuth: []
      summary: list personal answers
      tags:
      - Personal
  /answer/api/v1/personal/collection/page:
    get:
      consumes:
      - application/json
      description: list personal collections
      parameters:
      - default: "0"
        description: page
        in: query
        name: page
        required: true
        type: string
      - default: "20"
        description: page_size
        in: query
        name: page_size
        required: true
        type: string
      produces:
      - application/json
      responses:
        "200":
          description: OK
          schema:
            $ref: '#/definitions/handler.RespBody'
      security:
      - ApiKeyAuth: []
      summary: list personal collections
      tags:
      - Collection
  /answer/api/v1/personal/comment/page:
    get:
      description: user personal comment list
      parameters:
      - description: page
        in: query
        name: page
        type: integer
      - description: page size
        in: query
        name: page_size
        type: integer
      - description: username
        in: query
        name: username
        type: string
      produces:
      - application/json
      responses:
        "200":
          description: OK
          schema:
            allOf:
            - $ref: '#/definitions/handler.RespBody'
            - properties:
                data:
                  allOf:
                  - $ref: '#/definitions/pager.PageModel'
                  - properties:
                      list:
                        items:
                          $ref: '#/definitions/schema.GetCommentPersonalWithPageResp'
                        type: array
                    type: object
              type: object
      summary: user personal comment list
      tags:
      - Comment
  /answer/api/v1/personal/qa/top:
    get:
      consumes:
      - application/json
      description: UserTop
      parameters:
      - default: string
        description: username
        in: query
        name: username
        required: true
        type: string
      produces:
      - application/json
      responses:
        "200":
          description: OK
          schema:
            $ref: '#/definitions/handler.RespBody'
      security:
      - ApiKeyAuth: []
      summary: UserTop
      tags:
      - Question
  /answer/api/v1/personal/rank/page:
    get:
      description: user personal rank list
      parameters:
      - description: page
        in: query
        name: page
        type: integer
      - description: page size
        in: query
        name: page_size
        type: integer
      - description: username
        in: query
        name: username
        type: string
      produces:
      - application/json
      responses:
        "200":
          description: OK
          schema:
            allOf:
            - $ref: '#/definitions/handler.RespBody'
            - properties:
                data:
                  allOf:
                  - $ref: '#/definitions/pager.PageModel'
                  - properties:
                      list:
                        items:
                          $ref: '#/definitions/schema.GetRankPersonalWithPageResp'
                        type: array
                    type: object
              type: object
      summary: user personal rank list
      tags:
      - Rank
  /answer/api/v1/personal/user/info:
    get:
      consumes:
      - application/json
      description: GetOtherUserInfoByUsername
      parameters:
      - description: username
        in: query
        name: username
        required: true
        type: string
      produces:
      - application/json
      responses:
        "200":
          description: OK
          schema:
            allOf:
            - $ref: '#/definitions/handler.RespBody'
            - properties:
                data:
                  $ref: '#/definitions/schema.GetOtherUserInfoResp'
              type: object
      security:
      - ApiKeyAuth: []
      summary: GetOtherUserInfoByUsername
      tags:
      - User
  /answer/api/v1/personal/vote/page:
    get:
      consumes:
      - application/json
      description: user's vote
      parameters:
      - description: page size
        in: query
        name: page
        type: integer
      - description: page size
        in: query
        name: page_size
        type: integer
      produces:
      - application/json
      responses:
        "200":
          description: OK
          schema:
            allOf:
            - $ref: '#/definitions/handler.RespBody'
            - properties:
                data:
                  allOf:
                  - $ref: '#/definitions/pager.PageModel'
                  - properties:
                      list:
                        items:
                          $ref: '#/definitions/schema.GetVoteWithPageResp'
                        type: array
                    type: object
              type: object
      security:
      - ApiKeyAuth: []
      summary: user's votes
      tags:
      - Activity
  /answer/api/v1/post/render:
    post:
      consumes:
      - application/json
      description: render post content
      parameters:
      - description: PostRenderReq
        in: body
        name: data
        required: true
        schema:
          $ref: '#/definitions/schema.PostRenderReq'
      produces:
      - application/json
      responses:
        "200":
          description: OK
          schema:
            $ref: '#/definitions/handler.RespBody'
      security:
      - ApiKeyAuth: []
      summary: render post content
      tags:
      - Upload
  /answer/api/v1/question:
    delete:
      consumes:
      - application/json
      description: delete question
      parameters:
      - description: question
        in: body
        name: data
        required: true
        schema:
          $ref: '#/definitions/schema.RemoveQuestionReq'
      produces:
      - application/json
      responses:
        "200":
          description: OK
          schema:
            $ref: '#/definitions/handler.RespBody'
      security:
      - ApiKeyAuth: []
      summary: delete question
      tags:
      - Question
    post:
      consumes:
      - application/json
      description: add question
      parameters:
      - description: question
        in: body
        name: data
        required: true
        schema:
          $ref: '#/definitions/schema.QuestionAdd'
      produces:
      - application/json
      responses:
        "200":
          description: OK
          schema:
            $ref: '#/definitions/handler.RespBody'
      security:
      - ApiKeyAuth: []
      summary: add question
      tags:
      - Question
    put:
      consumes:
      - application/json
      description: update question
      parameters:
      - description: question
        in: body
        name: data
        required: true
        schema:
          $ref: '#/definitions/schema.QuestionUpdate'
      produces:
      - application/json
      responses:
        "200":
          description: OK
          schema:
            $ref: '#/definitions/handler.RespBody'
      security:
      - ApiKeyAuth: []
      summary: update question
      tags:
      - Question
  /answer/api/v1/question/answer:
    post:
      consumes:
      - application/json
      description: add question and answer
      parameters:
      - description: question
        in: body
        name: data
        required: true
        schema:
          $ref: '#/definitions/schema.QuestionAddByAnswer'
      produces:
      - application/json
      responses:
        "200":
          description: OK
          schema:
            $ref: '#/definitions/handler.RespBody'
      security:
      - ApiKeyAuth: []
      summary: add question and answer
      tags:
      - Question
  /answer/api/v1/question/info:
<<<<<<< HEAD
=======
    get:
      consumes:
      - application/json
      description: get question details
      parameters:
      - default: "1"
        description: Question TagID
        in: query
        name: id
        required: true
        type: string
      produces:
      - application/json
      responses:
        "200":
          description: OK
          schema:
            type: string
      security:
      - ApiKeyAuth: []
      summary: get question details
      tags:
      - Question
  /answer/api/v1/question/invite:
>>>>>>> 0f671dd9
    get:
      consumes:
      - application/json
      description: get question invite user info
      parameters:
      - default: "1"
        description: Question ID
        in: query
        name: id
        required: true
        type: string
      produces:
      - application/json
      responses:
        "200":
          description: OK
          schema:
            type: string
      security:
      - ApiKeyAuth: []
      summary: get question invite user info
      tags:
      - Question
    put:
      consumes:
      - application/json
      description: update question invite user
      parameters:
      - description: question
        in: body
        name: data
        required: true
        schema:
          $ref: '#/definitions/schema.QuestionUpdateInviteUser'
      produces:
      - application/json
      responses:
        "200":
          description: OK
          schema:
            $ref: '#/definitions/handler.RespBody'
      security:
      - ApiKeyAuth: []
      summary: update question invite user
      tags:
      - Question
  /answer/api/v1/question/operation:
    put:
      consumes:
      - application/json
      description: Operation question \n operation [pin unpin hide show]
      parameters:
      - description: question
        in: body
        name: data
        required: true
        schema:
          $ref: '#/definitions/schema.OperationQuestionReq'
      produces:
      - application/json
      responses:
        "200":
          description: OK
          schema:
            $ref: '#/definitions/handler.RespBody'
      security:
      - ApiKeyAuth: []
      summary: Operation question
      tags:
      - Question
  /answer/api/v1/question/page:
    get:
      consumes:
      - application/json
      description: get questions by page
      parameters:
      - description: QuestionPageReq
        in: body
        name: data
        required: true
        schema:
          $ref: '#/definitions/schema.QuestionPageReq'
      produces:
      - application/json
      responses:
        "200":
          description: OK
          schema:
            allOf:
            - $ref: '#/definitions/handler.RespBody'
            - properties:
                data:
                  allOf:
                  - $ref: '#/definitions/pager.PageModel'
                  - properties:
                      list:
                        items:
                          $ref: '#/definitions/schema.QuestionPageResp'
                        type: array
                    type: object
              type: object
      summary: get questions by page
      tags:
      - Question
  /answer/api/v1/question/reopen:
    put:
      consumes:
      - application/json
      description: reopen question
      parameters:
      - description: question
        in: body
        name: data
        required: true
        schema:
          $ref: '#/definitions/schema.ReopenQuestionReq'
      produces:
      - application/json
      responses:
        "200":
          description: OK
          schema:
            $ref: '#/definitions/handler.RespBody'
      security:
      - ApiKeyAuth: []
      summary: reopen question
      tags:
      - Question
  /answer/api/v1/question/similar:
    get:
      consumes:
      - application/json
      description: add question title like
      parameters:
      - default: string
        description: title
        in: query
        name: title
        required: true
        type: string
      produces:
      - application/json
      responses:
        "200":
          description: OK
          schema:
            $ref: '#/definitions/handler.RespBody'
      security:
      - ApiKeyAuth: []
      summary: add question title like
      tags:
      - Question
  /answer/api/v1/question/similar/tag:
    get:
      consumes:
      - application/json
      description: Search Similar Question
      parameters:
      - default: ""
        description: question_id
        in: query
        name: question_id
        required: true
        type: string
      produces:
      - application/json
      responses:
        "200":
          description: OK
          schema:
            type: string
      summary: Search Similar Question
      tags:
      - Question
  /answer/api/v1/question/status:
    put:
      consumes:
      - application/json
      description: Close question
      parameters:
      - description: question
        in: body
        name: data
        required: true
        schema:
          $ref: '#/definitions/schema.CloseQuestionReq'
      produces:
      - application/json
      responses:
        "200":
          description: OK
          schema:
            $ref: '#/definitions/handler.RespBody'
      security:
      - ApiKeyAuth: []
      summary: Close question
      tags:
      - Question
  /answer/api/v1/question/tags:
    get:
      description: get tag list
      parameters:
      - description: tag
        in: query
        name: tag
        type: string
      produces:
      - application/json
      responses:
        "200":
          description: OK
          schema:
            allOf:
            - $ref: '#/definitions/handler.RespBody'
            - properties:
                data:
                  items:
                    $ref: '#/definitions/schema.GetTagResp'
                  type: array
              type: object
      security:
      - ApiKeyAuth: []
      summary: get tag list
      tags:
      - Tag
  /answer/api/v1/reasons:
    get:
      consumes:
      - application/json
      description: get reasons by object type and action
      parameters:
      - description: object_type
        enum:
        - question
        - answer
        - comment
        - user
        in: query
        name: object_type
        required: true
        type: string
      - description: action
        enum:
        - status
        - close
        - flag
        - review
        in: query
        name: action
        required: true
        type: string
      produces:
      - application/json
      responses:
        "200":
          description: OK
          schema:
            $ref: '#/definitions/handler.RespBody'
      security:
      - ApiKeyAuth: []
      summary: get reasons by object type and action
      tags:
      - reason
  /answer/api/v1/report:
    post:
      consumes:
      - application/json
      description: add report <br> source (question, answer, comment, user)
      parameters:
      - description: report
        in: body
        name: data
        required: true
        schema:
          $ref: '#/definitions/schema.AddReportReq'
      produces:
      - application/json
      responses:
        "200":
          description: OK
          schema:
            $ref: '#/definitions/handler.RespBody'
      security:
      - ApiKeyAuth: []
      - ApiKeyAuth: []
      summary: add report
      tags:
      - Report
  /answer/api/v1/revisions:
    get:
      description: get revision list
      parameters:
      - description: object id
        in: query
        name: object_id
        required: true
        type: string
      produces:
      - application/json
      responses:
        "200":
          description: OK
          schema:
            allOf:
            - $ref: '#/definitions/handler.RespBody'
            - properties:
                data:
                  items:
                    $ref: '#/definitions/schema.GetRevisionResp'
                  type: array
              type: object
      summary: get revision list
      tags:
      - Revision
  /answer/api/v1/revisions/audit:
    put:
      description: revision audit operation:approve or reject
      parameters:
      - description: audit
        in: body
        name: data
        required: true
        schema:
          $ref: '#/definitions/schema.RevisionAuditReq'
      produces:
      - application/json
      responses:
        "200":
          description: OK
          schema:
            $ref: '#/definitions/handler.RespBody'
      security:
      - ApiKeyAuth: []
      summary: revision audit
      tags:
      - Revision
  /answer/api/v1/revisions/edit/check:
    get:
      consumes:
      - application/json
      description: check can update revision
      parameters:
      - default: string
        description: id
        in: query
        name: id
        required: true
        type: string
      produces:
      - application/json
      responses:
        "200":
          description: OK
          schema:
            $ref: '#/definitions/handler.RespBody'
      security:
      - ApiKeyAuth: []
      summary: check can update revision
      tags:
      - Revision
  /answer/api/v1/revisions/unreviewed:
    get:
      description: get unreviewed revision list
      parameters:
      - description: page id
        in: query
        name: page
        required: true
        type: string
      produces:
      - application/json
      responses:
        "200":
          description: OK
          schema:
            allOf:
            - $ref: '#/definitions/handler.RespBody'
            - properties:
                data:
                  allOf:
                  - $ref: '#/definitions/pager.PageModel'
                  - properties:
                      list:
                        items:
                          $ref: '#/definitions/schema.GetUnreviewedRevisionResp'
                        type: array
                    type: object
              type: object
      security:
      - ApiKeyAuth: []
      summary: get unreviewed revision list
      tags:
      - Revision
  /answer/api/v1/search:
    get:
      description: search object
      parameters:
      - description: query string
        in: query
        name: q
        required: true
        type: string
      - description: order
        enum:
        - newest
        - active
        - score
        - relevance
        in: query
        name: order
        required: true
        type: string
      produces:
      - application/json
      responses:
        "200":
          description: OK
          schema:
            allOf:
            - $ref: '#/definitions/handler.RespBody'
            - properties:
                data:
                  $ref: '#/definitions/schema.SearchListResp'
              type: object
      security:
      - ApiKeyAuth: []
      summary: search object
      tags:
      - Search
  /answer/api/v1/siteinfo:
    get:
      description: get site info
      produces:
      - application/json
      responses:
        "200":
          description: OK
          schema:
            allOf:
            - $ref: '#/definitions/handler.RespBody'
            - properties:
                data:
                  $ref: '#/definitions/schema.SiteInfoResp'
              type: object
      summary: get site info
      tags:
      - site
  /answer/api/v1/siteinfo/legal:
    get:
      description: get site legal info
      parameters:
      - description: legal information type
        enum:
        - tos
        - privacy
        in: query
        name: info_type
        required: true
        type: string
      produces:
      - application/json
      responses:
        "200":
          description: OK
          schema:
            allOf:
            - $ref: '#/definitions/handler.RespBody'
            - properties:
                data:
                  $ref: '#/definitions/schema.GetSiteLegalInfoResp'
              type: object
      summary: get site legal info
      tags:
      - site
  /answer/api/v1/tag:
    delete:
      consumes:
      - application/json
      description: delete tag
      parameters:
      - description: tag
        in: body
        name: data
        required: true
        schema:
          $ref: '#/definitions/schema.RemoveTagReq'
      produces:
      - application/json
      responses:
        "200":
          description: OK
          schema:
            $ref: '#/definitions/handler.RespBody'
      summary: delete tag
      tags:
      - Tag
    get:
      consumes:
      - application/json
      description: get tag one
      parameters:
      - description: tag id
        in: query
        name: tag_id
        required: true
        type: string
      - description: tag name
        in: query
        name: tag_name
        required: true
        type: string
      produces:
      - application/json
      responses:
        "200":
          description: OK
          schema:
            allOf:
            - $ref: '#/definitions/handler.RespBody'
            - properties:
                data:
                  $ref: '#/definitions/schema.GetTagResp'
              type: object
      summary: get tag one
      tags:
      - Tag
    post:
      consumes:
      - application/json
      description: add tag
      parameters:
      - description: tag
        in: body
        name: data
        required: true
        schema:
          $ref: '#/definitions/schema.AddTagReq'
      produces:
      - application/json
      responses:
        "200":
          description: OK
          schema:
            $ref: '#/definitions/handler.RespBody'
      summary: add tag
      tags:
      - Tag
    put:
      consumes:
      - application/json
      description: update tag
      parameters:
      - description: tag
        in: body
        name: data
        required: true
        schema:
          $ref: '#/definitions/schema.UpdateTagReq'
      produces:
      - application/json
      responses:
        "200":
          description: OK
          schema:
            $ref: '#/definitions/handler.RespBody'
      summary: update tag
      tags:
      - Tag
  /answer/api/v1/tag/synonym:
    put:
      consumes:
      - application/json
      description: update tag
      parameters:
      - description: tag
        in: body
        name: data
        required: true
        schema:
          $ref: '#/definitions/schema.UpdateTagSynonymReq'
      produces:
      - application/json
      responses:
        "200":
          description: OK
          schema:
            $ref: '#/definitions/handler.RespBody'
      summary: update tag
      tags:
      - Tag
  /answer/api/v1/tag/synonyms:
    get:
      description: get tag synonyms
      parameters:
      - description: tag id
        in: query
        name: tag_id
        required: true
        type: integer
      produces:
      - application/json
      responses:
        "200":
          description: OK
          schema:
            allOf:
            - $ref: '#/definitions/handler.RespBody'
            - properties:
                data:
                  $ref: '#/definitions/schema.GetTagSynonymsResp'
              type: object
      summary: get tag synonyms
      tags:
      - Tag
  /answer/api/v1/tags:
    get:
      description: get tags list
      parameters:
      - collectionFormat: csv
        description: string collection
        in: query
        items:
          type: string
        name: tags
        type: array
      produces:
      - application/json
      responses:
        "200":
          description: OK
          schema:
            $ref: '#/definitions/handler.RespBody'
      summary: get tags list
      tags:
      - Tag
  /answer/api/v1/tags/following:
    get:
      description: get following tag list
      produces:
      - application/json
      responses:
        "200":
          description: OK
          schema:
            allOf:
            - $ref: '#/definitions/handler.RespBody'
            - properties:
                data:
                  items:
                    $ref: '#/definitions/schema.GetFollowingTagsResp'
                  type: array
              type: object
      security:
      - ApiKeyAuth: []
      summary: get following tag list
      tags:
      - Tag
  /answer/api/v1/tags/page:
    get:
      description: get tag page
      parameters:
      - description: page size
        in: query
        name: page
        type: integer
      - description: page size
        in: query
        name: page_size
        type: integer
      - description: slug_name
        in: query
        name: slug_name
        type: string
      - description: query condition
        enum:
        - popular
        - name
        - newest
        in: query
        name: query_cond
        type: string
      produces:
      - application/json
      responses:
        "200":
          description: OK
          schema:
            allOf:
            - $ref: '#/definitions/handler.RespBody'
            - properties:
                data:
                  allOf:
                  - $ref: '#/definitions/pager.PageModel'
                  - properties:
                      list:
                        items:
                          $ref: '#/definitions/schema.GetTagPageResp'
                        type: array
                    type: object
              type: object
      summary: get tag page
      tags:
      - Tag
  /answer/api/v1/user/action/record:
    get:
      description: ActionRecord
      parameters:
      - description: action
        enum:
        - login
        - e_mail
        - find_pass
        in: query
        name: action
        required: true
        type: string
      responses:
        "200":
          description: OK
          schema:
            allOf:
            - $ref: '#/definitions/handler.RespBody'
            - properties:
                data:
                  $ref: '#/definitions/schema.ActionRecordResp'
              type: object
      security:
      - ApiKeyAuth: []
      summary: ActionRecord
      tags:
      - User
  /answer/api/v1/user/email:
    put:
      consumes:
      - application/json
      description: user change email verification
      parameters:
      - description: UserChangeEmailVerifyReq
        in: body
        name: data
        required: true
        schema:
          $ref: '#/definitions/schema.UserChangeEmailVerifyReq'
      produces:
      - application/json
      responses:
        "200":
          description: OK
          schema:
            $ref: '#/definitions/handler.RespBody'
      security:
      - ApiKeyAuth: []
      summary: user change email verification
      tags:
      - User
  /answer/api/v1/user/email/change/code:
    post:
      consumes:
      - application/json
      description: send email to the user email then change their email
      parameters:
      - description: UserChangeEmailSendCodeReq
        in: body
        name: data
        required: true
        schema:
          $ref: '#/definitions/schema.UserChangeEmailSendCodeReq'
      produces:
      - application/json
      responses:
        "200":
          description: OK
          schema:
            $ref: '#/definitions/handler.RespBody'
      summary: send email to the user email then change their email
      tags:
      - User
  /answer/api/v1/user/email/notification:
    put:
      consumes:
      - application/json
      description: unsubscribe email notification
      produces:
      - application/json
      responses:
        "200":
          description: OK
          schema:
            $ref: '#/definitions/handler.RespBody'
      summary: unsubscribe email notification
      tags:
      - User
  /answer/api/v1/user/email/verification:
    post:
      consumes:
      - application/json
      description: UserVerifyEmail
      parameters:
      - default: ""
        description: code
        in: query
        name: code
        required: true
        type: string
      produces:
      - application/json
      responses:
        "200":
          description: OK
          schema:
            allOf:
            - $ref: '#/definitions/handler.RespBody'
            - properties:
                data:
                  $ref: '#/definitions/schema.GetUserResp'
              type: object
      summary: UserVerifyEmail
      tags:
      - User
  /answer/api/v1/user/email/verification/send:
    post:
      consumes:
      - application/json
      description: UserVerifyEmailSend
      parameters:
      - default: ""
        description: captcha_id
        in: query
        name: captcha_id
        type: string
      - default: ""
        description: captcha_code
        in: query
        name: captcha_code
        type: string
      produces:
      - application/json
      responses:
        "200":
          description: OK
          schema:
            type: string
      security:
      - ApiKeyAuth: []
      summary: UserVerifyEmailSend
      tags:
      - User
  /answer/api/v1/user/info:
    get:
      consumes:
      - application/json
      description: get user info, if user no login response http code is 200, but
        user info is null
      produces:
      - application/json
      responses:
        "200":
          description: OK
          schema:
            allOf:
            - $ref: '#/definitions/handler.RespBody'
            - properties:
                data:
                  $ref: '#/definitions/schema.GetUserToSetShowResp'
              type: object
      security:
      - ApiKeyAuth: []
      summary: GetUserInfoByUserID
      tags:
      - User
    put:
      consumes:
      - application/json
      description: UserUpdateInfo update user info
      parameters:
      - description: access-token
        in: header
        name: Authorization
        required: true
        type: string
      - description: UpdateInfoRequest
        in: body
        name: data
        required: true
        schema:
          $ref: '#/definitions/schema.UpdateInfoRequest'
      produces:
      - application/json
      responses:
        "200":
          description: OK
          schema:
            $ref: '#/definitions/handler.RespBody'
      security:
      - ApiKeyAuth: []
      summary: UserUpdateInfo update user info
      tags:
      - User
  /answer/api/v1/user/info/search:
    get:
      consumes:
      - application/json
      description: SearchUserListByName
      parameters:
      - description: username
        in: query
        name: username
        required: true
        type: string
      produces:
      - application/json
      responses:
        "200":
          description: OK
          schema:
            allOf:
            - $ref: '#/definitions/handler.RespBody'
            - properties:
                data:
                  $ref: '#/definitions/schema.GetOtherUserInfoResp'
              type: object
      security:
      - ApiKeyAuth: []
      summary: SearchUserListByName
      tags:
      - User
  /answer/api/v1/user/interface:
    put:
      consumes:
      - application/json
      description: UserUpdateInterface update user interface config
      parameters:
      - description: access-token
        in: header
        name: Authorization
        required: true
        type: string
      - description: UpdateInfoRequest
        in: body
        name: data
        required: true
        schema:
          $ref: '#/definitions/schema.UpdateUserInterfaceRequest'
      produces:
      - application/json
      responses:
        "200":
          description: OK
          schema:
            $ref: '#/definitions/handler.RespBody'
      security:
      - ApiKeyAuth: []
      summary: UserUpdateInterface update user interface config
      tags:
      - User
  /answer/api/v1/user/login/email:
    post:
      consumes:
      - application/json
      description: UserEmailLogin
      parameters:
      - description: UserEmailLogin
        in: body
        name: data
        required: true
        schema:
          $ref: '#/definitions/schema.UserEmailLogin'
      produces:
      - application/json
      responses:
        "200":
          description: OK
          schema:
            allOf:
            - $ref: '#/definitions/handler.RespBody'
            - properties:
                data:
                  $ref: '#/definitions/schema.GetUserResp'
              type: object
      summary: UserEmailLogin
      tags:
      - User
  /answer/api/v1/user/logout:
    get:
      consumes:
      - application/json
      description: user logout
      produces:
      - application/json
      responses:
        "200":
          description: OK
          schema:
            $ref: '#/definitions/handler.RespBody'
      summary: user logout
      tags:
      - User
  /answer/api/v1/user/notice/set:
    post:
      consumes:
      - application/json
      description: UserNoticeSet
      parameters:
      - description: UserNoticeSetRequest
        in: body
        name: data
        required: true
        schema:
          $ref: '#/definitions/schema.UserNoticeSetRequest'
      produces:
      - application/json
      responses:
        "200":
          description: OK
          schema:
            allOf:
            - $ref: '#/definitions/handler.RespBody'
            - properties:
                data:
                  $ref: '#/definitions/schema.UserNoticeSetResp'
              type: object
      security:
      - ApiKeyAuth: []
      summary: UserNoticeSet
      tags:
      - User
  /answer/api/v1/user/password:
    put:
      consumes:
      - application/json
      description: UserModifyPassWord
      parameters:
      - description: UserModifyPasswordReq
        in: body
        name: data
        required: true
        schema:
          $ref: '#/definitions/schema.UserModifyPasswordReq'
      produces:
      - application/json
      responses:
        "200":
          description: OK
          schema:
            $ref: '#/definitions/handler.RespBody'
      security:
      - ApiKeyAuth: []
      summary: UserModifyPassWord
      tags:
      - User
  /answer/api/v1/user/password/replacement:
    post:
      consumes:
      - application/json
      description: UseRePassWord
      parameters:
      - description: UserRePassWordRequest
        in: body
        name: data
        required: true
        schema:
          $ref: '#/definitions/schema.UserRePassWordRequest'
      produces:
      - application/json
      responses:
        "200":
          description: OK
          schema:
            type: string
      summary: UseRePassWord
      tags:
      - User
  /answer/api/v1/user/password/reset:
    post:
      consumes:
      - application/json
      description: RetrievePassWord
      parameters:
      - description: UserRetrievePassWordRequest
        in: body
        name: data
        required: true
        schema:
          $ref: '#/definitions/schema.UserRetrievePassWordRequest'
      produces:
      - application/json
      responses:
        "200":
          description: OK
          schema:
            type: string
      summary: RetrievePassWord
      tags:
      - User
  /answer/api/v1/user/ranking:
    get:
      consumes:
      - application/json
      description: get user ranking
      produces:
      - application/json
      responses:
        "200":
          description: OK
          schema:
            allOf:
            - $ref: '#/definitions/handler.RespBody'
            - properties:
                data:
                  $ref: '#/definitions/schema.UserRankingResp'
              type: object
      security:
      - ApiKeyAuth: []
      summary: get user ranking
      tags:
      - User
  /answer/api/v1/user/register/captcha:
    get:
      consumes:
      - application/json
      description: UserRegisterCaptcha
      produces:
      - application/json
      responses:
        "200":
          description: OK
          schema:
            allOf:
            - $ref: '#/definitions/handler.RespBody'
            - properties:
                data:
                  $ref: '#/definitions/schema.GetUserResp'
              type: object
      summary: UserRegisterCaptcha
      tags:
      - User
  /answer/api/v1/user/register/email:
    post:
      consumes:
      - application/json
      description: UserRegisterByEmail
      parameters:
      - description: UserRegisterReq
        in: body
        name: data
        required: true
        schema:
          $ref: '#/definitions/schema.UserRegisterReq'
      produces:
      - application/json
      responses:
        "200":
          description: OK
          schema:
            allOf:
            - $ref: '#/definitions/handler.RespBody'
            - properties:
                data:
                  $ref: '#/definitions/schema.GetUserResp'
              type: object
      summary: UserRegisterByEmail
      tags:
      - User
  /answer/api/v1/vote/down:
    post:
      consumes:
      - application/json
      description: add vote
      parameters:
      - description: vote
        in: body
        name: data
        required: true
        schema:
          $ref: '#/definitions/schema.VoteReq'
      produces:
      - application/json
      responses:
        "200":
          description: OK
          schema:
            allOf:
            - $ref: '#/definitions/handler.RespBody'
            - properties:
                data:
                  $ref: '#/definitions/schema.VoteResp'
              type: object
      security:
      - ApiKeyAuth: []
      summary: vote down
      tags:
      - Activity
  /answer/api/v1/vote/up:
    post:
      consumes:
      - application/json
      description: add vote
      parameters:
      - description: vote
        in: body
        name: data
        required: true
        schema:
          $ref: '#/definitions/schema.VoteReq'
      produces:
      - application/json
      responses:
        "200":
          description: OK
          schema:
            allOf:
            - $ref: '#/definitions/handler.RespBody'
            - properties:
                data:
                  $ref: '#/definitions/schema.VoteResp'
              type: object
      security:
      - ApiKeyAuth: []
      summary: vote up
      tags:
      - Activity
  /custom.css:
    get:
      description: get site robots information
      produces:
      - application/json
      responses:
        "200":
          description: OK
          schema:
            type: string
      summary: get site robots information
      tags:
      - site
  /installation/base-info:
    post:
      consumes:
      - application/json
      description: init base info
      parameters:
      - description: InitBaseInfoReq
        in: body
        name: data
        required: true
        schema:
          $ref: '#/definitions/install.InitBaseInfoReq'
      produces:
      - application/json
      responses:
        "200":
          description: OK
          schema:
            $ref: '#/definitions/handler.RespBody'
      summary: init base info
      tags:
      - installation
  /installation/config-file/check:
    post:
      consumes:
      - application/json
      description: check config file if exist when installation
      produces:
      - application/json
      responses:
        "200":
          description: OK
          schema:
            allOf:
            - $ref: '#/definitions/handler.RespBody'
            - properties:
                data:
                  $ref: '#/definitions/install.CheckConfigFileResp'
              type: object
      summary: check config file if exist when installation
      tags:
      - installation
  /installation/db/check:
    post:
      consumes:
      - application/json
      description: check database if exist when installation
      parameters:
      - description: CheckDatabaseReq
        in: body
        name: data
        required: true
        schema:
          $ref: '#/definitions/install.CheckDatabaseReq'
      produces:
      - application/json
      responses:
        "200":
          description: OK
          schema:
            allOf:
            - $ref: '#/definitions/handler.RespBody'
            - properties:
                data:
                  $ref: '#/definitions/install.CheckConfigFileResp'
              type: object
      summary: check database if exist when installation
      tags:
      - installation
  /installation/init:
    post:
      consumes:
      - application/json
      description: init environment
      parameters:
      - description: CheckDatabaseReq
        in: body
        name: data
        required: true
        schema:
          $ref: '#/definitions/install.CheckDatabaseReq'
      produces:
      - application/json
      responses:
        "200":
          description: OK
          schema:
            $ref: '#/definitions/handler.RespBody'
      summary: init environment
      tags:
      - installation
  /installation/language/options:
    get:
      description: get installation language options
      produces:
      - application/json
      responses:
        "200":
          description: OK
          schema:
            allOf:
            - $ref: '#/definitions/handler.RespBody'
            - properties:
                data:
                  items:
                    $ref: '#/definitions/translator.LangOption'
                  type: array
              type: object
      summary: get installation language options
      tags:
      - Lang
  /personal/question/page:
    get:
      consumes:
      - application/json
      description: list personal questions
      parameters:
      - default: string
        description: username
        in: query
        name: username
        required: true
        type: string
      - description: order
        enum:
        - newest
        - score
        in: query
        name: order
        required: true
        type: string
      - default: "0"
        description: page
        in: query
        name: page
        required: true
        type: string
      - default: "20"
        description: page_size
        in: query
        name: page_size
        required: true
        type: string
      produces:
      - application/json
      responses:
        "200":
          description: OK
          schema:
            $ref: '#/definitions/handler.RespBody'
      security:
      - ApiKeyAuth: []
      summary: list personal questions
      tags:
      - Personal
  /robots.txt:
    get:
      description: get site robots information
      produces:
      - application/json
      responses:
        "200":
          description: OK
          schema:
            type: string
      summary: get site robots information
      tags:
      - site
securityDefinitions:
  ApiKeyAuth:
    in: header
    name: Authorization
    type: apiKey
swagger: "2.0"<|MERGE_RESOLUTION|>--- conflicted
+++ resolved
@@ -4445,8 +4445,6 @@
       tags:
       - Question
   /answer/api/v1/question/info:
-<<<<<<< HEAD
-=======
     get:
       consumes:
       - application/json
@@ -4471,7 +4469,6 @@
       tags:
       - Question
   /answer/api/v1/question/invite:
->>>>>>> 0f671dd9
     get:
       consumes:
       - application/json
